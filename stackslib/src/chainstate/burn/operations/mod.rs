// Copyright (C) 2013-2020 Blockstack PBC, a public benefit corporation
// Copyright (C) 2020 Stacks Open Internet Foundation
//
// This program is free software: you can redistribute it and/or modify
// it under the terms of the GNU General Public License as published by
// the Free Software Foundation, either version 3 of the License, or
// (at your option) any later version.
//
// This program is distributed in the hope that it will be useful,
// but WITHOUT ANY WARRANTY; without even the implied warranty of
// MERCHANTABILITY or FITNESS FOR A PARTICULAR PURPOSE.  See the
// GNU General Public License for more details.
//
// You should have received a copy of the GNU General Public License
// along with this program.  If not, see <http://www.gnu.org/licenses/>.

use std::{error, fmt, fs, io};

use clarity::vm::types::PrincipalData;
use serde::Deserialize;
use serde_json::json;
use stacks_common::types::chainstate::{
    BlockHeaderHash, BurnchainHeaderHash, StacksAddress, StacksBlockId, TrieHash, VRFSeed,
};
use stacks_common::types::StacksPublicKeyBuffer;
use stacks_common::util::hash::{hex_bytes, to_hex, Hash160, Sha512Trunc256Sum};
use stacks_common::util::secp256k1::MessageSignature;
use stacks_common::util::vrf::VRFPublicKey;

use crate::burnchains::{
    Address, Burnchain, BurnchainBlockHeader, BurnchainRecipient, BurnchainSigner,
    BurnchainTransaction, Error as BurnchainError, PublicKey, Txid,
};
use crate::chainstate::burn::db::sortdb::SortitionHandleTx;
use crate::chainstate::burn::operations::leader_block_commit::{
    MissedBlockCommit, BURN_BLOCK_MINED_AT_MODULUS,
};
use crate::chainstate::burn::{ConsensusHash, Opcodes};
use crate::chainstate::stacks::address::PoxAddress;
use crate::util_lib::db::{DBConn, DBTx, Error as db_error};

pub mod delegate_stx;
pub mod leader_block_commit;
/// This module contains all burn-chain operations
pub mod leader_key_register;
pub mod stack_stx;
pub mod transfer_stx;
<<<<<<< HEAD
pub mod user_burn_support;
pub mod vote_for_aggregate_key;
=======
>>>>>>> db49c703

#[cfg(test)]
mod test;

#[derive(Debug)]
pub enum Error {
    /// Failed to parse the operation from the burnchain transaction
    ParseError,
    /// Invalid input data
    InvalidInput,
    /// Database error
    DBError(db_error),

    // block commits related errors
    BlockCommitPredatesGenesis,
    BlockCommitAlreadyExists,
    BlockCommitNoLeaderKey,
    BlockCommitNoParent,
    BlockCommitBadInput,
    BlockCommitBadOutputs,
    BlockCommitAnchorCheck,
    BlockCommitBadModulus,
    BlockCommitBadEpoch,
    BlockCommitMissDistanceTooBig,
    MissedBlockCommit(MissedBlockCommit),

    // leader key register related errors
    LeaderKeyAlreadyRegistered,

    // transfer stx related errors
    TransferStxMustBePositive,
    TransferStxSelfSend,

    // stack stx related errors
    StackStxMustBePositive,
    StackStxInvalidCycles,

    // errors associated with delegate stx
    DelegateStxMustBePositive,

    // sBTC errors
    AmountMustBePositive,

    // vote-for-aggregate-public-key errors
    VoteForAggregateKeyInvalidKey,
}

impl fmt::Display for Error {
    fn fmt(&self, f: &mut fmt::Formatter) -> fmt::Result {
        match *self {
            Error::ParseError => write!(f, "Failed to parse transaction into Blockstack operation"),
            Error::InvalidInput => write!(f, "Invalid input"),
            Error::DBError(ref e) => fmt::Display::fmt(e, f),

            Error::BlockCommitPredatesGenesis => write!(f, "Block commit predates genesis block"),
            Error::BlockCommitAlreadyExists => {
                write!(f, "Block commit commits to an already-seen block")
            }
            Error::BlockCommitNoLeaderKey => write!(f, "Block commit has no matching register key"),
            Error::BlockCommitNoParent => write!(f, "Block commit parent does not exist"),
            Error::BlockCommitBadInput => write!(
                f,
                "Block commit tx input does not match register key tx output"
            ),
            Error::BlockCommitAnchorCheck => {
                write!(f, "Failure checking PoX anchor block for commit")
            }
            Error::BlockCommitBadOutputs => {
                write!(f, "Block commit included a bad commitment output")
            }
            Error::BlockCommitBadModulus => {
                write!(f, "Block commit included a bad burn block height modulus")
            }
            Error::BlockCommitBadEpoch => {
                write!(f, "Block commit has an invalid epoch")
            }
            Error::BlockCommitMissDistanceTooBig => {
                write!(
                    f,
                    "Block commit missed its target sortition height by too much"
                )
            }
            Error::MissedBlockCommit(_) => write!(
                f,
                "Block commit included in a burn block that was not intended"
            ),
            Error::LeaderKeyAlreadyRegistered => {
                write!(f, "Leader key has already been registered")
            }
            Error::TransferStxMustBePositive => write!(f, "Transfer STX must be positive amount"),
            Error::TransferStxSelfSend => write!(f, "Transfer STX must not send to self"),
            Error::StackStxMustBePositive => write!(f, "Stack STX must be positive amount"),
            Error::StackStxInvalidCycles => write!(
                f,
                "Stack STX must set num cycles between 1 and max num cycles"
            ),
            Error::DelegateStxMustBePositive => write!(f, "Delegate STX must be positive amount"),
            Error::VoteForAggregateKeyInvalidKey => {
                write!(f, "Aggregate key is invalid")
            }
            Self::AmountMustBePositive => write!(f, "Peg in amount must be positive"),
        }
    }
}

impl error::Error for Error {
    fn cause(&self) -> Option<&dyn error::Error> {
        match *self {
            Error::DBError(ref e) => Some(e),
            _ => None,
        }
    }
}

impl From<db_error> for Error {
    fn from(e: db_error) -> Error {
        Error::DBError(e)
    }
}

#[derive(Debug, PartialEq, Clone, Eq, Serialize, Deserialize)]
pub struct TransferStxOp {
    pub sender: StacksAddress,
    pub recipient: StacksAddress,
    pub transfered_ustx: u128,
    pub memo: Vec<u8>,

    // common to all transactions
    pub txid: Txid,                            // transaction ID
    pub vtxindex: u32,                         // index in the block where this tx occurs
    pub block_height: u64,                     // block height at which this tx occurs
    pub burn_header_hash: BurnchainHeaderHash, // hash of the burn chain block header
}

#[derive(Debug, PartialEq, Clone, Eq, Serialize, Deserialize)]
pub struct StackStxOp {
    pub sender: StacksAddress,
    /// the PoX reward address.
    /// NOTE: the address in .pox will be tagged as either p2pkh or p2sh; it's impossible to tell
    /// if it's a segwit-p2sh since that looks identical to a p2sh address.
    pub reward_addr: PoxAddress,
    /// how many ustx this transaction locks
    pub stacked_ustx: u128,
    pub num_cycles: u8,

    // common to all transactions
    pub txid: Txid,                            // transaction ID
    pub vtxindex: u32,                         // index in the block where this tx occurs
    pub block_height: u64,                     // block height at which this tx occurs
    pub burn_header_hash: BurnchainHeaderHash, // hash of the burn chain block header
}

#[derive(Debug, PartialEq, Clone, Eq, Serialize, Deserialize)]
pub struct PreStxOp {
    /// the output address
    /// (must be a legacy Bitcoin address)
    pub output: StacksAddress,

    // common to all transactions
    pub txid: Txid,                            // transaction ID
    pub vtxindex: u32,                         // index in the block where this tx occurs
    pub block_height: u64,                     // block height at which this tx occurs
    pub burn_header_hash: BurnchainHeaderHash, // hash of the burn chain block header
}

#[derive(Debug, PartialEq, Clone, Eq, Serialize, Deserialize)]
pub struct LeaderBlockCommitOp {
    pub block_header_hash: BlockHeaderHash, // hash of Stacks block header (sha512/256)

    pub new_seed: VRFSeed,     // new seed for this block
    pub parent_block_ptr: u32, // block height of the block that contains the parent block hash
    pub parent_vtxindex: u16, // offset in the parent block where the parent block hash can be found
    pub key_block_ptr: u32,   // pointer to the block that contains the leader key registration
    pub key_vtxindex: u16,    // offset in the block where the leader key can be found
    pub memo: Vec<u8>,        // extra unused byte

    /// how many burn tokens (e.g. satoshis) were committed to produce this block
    pub burn_fee: u64,
    /// the input transaction, used in mining commitment smoothing
    pub input: (Txid, u32),

    pub burn_parent_modulus: u8,

    /// the apparent sender of the transaction. note: this
    ///  is *not* authenticated, and should be used only
    ///  for informational purposes (e.g., log messages)
    pub apparent_sender: BurnchainSigner,

    /// PoX/Burn outputs
    pub commit_outs: Vec<PoxAddress>,
    // PoX sunset burn
    pub sunset_burn: u64,

    // common to all transactions
    pub txid: Txid,                            // transaction ID
    pub vtxindex: u32,                         // index in the block where this tx occurs
    pub block_height: u64,                     // block height at which this tx occurs
    pub burn_header_hash: BurnchainHeaderHash, // hash of the burn chain block header
}

#[derive(Debug, PartialEq, Clone, Eq, Serialize, Deserialize)]
pub struct LeaderKeyRegisterOp {
    pub consensus_hash: ConsensusHash, // consensus hash at time of issuance
    pub public_key: VRFPublicKey,      // EdDSA public key
    pub memo: Vec<u8>,                 // extra bytes in the op-return

    // common to all transactions
    pub txid: Txid,                            // transaction ID
    pub vtxindex: u32,                         // index in the block where this tx occurs
    pub block_height: u64,                     // block height at which this tx occurs
    pub burn_header_hash: BurnchainHeaderHash, // hash of burn chain block
}

#[derive(Debug, PartialEq, Clone, Eq, Serialize, Deserialize)]
pub struct DelegateStxOp {
    pub sender: StacksAddress,
    pub delegate_to: StacksAddress,
    /// a tuple representing the output index of the reward address in the BTC transaction,
    //  and the actual  PoX reward address.
    /// NOTE: the address in .pox-2 will be tagged as either p2pkh or p2sh; it's impossible to tell
    /// if it's a segwit-p2sh since that looks identical to a p2sh address.
    pub reward_addr: Option<(u32, PoxAddress)>,
    pub delegated_ustx: u128,
    pub until_burn_height: Option<u64>,

    // common to all transactions
    pub txid: Txid,                            // transaction ID
    pub vtxindex: u32,                         // index in the block where this tx occurs
    pub block_height: u64,                     // block height at which this tx occurs
    pub burn_header_hash: BurnchainHeaderHash, // hash of the burn chain block header
}

#[derive(Debug, PartialEq, Clone, Eq, Serialize, Deserialize)]
pub struct VoteForAggregateKeyOp {
    pub sender: StacksAddress,
    pub aggregate_key: StacksPublicKeyBuffer,
    pub round: u32,
    pub reward_cycle: u64,
    pub signer_index: u16,
    pub signer_key: StacksPublicKeyBuffer,

    // common to all transactions
    pub txid: Txid,                            // transaction ID
    pub vtxindex: u32,                         // index in the block where this tx occurs
    pub block_height: u64,                     // block height at which this tx occurs
    pub burn_header_hash: BurnchainHeaderHash, // hash of the burn chain block header
}

fn hex_ser_memo<S: serde::Serializer>(bytes: &[u8], s: S) -> Result<S::Ok, S::Error> {
    let inst = to_hex(bytes);
    s.serialize_str(inst.as_str())
}

fn hex_deser_memo<'de, D: serde::Deserializer<'de>>(d: D) -> Result<Vec<u8>, D::Error> {
    let inst_str = String::deserialize(d)?;
    hex_bytes(&inst_str).map_err(serde::de::Error::custom)
}

fn hex_serialize<S: serde::Serializer>(bhh: &BurnchainHeaderHash, s: S) -> Result<S::Ok, S::Error> {
    let inst = bhh.to_hex();
    s.serialize_str(inst.as_str())
}

fn hex_deserialize<'de, D: serde::Deserializer<'de>>(
    d: D,
) -> Result<BurnchainHeaderHash, D::Error> {
    let inst_str = String::deserialize(d)?;
    BurnchainHeaderHash::from_hex(&inst_str).map_err(serde::de::Error::custom)
}

fn principal_serialize<S: serde::Serializer>(pd: &PrincipalData, s: S) -> Result<S::Ok, S::Error> {
    let inst = pd.to_string();
    s.serialize_str(inst.as_str())
}

fn principal_deserialize<'de, D: serde::Deserializer<'de>>(
    d: D,
) -> Result<PrincipalData, D::Error> {
    let inst_str = String::deserialize(d)?;
    PrincipalData::parse(&inst_str).map_err(serde::de::Error::custom)
}

#[derive(Debug, Clone, PartialEq, Eq, Serialize, Deserialize)]
pub enum BlockstackOperationType {
    LeaderKeyRegister(LeaderKeyRegisterOp),
    LeaderBlockCommit(LeaderBlockCommitOp),
    PreStx(PreStxOp),
    StackStx(StackStxOp),
    TransferStx(TransferStxOp),
    DelegateStx(DelegateStxOp),
    VoteForAggregateKey(VoteForAggregateKeyOp),
}

// serialization helpers for blockstack_op_to_json function
pub fn memo_serialize(memo: &Vec<u8>) -> String {
    let hex_inst = to_hex(memo);
    format!("0x{}", hex_inst)
}

pub fn stacks_addr_serialize(addr: &StacksAddress) -> serde_json::Value {
    let addr_str = addr.to_string();
    json!({
        "address": addr_str,
        "address_hash_bytes": format!("0x{}", addr.bytes),
        "address_version": addr.version
    })
}

impl BlockstackOperationType {
    pub fn opcode(&self) -> Opcodes {
        match *self {
            BlockstackOperationType::LeaderKeyRegister(_) => Opcodes::LeaderKeyRegister,
            BlockstackOperationType::LeaderBlockCommit(_) => Opcodes::LeaderBlockCommit,
            BlockstackOperationType::StackStx(_) => Opcodes::StackStx,
            BlockstackOperationType::PreStx(_) => Opcodes::PreStx,
            BlockstackOperationType::TransferStx(_) => Opcodes::TransferStx,
            BlockstackOperationType::DelegateStx(_) => Opcodes::DelegateStx,
            BlockstackOperationType::VoteForAggregateKey(_) => Opcodes::VoteForAggregateKey,
        }
    }

    pub fn txid(&self) -> Txid {
        self.txid_ref().clone()
    }

    pub fn txid_ref(&self) -> &Txid {
        match *self {
            BlockstackOperationType::LeaderKeyRegister(ref data) => &data.txid,
            BlockstackOperationType::LeaderBlockCommit(ref data) => &data.txid,
            BlockstackOperationType::StackStx(ref data) => &data.txid,
            BlockstackOperationType::PreStx(ref data) => &data.txid,
            BlockstackOperationType::TransferStx(ref data) => &data.txid,
            BlockstackOperationType::DelegateStx(ref data) => &data.txid,
            BlockstackOperationType::VoteForAggregateKey(ref data) => &data.txid,
        }
    }

    pub fn vtxindex(&self) -> u32 {
        match *self {
            BlockstackOperationType::LeaderKeyRegister(ref data) => data.vtxindex,
            BlockstackOperationType::LeaderBlockCommit(ref data) => data.vtxindex,
            BlockstackOperationType::StackStx(ref data) => data.vtxindex,
            BlockstackOperationType::PreStx(ref data) => data.vtxindex,
            BlockstackOperationType::TransferStx(ref data) => data.vtxindex,
            BlockstackOperationType::DelegateStx(ref data) => data.vtxindex,
            BlockstackOperationType::VoteForAggregateKey(ref data) => data.vtxindex,
        }
    }

    pub fn block_height(&self) -> u64 {
        match *self {
            BlockstackOperationType::LeaderKeyRegister(ref data) => data.block_height,
            BlockstackOperationType::LeaderBlockCommit(ref data) => data.block_height,
            BlockstackOperationType::StackStx(ref data) => data.block_height,
            BlockstackOperationType::PreStx(ref data) => data.block_height,
            BlockstackOperationType::TransferStx(ref data) => data.block_height,
            BlockstackOperationType::DelegateStx(ref data) => data.block_height,
            BlockstackOperationType::VoteForAggregateKey(ref data) => data.block_height,
        }
    }

    pub fn burn_header_hash(&self) -> BurnchainHeaderHash {
        match *self {
            BlockstackOperationType::LeaderKeyRegister(ref data) => data.burn_header_hash.clone(),
            BlockstackOperationType::LeaderBlockCommit(ref data) => data.burn_header_hash.clone(),
            BlockstackOperationType::StackStx(ref data) => data.burn_header_hash.clone(),
            BlockstackOperationType::PreStx(ref data) => data.burn_header_hash.clone(),
            BlockstackOperationType::TransferStx(ref data) => data.burn_header_hash.clone(),
            BlockstackOperationType::DelegateStx(ref data) => data.burn_header_hash.clone(),
            BlockstackOperationType::VoteForAggregateKey(ref data) => data.burn_header_hash.clone(),
        }
    }

    #[cfg(test)]
    pub fn set_block_height(&mut self, height: u64) {
        match self {
            BlockstackOperationType::LeaderKeyRegister(ref mut data) => data.block_height = height,
            BlockstackOperationType::LeaderBlockCommit(ref mut data) => {
                data.set_burn_height(height)
            }
            BlockstackOperationType::StackStx(ref mut data) => data.block_height = height,
            BlockstackOperationType::PreStx(ref mut data) => data.block_height = height,
            BlockstackOperationType::TransferStx(ref mut data) => data.block_height = height,
            BlockstackOperationType::DelegateStx(ref mut data) => data.block_height = height,
            BlockstackOperationType::VoteForAggregateKey(ref mut data) => {
                data.block_height = height
            }
        };
    }

    #[cfg(test)]
    pub fn set_burn_header_hash(&mut self, hash: BurnchainHeaderHash) {
        match self {
            BlockstackOperationType::LeaderKeyRegister(ref mut data) => {
                data.burn_header_hash = hash
            }
            BlockstackOperationType::LeaderBlockCommit(ref mut data) => {
                data.burn_header_hash = hash
            }
            BlockstackOperationType::StackStx(ref mut data) => data.burn_header_hash = hash,
            BlockstackOperationType::PreStx(ref mut data) => data.burn_header_hash = hash,
            BlockstackOperationType::TransferStx(ref mut data) => data.burn_header_hash = hash,
            BlockstackOperationType::DelegateStx(ref mut data) => data.burn_header_hash = hash,
            BlockstackOperationType::VoteForAggregateKey(ref mut data) => {
                data.burn_header_hash = hash
            }
        };
    }

    pub fn pre_stx_to_json(op: &PreStxOp) -> serde_json::Value {
        json!({
            "pre_stx": {
                "burn_block_height": op.block_height,
                "burn_header_hash": &op.burn_header_hash.to_hex(),
                "output": stacks_addr_serialize(&op.output),
                "burn_txid": op.txid,
                "vtxindex": op.vtxindex,
            }
        })
    }

    pub fn stack_stx_to_json(op: &StackStxOp) -> serde_json::Value {
        json!({
            "stack_stx": {
                "burn_block_height": op.block_height,
                "burn_header_hash": &op.burn_header_hash.to_hex(),
                "num_cycles": op.num_cycles,
                "reward_addr": op.reward_addr.clone().to_b58(),
                "sender": stacks_addr_serialize(&op.sender),
                "stacked_ustx": op.stacked_ustx,
                "burn_txid": op.txid,
                "vtxindex": op.vtxindex,
            }
        })
    }

    pub fn transfer_stx_to_json(op: &TransferStxOp) -> serde_json::Value {
        json!({
            "transfer_stx": {
                "burn_block_height": op.block_height,
                "burn_header_hash": &op.burn_header_hash.to_hex(),
                "memo": memo_serialize(&op.memo),
                "recipient": stacks_addr_serialize(&op.recipient),
                "sender": stacks_addr_serialize(&op.sender),
                "transfered_ustx": op.transfered_ustx,
                "burn_txid": op.txid,
                "vtxindex": op.vtxindex,
            }
        })
    }

    pub fn delegate_stx_to_json(op: &DelegateStxOp) -> serde_json::Value {
        json!({
            "delegate_stx": {
                "burn_block_height": op.block_height,
                "burn_header_hash": &op.burn_header_hash.to_hex(),
                "delegate_to": stacks_addr_serialize(&op.delegate_to),
                "delegated_ustx": op.delegated_ustx,
                "sender": stacks_addr_serialize(&op.sender),
                "reward_addr": &op.reward_addr.as_ref().map(|(index, addr)| (index, addr.clone().to_b58())),
                "burn_txid": op.txid,
                "until_burn_height": op.until_burn_height,
                "vtxindex": op.vtxindex,
            }

        })
    }

    pub fn vote_for_aggregate_key_to_json(op: &VoteForAggregateKeyOp) -> serde_json::Value {
        json!({
            "vote_for_aggregate_key": {
                "burn_block_height": op.block_height,
                "burn_header_hash": &op.burn_header_hash.to_hex(),
                "aggregate_key": op.aggregate_key.to_hex(),
                "reward_cycle": op.reward_cycle,
                "round": op.round,
                "sender": stacks_addr_serialize(&op.sender),
                "signer_index": op.signer_index,
                "signer_key": op.signer_key.to_hex(),
                "burn_txid": op.txid,
                "vtxindex": op.vtxindex,
            }
        })
    }

    // An explicit JSON serialization function is used (instead of using the default serialization
    // function) for the Blockstack ops. This is because (a) we wanted the serialization to be
    // more readable, and (b) the serialization used to display PoxAddress as a string is lossy,
    // so we wouldn't want to use this serialization by default (because there will be issues with
    // deserialization).
    pub fn blockstack_op_to_json(&self) -> serde_json::Value {
        match self {
            BlockstackOperationType::PreStx(op) => Self::pre_stx_to_json(op),
            BlockstackOperationType::StackStx(op) => Self::stack_stx_to_json(op),
            BlockstackOperationType::TransferStx(op) => Self::transfer_stx_to_json(op),
            BlockstackOperationType::DelegateStx(op) => Self::delegate_stx_to_json(op),
            BlockstackOperationType::VoteForAggregateKey(op) => {
                Self::vote_for_aggregate_key_to_json(op)
            }
            // json serialization for the remaining op types is not implemented for now. This function
            // is currently only used to json-ify burnchain ops executed as Stacks transactions (so,
            // stack_stx, transfer_stx, delegate_stx, and vote_for_aggregate_key).
            _ => json!(null),
        }
    }
}

impl fmt::Display for BlockstackOperationType {
    fn fmt(&self, f: &mut fmt::Formatter) -> fmt::Result {
        match *self {
            BlockstackOperationType::LeaderKeyRegister(ref op) => write!(f, "{:?}", op),
            BlockstackOperationType::PreStx(ref op) => write!(f, "{:?}", op),
            BlockstackOperationType::StackStx(ref op) => write!(f, "{:?}", op),
            BlockstackOperationType::LeaderBlockCommit(ref op) => write!(f, "{:?}", op),
            BlockstackOperationType::TransferStx(ref op) => write!(f, "{:?}", op),
            BlockstackOperationType::DelegateStx(ref op) => write!(f, "{:?}", op),
            BlockstackOperationType::VoteForAggregateKey(ref op) => write!(f, "{:?}", op),
        }
    }
}

// parser helpers
pub fn parse_u128_from_be(bytes: &[u8]) -> Option<u128> {
    bytes.try_into().ok().map(u128::from_be_bytes)
}

pub fn parse_u64_from_be(bytes: &[u8]) -> Option<u64> {
    bytes.try_into().ok().map(u64::from_be_bytes)
}

pub fn parse_u32_from_be(bytes: &[u8]) -> Option<u32> {
    bytes.try_into().ok().map(u32::from_be_bytes)
}

pub fn parse_u16_from_be(bytes: &[u8]) -> Option<u16> {
    bytes.try_into().ok().map(u16::from_be_bytes)
}<|MERGE_RESOLUTION|>--- conflicted
+++ resolved
@@ -45,11 +45,7 @@
 pub mod leader_key_register;
 pub mod stack_stx;
 pub mod transfer_stx;
-<<<<<<< HEAD
-pub mod user_burn_support;
 pub mod vote_for_aggregate_key;
-=======
->>>>>>> db49c703
 
 #[cfg(test)]
 mod test;
