/*
 copyright: (c) 2013-2020 by Blockstack PBC, a public benefit corporation.

 This file is part of Blockstack.

 Blockstack is free software. You may redistribute or modify
 it under the terms of the GNU General Public License as published by
 the Free Software Foundation, either version 3 of the License or
 (at your option) any later version.

 Blockstack is distributed in the hope that it will be useful,
 but WITHOUT ANY WARRANTY, including without the implied warranty of
 MERCHANTABILITY or FITNESS FOR A PARTICULAR PURPOSE. See the
 GNU General Public License for more details.

 You should have received a copy of the GNU General Public License
 along with Blockstack. If not, see <http://www.gnu.org/licenses/>.
*/

use stacks_common::address::AddressHashMode;
use stacks_common::types::chainstate::TrieHash;
use stacks_common::types::chainstate::{BurnchainHeaderHash, PoxId, SortitionId};

use crate::burnchains::{
    Burnchain, BurnchainBlockHeader, BurnchainStateTransition, Error as BurnchainError,
};
use crate::chainstate::burn::db::sortdb::SortitionDB;
use crate::chainstate::burn::db::sortdb::{InitialMiningBonus, SortitionHandleTx};
use crate::chainstate::burn::operations::{
    leader_block_commit::{MissedBlockCommit, RewardSetInfo},
    BlockstackOperationType, Error as OpError,
};
use crate::chainstate::burn::BlockSnapshot;
use crate::chainstate::coordinator::RewardCycleInfo;
use crate::chainstate::stacks::db::StacksChainState;
use crate::chainstate::stacks::index::{
    marf::MARF, storage::TrieFileStorage, Error as MARFError, MARFValue, MarfTrieId,
};
use crate::core::INITIAL_MINING_BONUS_WINDOW;
use crate::util_lib::db::Error as DBError;

impl<'a> SortitionHandleTx<'a> {
    /// Run a blockstack operation's "check()" method and return the result.
    fn check_transaction(
        &mut self,
        burnchain: &Burnchain,
        blockstack_op: &BlockstackOperationType,
        reward_info: Option<&RewardSetInfo>,
    ) -> Result<(), BurnchainError> {
        match blockstack_op {
            BlockstackOperationType::LeaderKeyRegister(ref op) => {
                op.check(burnchain, self).map_err(|e| {
                    warn!(
                        "REJECTED({}) leader key register {} at {},{}: {:?}",
                        op.block_height, &op.txid, op.block_height, op.vtxindex, &e
                    );
                    BurnchainError::OpError(e)
                })
            }
            BlockstackOperationType::LeaderBlockCommit(ref op) => {
                op.check(burnchain, self, reward_info).map_err(|e| {
                    warn!(
                        "REJECTED({}) leader block commit {} at {},{} (parent {},{}): {:?}",
                        op.block_height,
                        &op.txid,
                        op.block_height,
                        op.vtxindex,
                        op.parent_block_ptr,
                        op.parent_vtxindex,
                        &e
                    );
                    BurnchainError::OpError(e)
                })
            }
            BlockstackOperationType::UserBurnSupport(ref op) => {
                op.check(burnchain, self).map_err(|e| {
                    warn!(
                        "REJECTED({}) user burn support {} at {},{}: {:?}",
                        op.block_height, &op.txid, op.block_height, op.vtxindex, &e
                    );
                    BurnchainError::OpError(e)
                })
            }
            BlockstackOperationType::StackStx(ref op) => op.check().map_err(|e| {
                warn!(
                    "REJECTED({}) stack stx op {} at {},{}: {:?}",
                    op.block_height, &op.txid, op.block_height, op.vtxindex, &e
                );
                BurnchainError::OpError(e)
            }),
            BlockstackOperationType::TransferStx(ref op) => op.check().map_err(|e| {
                warn!(
                    "REJECTED({}) transfer stx op {} at {},{}: {:?}",
                    op.block_height, &op.txid, op.block_height, op.vtxindex, &e
                );
                BurnchainError::OpError(e)
            }),
            BlockstackOperationType::PreStx(_) => {
                // no check() required for PreStx
                Ok(())
            }
            BlockstackOperationType::DelegateStx(ref op) => op.check().map_err(|e| {
                warn!(
                    "REJECTED({}) delegate stx op {} at {},{}: {:?}",
                    op.block_height, &op.txid, op.block_height, op.vtxindex, &e
                );
                BurnchainError::OpError(e)
            }),
            BlockstackOperationType::PegIn(ref op) => op.check().map_err(|e| {
                warn!(
                    "REJECTED({}) peg in op {} at {},{}: {:?}",
                    op.block_height, &op.txid, op.block_height, op.vtxindex, &e
                );
                BurnchainError::OpError(e)
            }),
            BlockstackOperationType::PegOutRequest(ref op) => op.check().map_err(|e| {
                warn!(
                    "REJECTED({}) peg out request op {} at {},{}: {:?}",
                    op.block_height, &op.txid, op.block_height, op.vtxindex, &e
                );
                BurnchainError::OpError(e)
            }),
            BlockstackOperationType::PegOutFulfill(ref op) => op.check().map_err(|e| {
                warn!(
                    "REJECTED({}) peg out fulfill op {} at {},{}: {:?}",
                    op.block_height, &op.txid, op.block_height, op.vtxindex, &e
                );
                BurnchainError::OpError(e)
            }),
        }
    }

    /// Process all block's checked transactions
    /// * make the burn distribution
    /// * insert the ones that went into the burn distribution
    /// * snapshot the block and run the sortition
    /// * return the snapshot (and sortition results)
    fn process_checked_block_ops(
        &mut self,
        burnchain: &Burnchain,
        parent_snapshot: &BlockSnapshot,
        block_header: &BurnchainBlockHeader,
        this_block_ops: &Vec<BlockstackOperationType>,
        missed_commits: &Vec<MissedBlockCommit>,
        next_pox_info: Option<RewardCycleInfo>,
        parent_pox: PoxId,
        reward_info: Option<&RewardSetInfo>,
        initial_mining_bonus_ustx: u128,
    ) -> Result<(BlockSnapshot, BurnchainStateTransition), BurnchainError> {
        let this_block_height = block_header.block_height;
        let this_block_hash = block_header.block_hash.clone();

        // make the burn distribution, and in doing so, identify the user burns that we'll keep
        let state_transition = BurnchainStateTransition::from_block_ops(self, burnchain, parent_snapshot, this_block_ops, missed_commits)
            .map_err(|e| {
                error!("TRANSACTION ABORTED when converting {} blockstack operations in block {} ({}) to a burn distribution: {:?}", this_block_ops.len(), this_block_height, &this_block_hash, e);
                e
            })?;

        let total_burn = state_transition
            .accepted_ops
            .iter()
            .fold(Some(0u64), |acc, op| {
                if let Some(acc) = acc {
                    let bf = match op {
                        BlockstackOperationType::LeaderBlockCommit(ref op) => op.burn_fee,
                        BlockstackOperationType::UserBurnSupport(ref op) => op.burn_fee,
                        _ => 0,
                    };
                    acc.checked_add(bf)
                } else {
                    None
                }
            });

        let txids = state_transition
            .accepted_ops
            .iter()
            .map(|ref op| op.txid())
            .collect();

        let next_pox = SortitionDB::make_next_pox_id(parent_pox.clone(), next_pox_info.as_ref());
        let next_sortition_id = SortitionDB::make_next_sortition_id(
            parent_pox.clone(),
            &this_block_hash,
            next_pox_info.as_ref(),
        );

        // do the cryptographic sortition and pick the next winning block.
        let mut snapshot = BlockSnapshot::make_snapshot(
            self,
            burnchain,
            &next_sortition_id,
            &next_pox,
            parent_snapshot,
            block_header,
            &state_transition.burn_dist,
            &txids,
            total_burn,
            initial_mining_bonus_ustx,
        )
        .map_err(|e| {
            error!(
                "TRANSACTION ABORTED when taking snapshot at block {} ({}): {:?}",
                this_block_height, &this_block_hash, e
            );
            BurnchainError::DBError(e)
        })?;

        // was this snapshot the first with mining?
        //  compute the initial block rewards.
        let initialize_bonus = if snapshot.sortition && parent_snapshot.total_burn == 0 {
            let blocks_without_winners =
                snapshot.block_height - burnchain.initial_reward_start_block;
            let mut total_reward = 0;
            for burn_block_height in burnchain.initial_reward_start_block..snapshot.block_height {
                total_reward += StacksChainState::get_coinbase_reward(
                    burn_block_height,
                    self.context.first_block_height,
                );
            }
            let per_block = total_reward / INITIAL_MINING_BONUS_WINDOW as u128;

            info!("First sortition winner chosen";
                  "blocks_without_winners" => blocks_without_winners,
                  "initial_mining_per_block_reward" => per_block,
                  "initial_mining_bonus_block_window" => INITIAL_MINING_BONUS_WINDOW);

            assert_eq!(snapshot.accumulated_coinbase_ustx, 0,
                       "First block should not have receive additional coinbase before initial reward calculation");
            snapshot.accumulated_coinbase_ustx = per_block;

            Some(InitialMiningBonus {
                total_reward,
                per_block,
            })
        } else {
            None
        };

        // store the snapshot
        let index_root = self.append_chain_tip_snapshot(
            parent_snapshot,
            &snapshot,
            &state_transition.accepted_ops,
            missed_commits,
            next_pox_info,
            reward_info,
            initialize_bonus,
        )?;

        snapshot.index_root = index_root;

        debug!("OPS-HASH({}): {}", this_block_height, &snapshot.ops_hash);
        debug!(
            "INDEX-ROOT({}): {}",
            this_block_height, &snapshot.index_root
        );
        debug!(
            "SORTITION-HASH({}): {}",
            this_block_height, &snapshot.sortition_hash
        );
        debug!(
            "CONSENSUS({}): {}",
            this_block_height, &snapshot.consensus_hash
        );
        Ok((snapshot, state_transition))
    }

    /// Check and then commit all blockstack operations to our chainstate.
    /// * pull out all the transactions that are blockstack ops
    /// * select the ones that are _valid_
    /// * do a cryptographic sortition to select the next Stacks block
    /// * commit all valid transactions
    /// * commit the results of the sortition
    /// Returns the BlockSnapshot created from this block.
    pub fn process_block_ops(
        &mut self,
        burnchain: &Burnchain,
        parent_snapshot: &BlockSnapshot,
        block_header: &BurnchainBlockHeader,
        mut blockstack_txs: Vec<BlockstackOperationType>,
        next_pox_info: Option<RewardCycleInfo>,
        parent_pox: PoxId,
        reward_set_info: Option<&RewardSetInfo>,
        initial_mining_bonus_ustx: u128,
    ) -> Result<(BlockSnapshot, BurnchainStateTransition), BurnchainError> {
        debug!(
            "BEGIN({}) block ({},{}) with sortition_id: {}",
            block_header.block_height,
            block_header.block_hash,
            block_header.parent_block_hash,
            &self.context.chain_tip
        );
        debug!(
            "Append {} operation(s) from block {} {}",
            blockstack_txs.len(),
            block_header.block_height,
            &block_header.block_hash
        );

        blockstack_txs.sort_by(|ref a, ref b| a.vtxindex().partial_cmp(&b.vtxindex()).unwrap());

        // check each transaction, and filter out only the ones that are valid
        debug!(
            "Check Blockstack transactions from sortition_id: {}",
            &self.context.chain_tip
        );

        let mut missed_block_commits = vec![];

        // classify and check each transaction
        blockstack_txs.retain(|blockstack_op| {
            match self.check_transaction(burnchain, blockstack_op, reward_set_info) {
                Ok(_) => true,
                Err(BurnchainError::OpError(OpError::MissedBlockCommit(missed_op))) => {
                    missed_block_commits.push(missed_op);
                    false
                }
                Err(_) => false,
            }
        });

        // block-wide check: no duplicate keys registered
        let block_ops = Burnchain::filter_block_VRF_dups(blockstack_txs);
        assert!(Burnchain::ops_are_sorted(&block_ops));

        // process them
        let res = self
            .process_checked_block_ops(
                burnchain,
                parent_snapshot,
                block_header,
                &block_ops,
                &missed_block_commits,
                next_pox_info,
                parent_pox,
                reward_set_info,
                initial_mining_bonus_ustx,
            )
            .map_err(|e| {
                error!(
                    "TRANSACTION ABORTED when snapshotting block {} ({}): {:?}",
                    block_header.block_height, &block_header.block_hash, e
                );
                e
            })?;

        Ok(res)
    }

    /// Given the extracted txs, and a block header, go process them into the next
    /// snapshot.  Unlike process_block_ops, this method applies safety checks against the given
    /// list of blockstack transactions.
    pub fn process_block_txs(
        &mut self,
        parent_snapshot: &BlockSnapshot,
        this_block_header: &BurnchainBlockHeader,
        burnchain: &Burnchain,
        blockstack_txs: Vec<BlockstackOperationType>,
        next_pox_info: Option<RewardCycleInfo>,
        parent_pox: PoxId,
        reward_set_info: Option<&RewardSetInfo>,
        initial_mining_bonus_ustx: u128,
    ) -> Result<(BlockSnapshot, BurnchainStateTransition), BurnchainError> {
        assert_eq!(
            parent_snapshot.block_height + 1,
            this_block_header.block_height
        );
        assert_eq!(
            parent_snapshot.burn_header_hash,
            this_block_header.parent_block_hash
        );

        let new_snapshot = self.process_block_ops(
            burnchain,
            &parent_snapshot,
            &this_block_header,
            blockstack_txs,
            next_pox_info,
            parent_pox,
            reward_set_info,
            initial_mining_bonus_ustx,
        )?;
        Ok(new_snapshot)
    }
}

#[cfg(test)]
mod tests {
    use stacks_common::util::{hash::hex_bytes, vrf::VRFPublicKey};

    use super::*;
    use crate::burnchains::bitcoin::{address::BitcoinAddress, BitcoinNetworkType};
    use crate::burnchains::*;
    use crate::chainstate::burn::db::sortdb::{tests::test_append_snapshot, SortitionDB};
    use crate::chainstate::burn::operations::{
        leader_block_commit::BURN_BLOCK_MINED_AT_MODULUS, LeaderBlockCommitOp, LeaderKeyRegisterOp,
    };
    use crate::chainstate::burn::*;
    use crate::chainstate::stacks::address::StacksAddressExtensions;
    use crate::chainstate::stacks::index::TrieHashExtension;
    use crate::chainstate::stacks::StacksPublicKey;
    use crate::core::MICROSTACKS_PER_STACKS;
<<<<<<< HEAD
    use crate::types::chainstate::{BlockHeaderHash, StacksAddress, VRFSeed};

=======

    use stacks_common::types::chainstate::{BlockHeaderHash, StacksAddress, VRFSeed};

>>>>>>> 3e0ba615
    #[test]
    fn test_initial_block_reward() {
        let first_burn_hash = BurnchainHeaderHash([0; 32]);

        let leader_key = LeaderKeyRegisterOp {
            consensus_hash: ConsensusHash([0x22; 20]),
            public_key: VRFPublicKey::from_hex(
                "a366b51292bef4edd64063d9145c617fec373bceb0758e98cd72becd84d54c7a",
            )
            .unwrap(),
            memo: vec![01, 02, 03, 04, 05],

            txid: Txid::from_bytes_be(
                &hex_bytes("1bfa831b5fc56c858198acb8e77e5863c1e9d8ac26d49ddb914e24d8d4083562")
                    .unwrap(),
            )
            .unwrap(),
            vtxindex: 400,
            block_height: 101,
            burn_header_hash: BurnchainHeaderHash([0x01; 32]),
        };

        let block_commit = LeaderBlockCommitOp {
            sunset_burn: 0,
            block_header_hash: BlockHeaderHash([0x22; 32]),
            new_seed: VRFSeed::from_hex(
                "3333333333333333333333333333333333333333333333333333333333333333",
            )
            .unwrap(),
            parent_block_ptr: 0,
            parent_vtxindex: 0,
            key_block_ptr: 101,
            key_vtxindex: 400,
            memo: vec![0x80],
            apparent_sender: BurnchainSigner("hello-world".to_string()),

            commit_outs: vec![],
            burn_fee: 12345,
            input: (Txid([0; 32]), 0),

            txid: Txid::from_bytes_be(
                &hex_bytes("3c07a0a93360bc85047bbaadd49e30c8af770f73a37e10fec400174d2e5f27cf")
                    .unwrap(),
            )
            .unwrap(),
            vtxindex: 400,
            block_height: 102,
            burn_parent_modulus: (101 % BURN_BLOCK_MINED_AT_MODULUS) as u8,
            burn_header_hash: BurnchainHeaderHash([0x03; 32]),
        };

        let mut burnchain = Burnchain::default_unittest(100, &first_burn_hash);
        burnchain.initial_reward_start_block = 90;
        let mut db = SortitionDB::connect_test(100, &first_burn_hash).unwrap();

        let snapshot = test_append_snapshot(
            &mut db,
            BurnchainHeaderHash([0x01; 32]),
            &vec![BlockstackOperationType::LeaderKeyRegister(leader_key)],
        );

        let next_block_header = BurnchainBlockHeader {
            block_height: 102,
            block_hash: BurnchainHeaderHash([0x03; 32]),
            parent_block_hash: BurnchainHeaderHash([0x01; 32]),
            num_txs: 1,
            timestamp: 10,
        };

        {
            let mut ic = SortitionHandleTx::begin(&mut db, &snapshot.sortition_id).unwrap();

            let processed = ic
                .process_block_ops(
                    &burnchain,
                    &snapshot,
                    &next_block_header,
                    vec![BlockstackOperationType::LeaderBlockCommit(block_commit)],
                    None,
                    PoxId::initial(),
                    None,
                    0,
                )
                .unwrap();

            let reward_per_block = ic
                .get_initial_mining_bonus_per_block(&processed.0.sortition_id)
                .unwrap()
                .unwrap();
            let remaining = ic
                .get_initial_mining_bonus_remaining(&processed.0.sortition_id)
                .unwrap();
            assert_eq!(
                reward_per_block,
                1000 * (MICROSTACKS_PER_STACKS as u128) * (102 - 90)
                    / (INITIAL_MINING_BONUS_WINDOW as u128)
            );
            assert_eq!(
                remaining,
                reward_per_block * (INITIAL_MINING_BONUS_WINDOW as u128 - 1)
            );
        }
    }
}<|MERGE_RESOLUTION|>--- conflicted
+++ resolved
@@ -402,14 +402,9 @@
     use crate::chainstate::stacks::index::TrieHashExtension;
     use crate::chainstate::stacks::StacksPublicKey;
     use crate::core::MICROSTACKS_PER_STACKS;
-<<<<<<< HEAD
-    use crate::types::chainstate::{BlockHeaderHash, StacksAddress, VRFSeed};
-
-=======
 
     use stacks_common::types::chainstate::{BlockHeaderHash, StacksAddress, VRFSeed};
 
->>>>>>> 3e0ba615
     #[test]
     fn test_initial_block_reward() {
         let first_burn_hash = BurnchainHeaderHash([0; 32]);
