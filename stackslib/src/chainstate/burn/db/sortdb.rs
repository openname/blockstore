--- conflicted
+++ resolved
@@ -6134,25 +6134,12 @@
     use crate::chainstate::stacks::StacksPublicKey;
     use crate::core::StacksEpochExtension;
     use crate::core::*;
-<<<<<<< HEAD
-    use crate::types::chainstate::StacksAddress;
-    use crate::types::chainstate::{BlockHeaderHash, VRFSeed};
     use crate::util_lib::db::Error as db_error;
-=======
-    use crate::util_lib::db::Error as db_error;
-    use stacks_common::address::AddressHashMode;
-    use stacks_common::util::get_epoch_time_secs;
-    use stacks_common::util::hash::{hex_bytes, Hash160};
-    use stacks_common::util::vrf::*;
 
     use stacks_common::types::chainstate::StacksAddress;
     use stacks_common::types::chainstate::{BlockHeaderHash, VRFSeed};
 
-    use crate::burnchains::affirmation::AffirmationMap;
-    use crate::burnchains::tests::affirmation::{make_reward_cycle, make_simple_key_register};
-
     use super::*;
->>>>>>> ca9f84be
 
     #[test]
     fn test_instantiate() {
