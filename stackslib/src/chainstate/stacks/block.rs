--- conflicted
+++ resolved
@@ -388,14 +388,10 @@
         state_index_root: &TrieHash,
         microblock_pubkey_hash: &Hash160,
     ) -> StacksBlock {
-<<<<<<< HEAD
-        let txids = txs.iter().map(|tx| tx.txid().as_bytes().to_vec()).collect();
-=======
         let txids: Vec<_> = txs
             .iter()
             .map(|ref tx| tx.txid().as_bytes().to_vec())
             .collect();
->>>>>>> 767dd7e3
         let merkle_tree = MerkleTree::<Sha512Trunc256Sum>::new(&txids);
         let tx_merkle_root = merkle_tree.root();
         let header = StacksBlockHeader::from_parent(
@@ -884,14 +880,10 @@
         parent_block_hash: &BlockHeaderHash,
         txs: Vec<StacksTransaction>,
     ) -> StacksMicroblock {
-<<<<<<< HEAD
-        let txids = txs.iter().map(|tx| tx.txid().as_bytes().to_vec()).collect();
-=======
         let txids: Vec<_> = txs
             .iter()
             .map(|ref tx| tx.txid().as_bytes().to_vec())
             .collect();
->>>>>>> 767dd7e3
         let merkle_tree = MerkleTree::<Sha512Trunc256Sum>::new(&txids);
         let tx_merkle_root = merkle_tree.root();
         let header = StacksMicroblockHeader::first_unsigned(parent_block_hash, &tx_merkle_root);
@@ -902,14 +894,10 @@
         parent_header: &StacksMicroblockHeader,
         txs: Vec<StacksTransaction>,
     ) -> Option<StacksMicroblock> {
-<<<<<<< HEAD
-        let txids = txs.iter().map(|tx| tx.txid().as_bytes().to_vec()).collect();
-=======
         let txids: Vec<_> = txs
             .iter()
             .map(|ref tx| tx.txid().as_bytes().to_vec())
             .collect();
->>>>>>> 767dd7e3
         let merkle_tree = MerkleTree::<Sha512Trunc256Sum>::new(&txids);
         let tx_merkle_root = merkle_tree.root();
         let header =
