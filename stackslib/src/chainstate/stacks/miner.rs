--- conflicted
+++ resolved
@@ -2809,25 +2809,15 @@
 
         let ts_start = get_epoch_time_ms();
 
+        // Check that no microblocks cross an epoch boundary
         let does_cross_epoch = StacksChainState::block_crosses_epoch_boundary(
             chainstate.db(),
             &self.parent_consensus_hash,
-            &self.parent_block_hash,
+            &self.block.header.parent_block,
         )
         .map_err(Error::from)?;
 
-        // check that no microblocks cross an epoch boundary
-<<<<<<< HEAD
-        if !self.microblocks_confirmed.is_empty()
-            && StacksChainState::block_crosses_epoch_boundary(
-                chainstate.db(),
-                &self.parent_consensus_hash,
-                &self.block.header.parent_block,
-            )?
-        {
-=======
         if !self.microblocks_confirmed.is_empty() && does_cross_epoch {
->>>>>>> b50a5f87
             warn!("Rejected proposal";
                   "reason" => "Block confirms microblocks across epoch boundary",
                   "parent_block" => %self.block.header.parent_block,
