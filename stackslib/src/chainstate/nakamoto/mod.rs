--- conflicted
+++ resolved
@@ -2948,7 +2948,6 @@
         let burn_header_height = tenure_block_snapshot.block_height;
         let block_hash = block.header.block_hash();
 
-<<<<<<< HEAD
         let new_tenure = block.is_wellformed_tenure_start_block().map_err(|_| {
             ChainstateError::InvalidStacksBlock("Invalid tenure changes in nakamoto block".into())
         })?;
@@ -2956,7 +2955,7 @@
         if !new_tenure
             && !Self::check_tenure_continuity(
                 chainstate_tx,
-                burn_dbconn.sqlite(),
+                burn_dbconn,
                 &parent_ch,
                 &block.header,
             )?
@@ -2967,29 +2966,6 @@
         let tenure_extend = block.is_wellformed_tenure_extend_block().map_err(|_| {
             ChainstateError::InvalidStacksBlock("Invalid tenure changes in nakamoto block".into())
         })?;
-=======
-        let new_tenure = match block.is_wellformed_tenure_start_block() {
-            Ok(true) => true,
-            Ok(false) => {
-                // this block is mined in the ongoing tenure.
-                if !Self::check_tenure_continuity(
-                    chainstate_tx,
-                    burn_dbconn,
-                    &parent_ch,
-                    &block.header,
-                )? {
-                    // this block is not part of the ongoing tenure; it's invalid
-                    return Err(ChainstateError::ExpectedTenureChange);
-                }
-                false
-            }
-            Err(_) => {
-                return Err(ChainstateError::InvalidStacksBlock(
-                    "Invalid tenure changes in nakamoto block".into(),
-                ));
-            }
-        };
->>>>>>> 3d96d53b
 
         if tenure_extend && new_tenure {
             return Err(ChainstateError::InvalidStacksBlock(
