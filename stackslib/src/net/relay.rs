--- conflicted
+++ resolved
@@ -858,13 +858,9 @@
 
     /// Process nakamoto blocks that we downloaded.
     /// Log errors but do not return them.
-<<<<<<< HEAD
     /// Returns the list of blocks we accepted.
     pub fn process_downloaded_nakamoto_blocks(
-=======
-    pub fn process_nakamoto_blocks(
         burnchain: &Burnchain,
->>>>>>> 56459490
         sortdb: &SortitionDB,
         chainstate: &mut StacksChainState,
         blocks: impl Iterator<Item = NakamotoBlock>,
@@ -1457,6 +1453,7 @@
     /// list of peers that served us invalid data.
     pub(crate) fn process_pushed_nakamoto_blocks(
         network_result: &mut NetworkResult,
+        burnchain: &Burnchain,
         sortdb: &mut SortitionDB,
         chainstate: &mut StacksChainState,
         coord_comms: Option<&CoordinatorChannels>,
@@ -1492,6 +1489,7 @@
                     );
                     let mut sort_handle = sortdb.index_handle(&tip.sortition_id);
                     match Self::process_new_nakamoto_block(
+                        burnchain,
                         sortdb,
                         &mut sort_handle,
                         chainstate,
@@ -1833,6 +1831,7 @@
     /// sent us invalid blocks.
     pub fn process_new_nakamoto_blocks(
         network_result: &mut NetworkResult,
+        burnchain: &Burnchain,
         sortdb: &mut SortitionDB,
         chainstate: &mut StacksChainState,
         coord_comms: Option<&CoordinatorChannels>,
@@ -1843,6 +1842,7 @@
             std::mem::replace(&mut network_result.nakamoto_blocks, HashMap::new());
         let mut accepted_nakamoto_blocks_and_relayers =
             match Self::process_downloaded_nakamoto_blocks(
+                burnchain,
                 sortdb,
                 chainstate,
                 nakamoto_blocks.into_values(),
@@ -1862,6 +1862,7 @@
         let (mut pushed_blocks_and_relayers, bad_neighbors) =
             match Self::process_pushed_nakamoto_blocks(
                 network_result,
+                burnchain,
                 sortdb,
                 chainstate,
                 coord_comms,
@@ -2320,7 +2321,6 @@
         &mut self,
         _local_peer: &LocalPeer,
         network_result: &mut NetworkResult,
-        burnchain: &Burnchain,
         sortdb: &mut SortitionDB,
         chainstate: &mut StacksChainState,
         ibd: bool,
@@ -2493,14 +2493,14 @@
         &mut self,
         _local_peer: &LocalPeer,
         network_result: &mut NetworkResult,
+        burnchain: &Burnchain,
         sortdb: &mut SortitionDB,
         chainstate: &mut StacksChainState,
         ibd: bool,
         coord_comms: Option<&CoordinatorChannels>,
     ) -> u64 {
         let mut num_new_nakamoto_blocks = 0;
-
-        match Self::process_new_nakamoto_blocks(network_result, sortdb, chainstate, coord_comms) {
+        match Self::process_new_nakamoto_blocks(network_result, burnchain, sortdb, chainstate, coord_comms) {
             Ok((nakamoto_blocks_and_relayers, bad_neighbors)) => {
                 num_new_nakamoto_blocks = nakamoto_blocks_and_relayers
                     .iter()
@@ -2529,21 +2529,6 @@
             Err(e) => {
                 warn!("Failed to process new Nakamoto blocks: {:?}", &e);
             }
-<<<<<<< HEAD
-=======
-        };
-
-        let nakamoto_blocks =
-            std::mem::replace(&mut network_result.nakamoto_blocks, HashMap::new());
-        if let Err(e) = Relayer::process_nakamoto_blocks(
-            burnchain,
-            sortdb,
-            chainstate,
-            nakamoto_blocks.into_values(),
-            coord_comms,
-        ) {
-            warn!("Failed to process Nakamoto blocks: {:?}", &e);
->>>>>>> 56459490
         }
         num_new_nakamoto_blocks
     }
@@ -2613,6 +2598,7 @@
         &mut self,
         _local_peer: &LocalPeer,
         network_result: &mut NetworkResult,
+        burnchain: &Burnchain,
         sortdb: &mut SortitionDB,
         chainstate: &mut StacksChainState,
         mempool: &mut MemPoolDB,
@@ -2635,6 +2621,7 @@
         let num_new_nakamoto_blocks = self.process_new_epoch3_blocks(
             _local_peer,
             network_result,
+            burnchain,
             sortdb,
             chainstate,
             ibd,
@@ -3122,3688 +3109,3 @@
         }
     }
 }
-
-#[cfg(test)]
-<<<<<<< HEAD
-pub mod test {}
-=======
-pub mod test {
-    use std::cell::RefCell;
-    use std::collections::HashMap;
-
-    use clarity::vm::ast::stack_depth_checker::AST_CALL_STACK_DEPTH_BUFFER;
-    use clarity::vm::ast::ASTRules;
-    use clarity::vm::costs::LimitedCostTracker;
-    use clarity::vm::database::ClarityDatabase;
-    use clarity::vm::types::QualifiedContractIdentifier;
-    use clarity::vm::{ClarityVersion, MAX_CALL_STACK_DEPTH};
-    use stacks_common::address::AddressHashMode;
-    use stacks_common::types::chainstate::{
-        BlockHeaderHash, StacksBlockId, StacksWorkScore, TrieHash,
-    };
-    use stacks_common::types::Address;
-    use stacks_common::util::hash::MerkleTree;
-    use stacks_common::util::sleep_ms;
-    use stacks_common::util::vrf::VRFProof;
-
-    use super::*;
-    use crate::burnchains::tests::TestMiner;
-    use crate::chainstate::stacks::db::blocks::{MINIMUM_TX_FEE, MINIMUM_TX_FEE_RATE_PER_BYTE};
-    use crate::chainstate::stacks::miner::{BlockBuilderSettings, StacksMicroblockBuilder};
-    use crate::chainstate::stacks::test::codec_all_transactions;
-    use crate::chainstate::stacks::tests::{
-        make_coinbase, make_coinbase_with_nonce, make_smart_contract_with_version,
-        make_stacks_transfer_order_independent_p2sh, make_stacks_transfer_order_independent_p2wsh,
-        make_user_stacks_transfer,
-    };
-    use crate::chainstate::stacks::{Error as ChainstateError, *};
-    use crate::clarity_vm::clarity::ClarityConnection;
-    use crate::core::*;
-    use crate::net::api::getinfo::RPCPeerInfoData;
-    use crate::net::asn::*;
-    use crate::net::chat::*;
-    use crate::net::codec::*;
-    use crate::net::download::*;
-    use crate::net::http::{HttpRequestContents, HttpRequestPreamble};
-    use crate::net::httpcore::StacksHttpMessage;
-    use crate::net::inv::inv2x::*;
-    use crate::net::test::*;
-    use crate::net::tests::download::epoch2x::run_get_blocks_and_microblocks;
-    use crate::net::*;
-    use crate::util_lib::test::*;
-
-    #[test]
-    fn test_relayer_stats_add_relyed_messages() {
-        let mut relay_stats = RelayerStats::new();
-
-        let all_transactions = codec_all_transactions(
-            &TransactionVersion::Testnet,
-            0x80000000,
-            &TransactionAnchorMode::Any,
-            &TransactionPostConditionMode::Allow,
-            StacksEpochId::latest(),
-        );
-        assert!(all_transactions.len() > MAX_RECENT_MESSAGES);
-
-        eprintln!("Test with {} transactions", all_transactions.len());
-
-        let nk = NeighborKey {
-            peer_version: 12345,
-            network_id: 0x80000000,
-            addrbytes: PeerAddress([0, 0, 0, 0, 0, 0, 0, 0, 0, 0, 0xff, 0xff, 127, 0, 0, 1]),
-            port: 54321,
-        };
-
-        // never overflow recent messages for a neighbor
-        for (i, tx) in all_transactions.iter().enumerate() {
-            relay_stats.add_relayed_message(nk.clone(), tx);
-
-            assert_eq!(relay_stats.recent_messages.len(), 1);
-            assert!(relay_stats.recent_messages.get(&nk).unwrap().len() <= MAX_RECENT_MESSAGES);
-
-            assert_eq!(relay_stats.recent_updates.len(), 1);
-        }
-
-        assert_eq!(
-            relay_stats.recent_messages.get(&nk).unwrap().len(),
-            MAX_RECENT_MESSAGES
-        );
-
-        for i in (all_transactions.len() - MAX_RECENT_MESSAGES)..MAX_RECENT_MESSAGES {
-            let digest = all_transactions[i].get_digest();
-            let mut found = false;
-            for (_, hash) in relay_stats.recent_messages.get(&nk).unwrap().iter() {
-                found = found || (*hash == digest);
-            }
-            if !found {
-                assert!(false);
-            }
-        }
-
-        // never overflow number of neighbors tracked
-        for i in 0..(MAX_RELAYER_STATS + 1) {
-            let mut new_nk = nk.clone();
-            new_nk.peer_version += i as u32;
-
-            relay_stats.add_relayed_message(new_nk, &all_transactions[0]);
-
-            assert!(relay_stats.recent_updates.len() <= i + 1);
-            assert!(relay_stats.recent_updates.len() <= MAX_RELAYER_STATS);
-        }
-    }
-
-    #[test]
-    fn test_relayer_merge_stats() {
-        let mut relayer_stats = RelayerStats::new();
-
-        let na = NeighborAddress {
-            addrbytes: PeerAddress([0, 0, 0, 0, 0, 0, 0, 0, 0, 0, 0xff, 0xff, 127, 0, 0, 1]),
-            port: 54321,
-            public_key_hash: Hash160([0u8; 20]),
-        };
-
-        let relay_stats = RelayStats {
-            num_messages: 1,
-            num_bytes: 1,
-            last_seen: 1,
-        };
-
-        let mut rs = HashMap::new();
-        rs.insert(na.clone(), relay_stats.clone());
-
-        relayer_stats.merge_relay_stats(rs);
-        assert_eq!(relayer_stats.relay_stats.len(), 1);
-        assert_eq!(relayer_stats.relay_stats.get(&na).unwrap().num_messages, 1);
-        assert_eq!(relayer_stats.relay_stats.get(&na).unwrap().num_bytes, 1);
-        assert_eq!(relayer_stats.relay_stats.get(&na).unwrap().last_seen, 1);
-        assert_eq!(relayer_stats.relay_updates.len(), 1);
-
-        let now = get_epoch_time_secs() + 60;
-
-        let relay_stats_2 = RelayStats {
-            num_messages: 2,
-            num_bytes: 2,
-            last_seen: now,
-        };
-
-        let mut rs = HashMap::new();
-        rs.insert(na.clone(), relay_stats_2.clone());
-
-        relayer_stats.merge_relay_stats(rs);
-        assert_eq!(relayer_stats.relay_stats.len(), 1);
-        assert_eq!(relayer_stats.relay_stats.get(&na).unwrap().num_messages, 3);
-        assert_eq!(relayer_stats.relay_stats.get(&na).unwrap().num_bytes, 3);
-        assert!(
-            relayer_stats.relay_stats.get(&na).unwrap().last_seen < now
-                && relayer_stats.relay_stats.get(&na).unwrap().last_seen >= get_epoch_time_secs()
-        );
-        assert_eq!(relayer_stats.relay_updates.len(), 1);
-
-        let relay_stats_3 = RelayStats {
-            num_messages: 3,
-            num_bytes: 3,
-            last_seen: 0,
-        };
-
-        let mut rs = HashMap::new();
-        rs.insert(na.clone(), relay_stats_3.clone());
-
-        relayer_stats.merge_relay_stats(rs);
-        assert_eq!(relayer_stats.relay_stats.len(), 1);
-        assert_eq!(relayer_stats.relay_stats.get(&na).unwrap().num_messages, 3);
-        assert_eq!(relayer_stats.relay_stats.get(&na).unwrap().num_bytes, 3);
-        assert!(
-            relayer_stats.relay_stats.get(&na).unwrap().last_seen < now
-                && relayer_stats.relay_stats.get(&na).unwrap().last_seen >= get_epoch_time_secs()
-        );
-        assert_eq!(relayer_stats.relay_updates.len(), 1);
-
-        for i in 0..(MAX_RELAYER_STATS + 1) {
-            let na = NeighborAddress {
-                addrbytes: PeerAddress([0, 0, 0, 0, 0, 0, 0, 0, 0, 0, 0xff, 0xff, 127, 0, 0, 1]),
-                port: 14321 + (i as u16),
-                public_key_hash: Hash160([0u8; 20]),
-            };
-
-            let now = get_epoch_time_secs() + (i as u64) + 1;
-
-            let relay_stats = RelayStats {
-                num_messages: 1,
-                num_bytes: 1,
-                last_seen: now,
-            };
-
-            let mut rs = HashMap::new();
-            rs.insert(na.clone(), relay_stats.clone());
-
-            relayer_stats.merge_relay_stats(rs);
-            assert!(relayer_stats.relay_stats.len() <= MAX_RELAYER_STATS);
-            assert_eq!(relayer_stats.relay_stats.get(&na).unwrap().num_messages, 1);
-            assert_eq!(relayer_stats.relay_stats.get(&na).unwrap().num_bytes, 1);
-            assert_eq!(relayer_stats.relay_stats.get(&na).unwrap().last_seen, now);
-        }
-    }
-
-    #[test]
-    fn test_relay_inbound_peer_rankings() {
-        let mut relay_stats = RelayerStats::new();
-
-        let all_transactions = codec_all_transactions(
-            &TransactionVersion::Testnet,
-            0x80000000,
-            &TransactionAnchorMode::Any,
-            &TransactionPostConditionMode::Allow,
-            StacksEpochId::latest(),
-        );
-        assert!(all_transactions.len() > MAX_RECENT_MESSAGES);
-
-        let nk_1 = NeighborKey {
-            peer_version: 12345,
-            network_id: 0x80000000,
-            addrbytes: PeerAddress([0, 0, 0, 0, 0, 0, 0, 0, 0, 0, 0xff, 0xff, 127, 0, 0, 1]),
-            port: 54321,
-        };
-
-        let nk_2 = NeighborKey {
-            peer_version: 12345,
-            network_id: 0x80000000,
-            addrbytes: PeerAddress([0, 0, 0, 0, 0, 0, 0, 0, 0, 0, 0xff, 0xff, 127, 0, 0, 1]),
-            port: 54322,
-        };
-
-        let nk_3 = NeighborKey {
-            peer_version: 12345,
-            network_id: 0x80000000,
-            addrbytes: PeerAddress([0, 0, 0, 0, 0, 0, 0, 0, 0, 0, 0xff, 0xff, 127, 0, 0, 1]),
-            port: 54323,
-        };
-
-        let dups = relay_stats.count_relay_dups(&all_transactions[0]);
-        assert_eq!(dups.len(), 0);
-
-        relay_stats.add_relayed_message(nk_1.clone(), &all_transactions[0]);
-        relay_stats.add_relayed_message(nk_1.clone(), &all_transactions[0]);
-        relay_stats.add_relayed_message(nk_1.clone(), &all_transactions[0]);
-
-        let dups = relay_stats.count_relay_dups(&all_transactions[0]);
-        assert_eq!(dups.len(), 1);
-        assert_eq!(*dups.get(&nk_1).unwrap(), 3);
-
-        relay_stats.add_relayed_message(nk_2.clone(), &all_transactions[0]);
-        relay_stats.add_relayed_message(nk_2.clone(), &all_transactions[0]);
-        relay_stats.add_relayed_message(nk_2.clone(), &all_transactions[0]);
-        relay_stats.add_relayed_message(nk_2.clone(), &all_transactions[0]);
-
-        let dups = relay_stats.count_relay_dups(&all_transactions[0]);
-        assert_eq!(dups.len(), 2);
-        assert_eq!(*dups.get(&nk_1).unwrap(), 3);
-        assert_eq!(*dups.get(&nk_2).unwrap(), 4);
-
-        // total dups == 7
-        let dist = relay_stats.get_inbound_relay_rankings(
-            &vec![nk_1.clone(), nk_2.clone(), nk_3.clone()],
-            &all_transactions[0],
-            0,
-        );
-        assert_eq!(*dist.get(&nk_1).unwrap(), 7 - 3 + 1);
-        assert_eq!(*dist.get(&nk_2).unwrap(), 7 - 4 + 1);
-        assert_eq!(*dist.get(&nk_3).unwrap(), 7 + 1);
-
-        // high warmup period
-        let dist = relay_stats.get_inbound_relay_rankings(
-            &vec![nk_1.clone(), nk_2.clone(), nk_3.clone()],
-            &all_transactions[0],
-            100,
-        );
-        assert_eq!(*dist.get(&nk_1).unwrap(), 100 + 1);
-        assert_eq!(*dist.get(&nk_2).unwrap(), 100 + 1);
-        assert_eq!(*dist.get(&nk_3).unwrap(), 100 + 1);
-    }
-
-    #[test]
-    fn test_relay_outbound_peer_rankings() {
-        let relay_stats = RelayerStats::new();
-
-        let asn1 = ASEntry4 {
-            prefix: 0x10000000,
-            mask: 8,
-            asn: 1,
-            org: 1,
-        };
-
-        let asn2 = ASEntry4 {
-            prefix: 0x20000000,
-            mask: 8,
-            asn: 2,
-            org: 2,
-        };
-
-        let nk_1 = NeighborKey {
-            peer_version: 12345,
-            network_id: 0x80000000,
-            addrbytes: PeerAddress([
-                0, 0, 0, 0, 0, 0, 0, 0, 0, 0, 0xff, 0xff, 0x10, 0x11, 0x12, 0x13,
-            ]),
-            port: 54321,
-        };
-
-        let nk_2 = NeighborKey {
-            peer_version: 12345,
-            network_id: 0x80000000,
-            addrbytes: PeerAddress([
-                0, 0, 0, 0, 0, 0, 0, 0, 0, 0, 0xff, 0xff, 0x20, 0x21, 0x22, 0x23,
-            ]),
-            port: 54322,
-        };
-
-        let nk_3 = NeighborKey {
-            peer_version: 12345,
-            network_id: 0x80000000,
-            addrbytes: PeerAddress([
-                0, 0, 0, 0, 0, 0, 0, 0, 0, 0, 0xff, 0xff, 0x20, 0x21, 0x22, 0x24,
-            ]),
-            port: 54323,
-        };
-
-        let n1 = Neighbor {
-            addr: nk_1.clone(),
-            public_key: Secp256k1PublicKey::from_hex(
-                "0260569384baa726f877d47045931e5310383f18d0b243a9b6c095cee6ef19abd6",
-            )
-            .unwrap(),
-            expire_block: 4302,
-            last_contact_time: 0,
-            allowed: 0,
-            denied: 0,
-            asn: 1,
-            org: 1,
-            in_degree: 0,
-            out_degree: 0,
-        };
-
-        let n2 = Neighbor {
-            addr: nk_2.clone(),
-            public_key: Secp256k1PublicKey::from_hex(
-                "02465f9ff58dfa8e844fec86fa5fc3fd59c75ea807e20d469b0a9f885d2891fbd4",
-            )
-            .unwrap(),
-            expire_block: 4302,
-            last_contact_time: 0,
-            allowed: 0,
-            denied: 0,
-            asn: 2,
-            org: 2,
-            in_degree: 0,
-            out_degree: 0,
-        };
-
-        let n3 = Neighbor {
-            addr: nk_3.clone(),
-            public_key: Secp256k1PublicKey::from_hex(
-                "032d8a1ea2282c1514fdc1a6f21019561569d02a225cf7c14b4f803b0393cef031",
-            )
-            .unwrap(),
-            expire_block: 4302,
-            last_contact_time: 0,
-            allowed: 0,
-            denied: 0,
-            asn: 2,
-            org: 2,
-            in_degree: 0,
-            out_degree: 0,
-        };
-
-        let peerdb = PeerDB::connect_memory(
-            0x80000000,
-            0,
-            4032,
-            UrlString::try_from("http://foo.com").unwrap(),
-            &vec![asn1, asn2],
-            &vec![n1.clone(), n2.clone(), n3.clone()],
-        )
-        .unwrap();
-
-        let asn_count = RelayerStats::count_ASNs(
-            peerdb.conn(),
-            &vec![nk_1.clone(), nk_2.clone(), nk_3.clone()],
-        )
-        .unwrap();
-        assert_eq!(asn_count.len(), 3);
-        assert_eq!(*asn_count.get(&nk_1).unwrap(), 1);
-        assert_eq!(*asn_count.get(&nk_2).unwrap(), 2);
-        assert_eq!(*asn_count.get(&nk_3).unwrap(), 2);
-
-        let ranking = relay_stats
-            .get_outbound_relay_rankings(&peerdb, &vec![nk_1.clone(), nk_2.clone(), nk_3.clone()])
-            .unwrap();
-        assert_eq!(ranking.len(), 3);
-        assert_eq!(*ranking.get(&nk_1).unwrap(), 5 - 1 + 1);
-        assert_eq!(*ranking.get(&nk_2).unwrap(), 5 - 2 + 1);
-        assert_eq!(*ranking.get(&nk_3).unwrap(), 5 - 2 + 1);
-
-        let ranking = relay_stats
-            .get_outbound_relay_rankings(&peerdb, &vec![nk_2.clone(), nk_3.clone()])
-            .unwrap();
-        assert_eq!(ranking.len(), 2);
-        assert_eq!(*ranking.get(&nk_2).unwrap(), 4 - 2 + 1);
-        assert_eq!(*ranking.get(&nk_3).unwrap(), 4 - 2 + 1);
-    }
-
-    #[test]
-    #[ignore]
-    fn test_get_blocks_and_microblocks_3_peers_push_available() {
-        with_timeout(600, || {
-            run_get_blocks_and_microblocks(
-                "test_get_blocks_and_microblocks_3_peers_push_available",
-                4200,
-                3,
-                |ref mut peer_configs| {
-                    // build initial network topology.
-                    assert_eq!(peer_configs.len(), 3);
-
-                    // peer 0 produces the blocks
-                    peer_configs[0].connection_opts.disable_chat_neighbors = true;
-
-                    // peer 1 downloads the blocks from peer 0, and sends
-                    // BlocksAvailable and MicroblocksAvailable messages to
-                    // peer 2.
-                    peer_configs[1].connection_opts.disable_chat_neighbors = true;
-
-                    // peer 2 learns about the blocks and microblocks from peer 1's
-                    // BlocksAvaiable and MicroblocksAvailable messages, but
-                    // not from inv syncs.
-                    peer_configs[2].connection_opts.disable_chat_neighbors = true;
-                    peer_configs[2].connection_opts.disable_inv_sync = true;
-
-                    // disable nat punches -- disconnect/reconnect
-                    // clears inv state
-                    peer_configs[0].connection_opts.disable_natpunch = true;
-                    peer_configs[1].connection_opts.disable_natpunch = true;
-                    peer_configs[2].connection_opts.disable_natpunch = true;
-
-                    // do not push blocks and microblocks; only announce them
-                    peer_configs[0].connection_opts.disable_block_push = true;
-                    peer_configs[1].connection_opts.disable_block_push = true;
-                    peer_configs[2].connection_opts.disable_block_push = true;
-
-                    peer_configs[0].connection_opts.disable_microblock_push = true;
-                    peer_configs[1].connection_opts.disable_microblock_push = true;
-                    peer_configs[2].connection_opts.disable_microblock_push = true;
-
-                    // generous timeouts
-                    peer_configs[0].connection_opts.connect_timeout = 180;
-                    peer_configs[1].connection_opts.connect_timeout = 180;
-                    peer_configs[2].connection_opts.connect_timeout = 180;
-                    peer_configs[0].connection_opts.timeout = 180;
-                    peer_configs[1].connection_opts.timeout = 180;
-                    peer_configs[2].connection_opts.timeout = 180;
-
-                    let peer_0 = peer_configs[0].to_neighbor();
-                    let peer_1 = peer_configs[1].to_neighbor();
-                    let peer_2 = peer_configs[2].to_neighbor();
-
-                    peer_configs[0].add_neighbor(&peer_1);
-                    peer_configs[1].add_neighbor(&peer_0);
-                    peer_configs[2].add_neighbor(&peer_1);
-                },
-                |num_blocks, ref mut peers| {
-                    let tip = SortitionDB::get_canonical_burn_chain_tip(
-                        &peers[0].sortdb.as_ref().unwrap().conn(),
-                    )
-                    .unwrap();
-                    let this_reward_cycle = peers[0]
-                        .config
-                        .burnchain
-                        .block_height_to_reward_cycle(tip.block_height)
-                        .unwrap();
-
-                    // build up block data to replicate
-                    let mut block_data = vec![];
-                    for _ in 0..num_blocks {
-                        // only produce blocks for a single reward
-                        // cycle, since pushing block/microblock
-                        // announcements in reward cycles the remote
-                        // peer doesn't know about won't work.
-                        let tip = SortitionDB::get_canonical_burn_chain_tip(
-                            &peers[0].sortdb.as_ref().unwrap().conn(),
-                        )
-                        .unwrap();
-                        if peers[0]
-                            .config
-                            .burnchain
-                            .block_height_to_reward_cycle(tip.block_height)
-                            .unwrap()
-                            != this_reward_cycle
-                        {
-                            continue;
-                        }
-
-                        let (mut burn_ops, stacks_block, microblocks) =
-                            peers[0].make_default_tenure();
-
-                        let (_, burn_header_hash, consensus_hash) =
-                            peers[0].next_burnchain_block(burn_ops.clone());
-                        peers[0].process_stacks_epoch_at_tip(&stacks_block, &microblocks);
-
-                        TestPeer::set_ops_burn_header_hash(&mut burn_ops, &burn_header_hash);
-
-                        for i in 1..peers.len() {
-                            peers[i].next_burnchain_block_raw(burn_ops.clone());
-                        }
-
-                        let sn = SortitionDB::get_canonical_burn_chain_tip(
-                            &peers[0].sortdb.as_ref().unwrap().conn(),
-                        )
-                        .unwrap();
-                        block_data.push((
-                            sn.consensus_hash.clone(),
-                            Some(stacks_block),
-                            Some(microblocks),
-                        ));
-                    }
-
-                    assert_eq!(block_data.len(), 5);
-
-                    block_data
-                },
-                |ref mut peers| {
-                    // make sure peer 2's inv has an entry for peer 1, even
-                    // though it's not doing an inv sync. This is required for the downloader to
-                    // work, and for (Micro)BlocksAvailable messages to be accepted
-                    let peer_1_nk = peers[1].to_neighbor().addr;
-                    let peer_2_nk = peers[2].to_neighbor().addr;
-                    let bc = peers[1].config.burnchain.clone();
-                    match peers[2].network.inv_state {
-                        Some(ref mut inv_state) => {
-                            if inv_state.get_stats(&peer_1_nk).is_none() {
-                                test_debug!("initialize inv statistics for peer 1 in peer 2");
-                                inv_state.add_peer(peer_1_nk.clone(), true);
-                                if let Some(ref mut stats) = inv_state.get_stats_mut(&peer_1_nk) {
-                                    stats.scans = 1;
-                                    stats.inv.merge_pox_inv(&bc, 0, 6, vec![0xff], false);
-                                    stats.inv.merge_blocks_inv(
-                                        0,
-                                        30,
-                                        vec![0, 0, 0, 0, 0],
-                                        vec![0, 0, 0, 0, 0],
-                                        false,
-                                    );
-                                } else {
-                                    panic!("Unable to instantiate inv stats for {:?}", &peer_1_nk);
-                                }
-                            } else {
-                                test_debug!("peer 2 has inv state for peer 1");
-                            }
-                        }
-                        None => {
-                            test_debug!("No inv state for peer 1");
-                        }
-                    }
-
-                    let tip = SortitionDB::get_canonical_burn_chain_tip(
-                        &peers[0].sortdb.as_ref().unwrap().conn(),
-                    )
-                    .unwrap();
-                    let this_reward_cycle = peers[0]
-                        .config
-                        .burnchain
-                        .block_height_to_reward_cycle(tip.block_height)
-                        .unwrap();
-
-                    let peer_1_nk = peers[1].to_neighbor().addr;
-                    match peers[2].network.inv_state {
-                        Some(ref mut inv_state) => {
-                            if inv_state.get_stats(&peer_1_nk).is_none() {
-                                test_debug!("initialize inv statistics for peer 1 in peer 2");
-                                inv_state.add_peer(peer_1_nk.clone(), true);
-
-                                inv_state
-                                    .get_stats_mut(&peer_1_nk)
-                                    .unwrap()
-                                    .inv
-                                    .num_reward_cycles = this_reward_cycle;
-                                inv_state.get_stats_mut(&peer_1_nk).unwrap().inv.pox_inv =
-                                    vec![0x3f];
-                            } else {
-                                test_debug!("peer 2 has inv state for peer 1");
-                            }
-                        }
-                        None => {
-                            test_debug!("No inv state for peer 2");
-                        }
-                    }
-
-                    // peer 2 should never see a BlocksInv
-                    // message.  That would imply it asked for an inv
-                    for (_, convo) in peers[2].network.peers.iter() {
-                        assert_eq!(
-                            convo
-                                .stats
-                                .get_message_recv_count(StacksMessageID::BlocksInv),
-                            0
-                        );
-                    }
-                },
-                |ref peer| {
-                    // check peer health
-                    // TODO
-                    true
-                },
-                |_| true,
-            );
-        })
-    }
-
-    fn is_peer_connected(peer: &TestPeer, dest: &NeighborKey) -> bool {
-        let event_id = match peer.network.events.get(dest) {
-            Some(evid) => *evid,
-            None => {
-                return false;
-            }
-        };
-
-        match peer.network.peers.get(&event_id) {
-            Some(convo) => {
-                return convo.is_authenticated();
-            }
-            None => {
-                return false;
-            }
-        }
-    }
-
-    fn push_message(
-        peer: &mut TestPeer,
-        dest: &NeighborKey,
-        relay_hints: Vec<RelayData>,
-        msg: StacksMessageType,
-    ) -> bool {
-        let event_id = match peer.network.events.get(dest) {
-            Some(evid) => *evid,
-            None => {
-                panic!("Unreachable peer: {:?}", dest);
-            }
-        };
-
-        let relay_msg = match peer.network.peers.get_mut(&event_id) {
-            Some(convo) => convo
-                .sign_relay_message(
-                    &peer.network.local_peer,
-                    &peer.network.chain_view,
-                    relay_hints,
-                    msg,
-                )
-                .unwrap(),
-            None => {
-                panic!("No such event ID {} from neighbor {}", event_id, dest);
-            }
-        };
-
-        match peer.network.relay_signed_message(dest, relay_msg.clone()) {
-            Ok(_) => {
-                return true;
-            }
-            Err(net_error::OutboxOverflow) => {
-                test_debug!(
-                    "{:?} outbox overflow; try again later",
-                    &peer.to_neighbor().addr
-                );
-                return false;
-            }
-            Err(net_error::SendError(msg)) => {
-                warn!(
-                    "Failed to send to {:?}: SendError({})",
-                    &peer.to_neighbor().addr,
-                    msg
-                );
-                return false;
-            }
-            Err(e) => {
-                test_debug!(
-                    "{:?} encountered fatal error when forwarding: {:?}",
-                    &peer.to_neighbor().addr,
-                    &e
-                );
-                assert!(false);
-                unreachable!();
-            }
-        }
-    }
-
-    fn http_rpc(
-        peer_http: u16,
-        request: StacksHttpRequest,
-    ) -> Result<StacksHttpResponse, net_error> {
-        use std::net::TcpStream;
-
-        let mut sock = TcpStream::connect(
-            &format!("127.0.0.1:{}", peer_http)
-                .parse::<SocketAddr>()
-                .unwrap(),
-        )
-        .unwrap();
-
-        let request_bytes = request.try_serialize().unwrap();
-        match sock.write_all(&request_bytes) {
-            Ok(_) => {}
-            Err(e) => {
-                test_debug!("Client failed to write: {:?}", &e);
-                return Err(net_error::WriteError(e));
-            }
-        }
-
-        let mut resp = vec![];
-        match sock.read_to_end(&mut resp) {
-            Ok(_) => {
-                if resp.len() == 0 {
-                    test_debug!("Client did not receive any data");
-                    return Err(net_error::PermanentlyDrained);
-                }
-            }
-            Err(e) => {
-                test_debug!("Client failed to read: {:?}", &e);
-                return Err(net_error::ReadError(e));
-            }
-        }
-
-        test_debug!("Client received {} bytes", resp.len());
-        let response = StacksHttp::parse_response(
-            &request.preamble().verb,
-            &request.preamble().path_and_query_str,
-            &resp,
-        )
-        .unwrap();
-        match response {
-            StacksHttpMessage::Response(x) => Ok(x),
-            _ => {
-                panic!("Did not receive a Response");
-            }
-        }
-    }
-
-    fn broadcast_message(
-        broadcaster: &mut TestPeer,
-        relay_hints: Vec<RelayData>,
-        msg: StacksMessageType,
-    ) -> bool {
-        let request = NetworkRequest::Broadcast(relay_hints, msg);
-        match broadcaster.network.dispatch_request(request) {
-            Ok(_) => true,
-            Err(e) => {
-                error!("Failed to broadcast: {:?}", &e);
-                false
-            }
-        }
-    }
-
-    fn push_block(
-        peer: &mut TestPeer,
-        dest: &NeighborKey,
-        relay_hints: Vec<RelayData>,
-        consensus_hash: ConsensusHash,
-        block: StacksBlock,
-    ) -> bool {
-        test_debug!(
-            "{:?}: Push block {}/{} to {:?}",
-            peer.to_neighbor().addr,
-            &consensus_hash,
-            block.block_hash(),
-            dest
-        );
-
-        let sn = SortitionDB::get_block_snapshot_consensus(
-            peer.sortdb.as_ref().unwrap().conn(),
-            &consensus_hash,
-        )
-        .unwrap()
-        .unwrap();
-        let consensus_hash = sn.consensus_hash;
-
-        let msg = StacksMessageType::Blocks(BlocksData {
-            blocks: vec![BlocksDatum(consensus_hash, block)],
-        });
-        push_message(peer, dest, relay_hints, msg)
-    }
-
-    fn broadcast_block(
-        peer: &mut TestPeer,
-        relay_hints: Vec<RelayData>,
-        consensus_hash: ConsensusHash,
-        block: StacksBlock,
-    ) -> bool {
-        test_debug!(
-            "{:?}: Broadcast block {}/{}",
-            peer.to_neighbor().addr,
-            &consensus_hash,
-            block.block_hash(),
-        );
-
-        let sn = SortitionDB::get_block_snapshot_consensus(
-            peer.sortdb.as_ref().unwrap().conn(),
-            &consensus_hash,
-        )
-        .unwrap()
-        .unwrap();
-        let consensus_hash = sn.consensus_hash;
-
-        let msg = StacksMessageType::Blocks(BlocksData {
-            blocks: vec![BlocksDatum(consensus_hash, block)],
-        });
-        broadcast_message(peer, relay_hints, msg)
-    }
-
-    fn push_microblocks(
-        peer: &mut TestPeer,
-        dest: &NeighborKey,
-        relay_hints: Vec<RelayData>,
-        consensus_hash: ConsensusHash,
-        block_hash: BlockHeaderHash,
-        microblocks: Vec<StacksMicroblock>,
-    ) -> bool {
-        test_debug!(
-            "{:?}: Push {} microblocksblock {}/{} to {:?}",
-            peer.to_neighbor().addr,
-            microblocks.len(),
-            &consensus_hash,
-            &block_hash,
-            dest
-        );
-        let msg = StacksMessageType::Microblocks(MicroblocksData {
-            index_anchor_block: StacksBlockHeader::make_index_block_hash(
-                &consensus_hash,
-                &block_hash,
-            ),
-            microblocks: microblocks,
-        });
-        push_message(peer, dest, relay_hints, msg)
-    }
-
-    fn broadcast_microblocks(
-        peer: &mut TestPeer,
-        relay_hints: Vec<RelayData>,
-        consensus_hash: ConsensusHash,
-        block_hash: BlockHeaderHash,
-        microblocks: Vec<StacksMicroblock>,
-    ) -> bool {
-        test_debug!(
-            "{:?}: broadcast {} microblocksblock {}/{}",
-            peer.to_neighbor().addr,
-            microblocks.len(),
-            &consensus_hash,
-            &block_hash,
-        );
-        let msg = StacksMessageType::Microblocks(MicroblocksData {
-            index_anchor_block: StacksBlockHeader::make_index_block_hash(
-                &consensus_hash,
-                &block_hash,
-            ),
-            microblocks: microblocks,
-        });
-        broadcast_message(peer, relay_hints, msg)
-    }
-
-    fn push_transaction(
-        peer: &mut TestPeer,
-        dest: &NeighborKey,
-        relay_hints: Vec<RelayData>,
-        tx: StacksTransaction,
-    ) -> bool {
-        test_debug!(
-            "{:?}: Push tx {} to {:?}",
-            peer.to_neighbor().addr,
-            tx.txid(),
-            dest
-        );
-        let msg = StacksMessageType::Transaction(tx);
-        push_message(peer, dest, relay_hints, msg)
-    }
-
-    fn broadcast_transaction(
-        peer: &mut TestPeer,
-        relay_hints: Vec<RelayData>,
-        tx: StacksTransaction,
-    ) -> bool {
-        test_debug!("{:?}: broadcast tx {}", peer.to_neighbor().addr, tx.txid(),);
-        let msg = StacksMessageType::Transaction(tx);
-        broadcast_message(peer, relay_hints, msg)
-    }
-
-    fn http_get_info(http_port: u16) -> RPCPeerInfoData {
-        let mut request = HttpRequestPreamble::new_for_peer(
-            PeerHost::from_host_port("127.0.0.1".to_string(), http_port),
-            "GET".to_string(),
-            "/v2/info".to_string(),
-        );
-        request.keep_alive = false;
-        let getinfo = StacksHttpRequest::new(request, HttpRequestContents::new());
-        let response = http_rpc(http_port, getinfo).unwrap();
-        let peer_info = response.decode_peer_info().unwrap();
-        peer_info
-    }
-
-    fn http_post_block(
-        http_port: u16,
-        consensus_hash: &ConsensusHash,
-        block: &StacksBlock,
-    ) -> bool {
-        test_debug!(
-            "upload block {}/{} to localhost:{}",
-            consensus_hash,
-            block.block_hash(),
-            http_port
-        );
-        let mut request = HttpRequestPreamble::new_for_peer(
-            PeerHost::from_host_port("127.0.0.1".to_string(), http_port),
-            "POST".to_string(),
-            "/v2/blocks".to_string(),
-        );
-        request.keep_alive = false;
-        let post_block =
-            StacksHttpRequest::new(request, HttpRequestContents::new().payload_stacks(block));
-
-        let response = http_rpc(http_port, post_block).unwrap();
-        let accepted = response.decode_stacks_block_accepted().unwrap();
-        accepted.accepted
-    }
-
-    fn http_post_microblock(
-        http_port: u16,
-        consensus_hash: &ConsensusHash,
-        block_hash: &BlockHeaderHash,
-        mblock: &StacksMicroblock,
-    ) -> bool {
-        test_debug!(
-            "upload microblock {}/{}-{} to localhost:{}",
-            consensus_hash,
-            block_hash,
-            mblock.block_hash(),
-            http_port
-        );
-        let mut request = HttpRequestPreamble::new_for_peer(
-            PeerHost::from_host_port("127.0.0.1".to_string(), http_port),
-            "POST".to_string(),
-            "/v2/microblocks".to_string(),
-        );
-        request.keep_alive = false;
-        let tip = StacksBlockHeader::make_index_block_hash(consensus_hash, block_hash);
-        let post_microblock = StacksHttpRequest::new(
-            request,
-            HttpRequestContents::new()
-                .payload_stacks(mblock)
-                .for_specific_tip(tip),
-        );
-
-        let response = http_rpc(http_port, post_microblock).unwrap();
-        let payload = response.get_http_payload_ok().unwrap();
-        let bhh: BlockHeaderHash = serde_json::from_value(payload.try_into().unwrap()).unwrap();
-        return true;
-    }
-
-    fn test_get_blocks_and_microblocks_2_peers_push_blocks_and_microblocks(
-        outbound_test: bool,
-        disable_push: bool,
-    ) {
-        with_timeout(600, move || {
-            let original_blocks_and_microblocks = RefCell::new(vec![]);
-            let blocks_and_microblocks = RefCell::new(vec![]);
-            let idx = RefCell::new(0);
-            let sent_blocks = RefCell::new(false);
-            let sent_microblocks = RefCell::new(false);
-
-            run_get_blocks_and_microblocks(
-                "test_get_blocks_and_microblocks_2_peers_push_blocks_and_microblocks",
-                4210,
-                2,
-                |ref mut peer_configs| {
-                    // build initial network topology.
-                    assert_eq!(peer_configs.len(), 2);
-
-                    // peer 0 produces the blocks and pushes them to peer 1
-                    // peer 1 receives the blocks and microblocks.  It
-                    // doesn't download them, nor does it try to get invs
-                    peer_configs[0].connection_opts.disable_block_advertisement = true;
-
-                    peer_configs[1].connection_opts.disable_inv_sync = true;
-                    peer_configs[1].connection_opts.disable_block_download = true;
-                    peer_configs[1].connection_opts.disable_block_advertisement = true;
-
-                    // disable nat punches -- disconnect/reconnect
-                    // clears inv state
-                    peer_configs[0].connection_opts.disable_natpunch = true;
-                    peer_configs[1].connection_opts.disable_natpunch = true;
-
-                    // force usage of blocksavailable/microblocksavailable?
-                    if disable_push {
-                        peer_configs[0].connection_opts.disable_block_push = true;
-                        peer_configs[0].connection_opts.disable_microblock_push = true;
-                        peer_configs[1].connection_opts.disable_block_push = true;
-                        peer_configs[1].connection_opts.disable_microblock_push = true;
-                    }
-
-                    let peer_0 = peer_configs[0].to_neighbor();
-                    let peer_1 = peer_configs[1].to_neighbor();
-
-                    peer_configs[0].add_neighbor(&peer_1);
-
-                    if outbound_test {
-                        // neighbor relationship is symmetric -- peer 1 has an outbound connection
-                        // to peer 0.
-                        peer_configs[1].add_neighbor(&peer_0);
-                    }
-                },
-                |num_blocks, ref mut peers| {
-                    let tip = SortitionDB::get_canonical_burn_chain_tip(
-                        &peers[0].sortdb.as_ref().unwrap().conn(),
-                    )
-                    .unwrap();
-                    let this_reward_cycle = peers[0]
-                        .config
-                        .burnchain
-                        .block_height_to_reward_cycle(tip.block_height)
-                        .unwrap();
-
-                    // build up block data to replicate
-                    let mut block_data = vec![];
-                    for _ in 0..num_blocks {
-                        let tip = SortitionDB::get_canonical_burn_chain_tip(
-                            &peers[0].sortdb.as_ref().unwrap().conn(),
-                        )
-                        .unwrap();
-                        if peers[0]
-                            .config
-                            .burnchain
-                            .block_height_to_reward_cycle(tip.block_height)
-                            .unwrap()
-                            != this_reward_cycle
-                        {
-                            continue;
-                        }
-                        let (mut burn_ops, stacks_block, microblocks) =
-                            peers[0].make_default_tenure();
-
-                        let (_, burn_header_hash, consensus_hash) =
-                            peers[0].next_burnchain_block(burn_ops.clone());
-                        peers[0].process_stacks_epoch_at_tip(&stacks_block, &microblocks);
-
-                        TestPeer::set_ops_burn_header_hash(&mut burn_ops, &burn_header_hash);
-
-                        for i in 1..peers.len() {
-                            peers[i].next_burnchain_block_raw(burn_ops.clone());
-                        }
-
-                        let sn = SortitionDB::get_canonical_burn_chain_tip(
-                            &peers[0].sortdb.as_ref().unwrap().conn(),
-                        )
-                        .unwrap();
-                        block_data.push((
-                            sn.consensus_hash.clone(),
-                            Some(stacks_block),
-                            Some(microblocks),
-                        ));
-                    }
-                    let saved_copy: Vec<(ConsensusHash, StacksBlock, Vec<StacksMicroblock>)> =
-                        block_data
-                            .clone()
-                            .drain(..)
-                            .map(|(ch, blk_opt, mblocks_opt)| {
-                                (ch, blk_opt.unwrap(), mblocks_opt.unwrap())
-                            })
-                            .collect();
-                    *blocks_and_microblocks.borrow_mut() = saved_copy.clone();
-                    *original_blocks_and_microblocks.borrow_mut() = saved_copy;
-                    block_data
-                },
-                |ref mut peers| {
-                    if !disable_push {
-                        for peer in peers.iter_mut() {
-                            // force peers to keep trying to process buffered data
-                            peer.network.burnchain_tip.burn_header_hash =
-                                BurnchainHeaderHash([0u8; 32]);
-                        }
-                    }
-
-                    // make sure peer 1's inv has an entry for peer 0, even
-                    // though it's not doing an inv sync.  This is required for the downloader to
-                    // work
-                    let peer_0_nk = peers[0].to_neighbor().addr;
-                    let peer_1_nk = peers[1].to_neighbor().addr;
-                    match peers[1].network.inv_state {
-                        Some(ref mut inv_state) => {
-                            if inv_state.get_stats(&peer_0_nk).is_none() {
-                                test_debug!("initialize inv statistics for peer 0 in peer 1");
-                                inv_state.add_peer(peer_0_nk.clone(), true);
-                            } else {
-                                test_debug!("peer 1 has inv state for peer 0");
-                            }
-                        }
-                        None => {
-                            test_debug!("No inv state for peer 1");
-                        }
-                    }
-
-                    if is_peer_connected(&peers[0], &peer_1_nk) {
-                        // randomly push a block and/or microblocks to peer 1.
-                        let mut block_data = blocks_and_microblocks.borrow_mut();
-                        let original_block_data = original_blocks_and_microblocks.borrow();
-                        let mut next_idx = idx.borrow_mut();
-                        let data_to_push = {
-                            if block_data.len() > 0 {
-                                let (consensus_hash, block, microblocks) =
-                                    block_data[*next_idx].clone();
-                                Some((consensus_hash, block, microblocks))
-                            } else {
-                                // start over (can happen if a message gets
-                                // dropped due to a timeout)
-                                test_debug!("Reset block transmission (possible timeout)");
-                                *block_data = (*original_block_data).clone();
-                                *next_idx = thread_rng().gen::<usize>() % block_data.len();
-                                let (consensus_hash, block, microblocks) =
-                                    block_data[*next_idx].clone();
-                                Some((consensus_hash, block, microblocks))
-                            }
-                        };
-
-                        if let Some((consensus_hash, block, microblocks)) = data_to_push {
-                            test_debug!(
-                                "Push block {}/{} and microblocks",
-                                &consensus_hash,
-                                block.block_hash()
-                            );
-
-                            let block_hash = block.block_hash();
-                            let mut sent_blocks = sent_blocks.borrow_mut();
-                            let mut sent_microblocks = sent_microblocks.borrow_mut();
-
-                            let pushed_block = if !*sent_blocks {
-                                push_block(
-                                    &mut peers[0],
-                                    &peer_1_nk,
-                                    vec![],
-                                    consensus_hash.clone(),
-                                    block,
-                                )
-                            } else {
-                                true
-                            };
-
-                            *sent_blocks = pushed_block;
-
-                            if pushed_block {
-                                let pushed_microblock = if !*sent_microblocks {
-                                    push_microblocks(
-                                        &mut peers[0],
-                                        &peer_1_nk,
-                                        vec![],
-                                        consensus_hash,
-                                        block_hash,
-                                        microblocks,
-                                    )
-                                } else {
-                                    true
-                                };
-
-                                *sent_microblocks = pushed_microblock;
-
-                                if pushed_block && pushed_microblock {
-                                    block_data.remove(*next_idx);
-                                    if block_data.len() > 0 {
-                                        *next_idx = thread_rng().gen::<usize>() % block_data.len();
-                                    }
-                                    *sent_blocks = false;
-                                    *sent_microblocks = false;
-                                }
-                            }
-                            test_debug!("{} blocks/microblocks remaining", block_data.len());
-                        }
-                    }
-
-                    // peer 0 should never see a GetBlocksInv message.
-                    // peer 1 should never see a BlocksInv message
-                    for (_, convo) in peers[0].network.peers.iter() {
-                        assert_eq!(
-                            convo
-                                .stats
-                                .get_message_recv_count(StacksMessageID::GetBlocksInv),
-                            0
-                        );
-                    }
-                    for (_, convo) in peers[1].network.peers.iter() {
-                        assert_eq!(
-                            convo
-                                .stats
-                                .get_message_recv_count(StacksMessageID::BlocksInv),
-                            0
-                        );
-                    }
-                },
-                |ref peer| {
-                    // check peer health
-                    // nothing should break
-                    // TODO
-                    true
-                },
-                |_| true,
-            );
-        })
-    }
-
-    #[test]
-    #[ignore]
-    fn test_get_blocks_and_microblocks_2_peers_push_blocks_and_microblocks_outbound() {
-        // simulates node 0 pushing blocks to node 1, but node 0 is publicly routable.
-        // nodes rely on blocksavailable/microblocksavailable to discover blocks
-        test_get_blocks_and_microblocks_2_peers_push_blocks_and_microblocks(true, true)
-    }
-
-    #[test]
-    #[ignore]
-    fn test_get_blocks_and_microblocks_2_peers_push_blocks_and_microblocks_inbound() {
-        // simulates node 0 pushing blocks to node 1, where node 0 is behind a NAT
-        // nodes rely on blocksavailable/microblocksavailable to discover blocks
-        test_get_blocks_and_microblocks_2_peers_push_blocks_and_microblocks(false, true)
-    }
-
-    #[test]
-    #[ignore]
-    fn test_get_blocks_and_microblocks_2_peers_push_blocks_and_microblocks_outbound_direct() {
-        // simulates node 0 pushing blocks to node 1, but node 0 is publicly routable.
-        // nodes may push blocks and microblocks directly to each other
-        test_get_blocks_and_microblocks_2_peers_push_blocks_and_microblocks(true, false)
-    }
-
-    #[test]
-    #[ignore]
-    fn test_get_blocks_and_microblocks_2_peers_push_blocks_and_microblocks_inbound_direct() {
-        // simulates node 0 pushing blocks to node 1, where node 0 is behind a NAT
-        // nodes may push blocks and microblocks directly to each other
-        test_get_blocks_and_microblocks_2_peers_push_blocks_and_microblocks(false, false)
-    }
-
-    #[test]
-    #[ignore]
-    fn test_get_blocks_and_microblocks_upload_blocks_http() {
-        with_timeout(600, || {
-            let (port_sx, port_rx) = std::sync::mpsc::sync_channel(1);
-            let (block_sx, block_rx) = std::sync::mpsc::sync_channel(1);
-
-            std::thread::spawn(move || loop {
-                eprintln!("Get port");
-                let remote_port: u16 = port_rx.recv().unwrap();
-                eprintln!("Got port {}", remote_port);
-
-                eprintln!("Send getinfo");
-                let peer_info = http_get_info(remote_port);
-                eprintln!("Got getinfo! {:?}", &peer_info);
-                let idx = peer_info.stacks_tip_height as usize;
-
-                eprintln!("Get blocks and microblocks");
-                let blocks_and_microblocks: Vec<(
-                    ConsensusHash,
-                    Option<StacksBlock>,
-                    Option<Vec<StacksMicroblock>>,
-                )> = block_rx.recv().unwrap();
-                eprintln!("Got blocks and microblocks!");
-
-                if idx >= blocks_and_microblocks.len() {
-                    eprintln!("Out of blocks to send!");
-                    return;
-                }
-
-                eprintln!(
-                    "Upload block {}",
-                    &blocks_and_microblocks[idx].1.as_ref().unwrap().block_hash()
-                );
-                http_post_block(
-                    remote_port,
-                    &blocks_and_microblocks[idx].0,
-                    blocks_and_microblocks[idx].1.as_ref().unwrap(),
-                );
-                for mblock in blocks_and_microblocks[idx].2.as_ref().unwrap().iter() {
-                    eprintln!("Upload microblock {}", mblock.block_hash());
-                    http_post_microblock(
-                        remote_port,
-                        &blocks_and_microblocks[idx].0,
-                        &blocks_and_microblocks[idx].1.as_ref().unwrap().block_hash(),
-                        mblock,
-                    );
-                }
-            });
-
-            let original_blocks_and_microblocks = RefCell::new(vec![]);
-            let port_sx_cell = RefCell::new(port_sx);
-            let block_sx_cell = RefCell::new(block_sx);
-
-            run_get_blocks_and_microblocks(
-                "test_get_blocks_and_microblocks_upload_blocks_http",
-                4250,
-                2,
-                |ref mut peer_configs| {
-                    // build initial network topology.
-                    assert_eq!(peer_configs.len(), 2);
-
-                    // peer 0 produces the blocks
-                    peer_configs[0].connection_opts.disable_chat_neighbors = true;
-
-                    // peer 0 sends them to peer 1
-                    peer_configs[1].connection_opts.disable_chat_neighbors = true;
-                    peer_configs[1].connection_opts.disable_inv_sync = true;
-
-                    // disable nat punches -- disconnect/reconnect
-                    // clears inv state
-                    peer_configs[0].connection_opts.disable_natpunch = true;
-                    peer_configs[1].connection_opts.disable_natpunch = true;
-
-                    // generous timeouts
-                    peer_configs[0].connection_opts.timeout = 180;
-                    peer_configs[1].connection_opts.timeout = 180;
-
-                    let peer_0 = peer_configs[0].to_neighbor();
-                    let peer_1 = peer_configs[1].to_neighbor();
-                },
-                |num_blocks, ref mut peers| {
-                    let tip = SortitionDB::get_canonical_burn_chain_tip(
-                        &peers[0].sortdb.as_ref().unwrap().conn(),
-                    )
-                    .unwrap();
-                    let this_reward_cycle = peers[0]
-                        .config
-                        .burnchain
-                        .block_height_to_reward_cycle(tip.block_height)
-                        .unwrap();
-
-                    // build up block data to replicate
-                    let mut block_data = vec![];
-                    for _ in 0..num_blocks {
-                        // only produce blocks for a single reward
-                        // cycle, since pushing block/microblock
-                        // announcements in reward cycles the remote
-                        // peer doesn't know about won't work.
-                        let tip = SortitionDB::get_canonical_burn_chain_tip(
-                            &peers[0].sortdb.as_ref().unwrap().conn(),
-                        )
-                        .unwrap();
-                        if peers[0]
-                            .config
-                            .burnchain
-                            .block_height_to_reward_cycle(tip.block_height)
-                            .unwrap()
-                            != this_reward_cycle
-                        {
-                            continue;
-                        }
-
-                        let (mut burn_ops, stacks_block, microblocks) =
-                            peers[0].make_default_tenure();
-
-                        let (_, burn_header_hash, consensus_hash) =
-                            peers[0].next_burnchain_block(burn_ops.clone());
-                        peers[0].process_stacks_epoch_at_tip(&stacks_block, &microblocks);
-
-                        TestPeer::set_ops_burn_header_hash(&mut burn_ops, &burn_header_hash);
-
-                        for i in 1..peers.len() {
-                            peers[i].next_burnchain_block_raw(burn_ops.clone());
-                        }
-
-                        let sn = SortitionDB::get_canonical_burn_chain_tip(
-                            &peers[0].sortdb.as_ref().unwrap().conn(),
-                        )
-                        .unwrap();
-                        block_data.push((
-                            sn.consensus_hash.clone(),
-                            Some(stacks_block),
-                            Some(microblocks),
-                        ));
-                    }
-
-                    assert_eq!(block_data.len(), 5);
-
-                    *original_blocks_and_microblocks.borrow_mut() = block_data.clone();
-
-                    block_data
-                },
-                |ref mut peers| {
-                    let blocks_and_microblocks = original_blocks_and_microblocks.borrow().clone();
-                    let remote_port = peers[1].config.http_port;
-
-                    let port_sx = port_sx_cell.borrow_mut();
-                    let block_sx = block_sx_cell.borrow_mut();
-
-                    let _ = (*port_sx).try_send(remote_port);
-                    let _ = (*block_sx).try_send(blocks_and_microblocks);
-                },
-                |ref peer| {
-                    // check peer health
-                    // TODO
-                    true
-                },
-                |_| true,
-            );
-        })
-    }
-
-    fn make_test_smart_contract_transaction(
-        peer: &mut TestPeer,
-        name: &str,
-        consensus_hash: &ConsensusHash,
-        block_hash: &BlockHeaderHash,
-    ) -> StacksTransaction {
-        // make a smart contract
-        let contract = "
-        (define-data-var bar int 0)
-        (define-public (get-bar) (ok (var-get bar)))
-        (define-public (set-bar (x int) (y int))
-          (begin (var-set bar (/ x y)) (ok (var-get bar))))";
-
-        let cost_limits = peer.config.connection_opts.read_only_call_limit.clone();
-
-        let tx_contract = peer
-            .with_mining_state(
-                |ref mut sortdb, ref mut miner, ref mut spending_account, ref mut stacks_node| {
-                    let mut tx_contract = StacksTransaction::new(
-                        TransactionVersion::Testnet,
-                        spending_account.as_transaction_auth().unwrap().into(),
-                        TransactionPayload::new_smart_contract(
-                            &name.to_string(),
-                            &contract.to_string(),
-                            None,
-                        )
-                        .unwrap(),
-                    );
-
-                    let chain_tip =
-                        StacksBlockHeader::make_index_block_hash(consensus_hash, block_hash);
-                    let iconn = sortdb
-                        .index_handle_at_block(&stacks_node.chainstate, &chain_tip)
-                        .unwrap();
-                    let cur_nonce = stacks_node
-                        .chainstate
-                        .with_read_only_clarity_tx(&iconn, &chain_tip, |clarity_tx| {
-                            clarity_tx.with_clarity_db_readonly(|clarity_db| {
-                                clarity_db
-                                    .get_account_nonce(
-                                        &spending_account.origin_address().unwrap().into(),
-                                    )
-                                    .unwrap()
-                            })
-                        })
-                        .unwrap();
-
-                    test_debug!(
-                        "Nonce of {:?} is {} at {}/{}",
-                        &spending_account.origin_address().unwrap(),
-                        cur_nonce,
-                        consensus_hash,
-                        block_hash
-                    );
-
-                    // spending_account.set_nonce(cur_nonce + 1);
-
-                    tx_contract.chain_id = 0x80000000;
-                    tx_contract.auth.set_origin_nonce(cur_nonce);
-                    tx_contract.set_tx_fee(MINIMUM_TX_FEE_RATE_PER_BYTE * 500);
-
-                    let mut tx_signer = StacksTransactionSigner::new(&tx_contract);
-                    spending_account.sign_as_origin(&mut tx_signer);
-
-                    let tx_contract_signed = tx_signer.get_tx().unwrap();
-
-                    test_debug!(
-                        "make transaction {:?} off of {:?}/{:?}: {:?}",
-                        &tx_contract_signed.txid(),
-                        consensus_hash,
-                        block_hash,
-                        &tx_contract_signed
-                    );
-
-                    Ok(tx_contract_signed)
-                },
-            )
-            .unwrap();
-
-        tx_contract
-    }
-
-    #[test]
-    #[ignore]
-    fn test_get_blocks_and_microblocks_2_peers_push_transactions() {
-        with_timeout(600, || {
-            let blocks_and_microblocks = RefCell::new(vec![]);
-            let blocks_idx = RefCell::new(0);
-            let sent_txs = RefCell::new(vec![]);
-            let done = RefCell::new(false);
-
-            let peers = run_get_blocks_and_microblocks(
-                "test_get_blocks_and_microblocks_2_peers_push_transactions",
-                4220,
-                2,
-                |ref mut peer_configs| {
-                    // build initial network topology.
-                    assert_eq!(peer_configs.len(), 2);
-
-                    // peer 0 generates blocks and microblocks, and pushes
-                    // them to peer 1.  Peer 0 also generates transactions
-                    // and pushes them to peer 1.
-                    peer_configs[0].connection_opts.disable_block_advertisement = true;
-
-                    // let peer 0 drive this test, as before, by controlling
-                    // when peer 1 sees blocks.
-                    peer_configs[1].connection_opts.disable_inv_sync = true;
-                    peer_configs[1].connection_opts.disable_block_download = true;
-                    peer_configs[1].connection_opts.disable_block_advertisement = true;
-
-                    peer_configs[0].connection_opts.outbox_maxlen = 100;
-                    peer_configs[1].connection_opts.inbox_maxlen = 100;
-
-                    // disable nat punches -- disconnect/reconnect
-                    // clears inv state
-                    peer_configs[0].connection_opts.disable_natpunch = true;
-                    peer_configs[1].connection_opts.disable_natpunch = true;
-
-                    let initial_balances = vec![
-                        (
-                            PrincipalData::from(
-                                peer_configs[0].spending_account.origin_address().unwrap(),
-                            ),
-                            1000000,
-                        ),
-                        (
-                            PrincipalData::from(
-                                peer_configs[1].spending_account.origin_address().unwrap(),
-                            ),
-                            1000000,
-                        ),
-                    ];
-
-                    peer_configs[0].initial_balances = initial_balances.clone();
-                    peer_configs[1].initial_balances = initial_balances.clone();
-
-                    let peer_0 = peer_configs[0].to_neighbor();
-                    let peer_1 = peer_configs[1].to_neighbor();
-
-                    peer_configs[0].add_neighbor(&peer_1);
-                    peer_configs[1].add_neighbor(&peer_0);
-                },
-                |num_blocks, ref mut peers| {
-                    let tip = SortitionDB::get_canonical_burn_chain_tip(
-                        &peers[0].sortdb.as_ref().unwrap().conn(),
-                    )
-                    .unwrap();
-                    let this_reward_cycle = peers[0]
-                        .config
-                        .burnchain
-                        .block_height_to_reward_cycle(tip.block_height)
-                        .unwrap();
-
-                    // build up block data to replicate
-                    let mut block_data = vec![];
-                    for b in 0..num_blocks {
-                        let tip = SortitionDB::get_canonical_burn_chain_tip(
-                            &peers[0].sortdb.as_ref().unwrap().conn(),
-                        )
-                        .unwrap();
-                        if peers[0]
-                            .config
-                            .burnchain
-                            .block_height_to_reward_cycle(tip.block_height)
-                            .unwrap()
-                            != this_reward_cycle
-                        {
-                            continue;
-                        }
-                        let (mut burn_ops, stacks_block, microblocks) =
-                            peers[0].make_default_tenure();
-
-                        let (_, burn_header_hash, consensus_hash) =
-                            peers[0].next_burnchain_block(burn_ops.clone());
-                        peers[0].process_stacks_epoch_at_tip(&stacks_block, &microblocks);
-
-                        TestPeer::set_ops_burn_header_hash(&mut burn_ops, &burn_header_hash);
-
-                        for i in 1..peers.len() {
-                            peers[i].next_burnchain_block_raw(burn_ops.clone());
-                            if b == 0 {
-                                // prime with first block
-                                peers[i].process_stacks_epoch_at_tip(&stacks_block, &vec![]);
-                            }
-                        }
-
-                        let sn = SortitionDB::get_canonical_burn_chain_tip(
-                            &peers[0].sortdb.as_ref().unwrap().conn(),
-                        )
-                        .unwrap();
-                        block_data.push((
-                            sn.consensus_hash.clone(),
-                            Some(stacks_block),
-                            Some(microblocks),
-                        ));
-                    }
-                    *blocks_and_microblocks.borrow_mut() = block_data
-                        .clone()
-                        .drain(..)
-                        .map(|(ch, blk_opt, mblocks_opt)| {
-                            (ch, blk_opt.unwrap(), mblocks_opt.unwrap())
-                        })
-                        .collect();
-                    block_data
-                },
-                |ref mut peers| {
-                    let peer_0_nk = peers[0].to_neighbor().addr;
-                    let peer_1_nk = peers[1].to_neighbor().addr;
-
-                    // peers must be connected to each other
-                    let mut peer_0_to_1 = false;
-                    let mut peer_1_to_0 = false;
-                    for (nk, event_id) in peers[0].network.events.iter() {
-                        match peers[0].network.peers.get(event_id) {
-                            Some(convo) => {
-                                if *nk == peer_1_nk {
-                                    peer_0_to_1 = true;
-                                }
-                            }
-                            None => {}
-                        }
-                    }
-                    for (nk, event_id) in peers[1].network.events.iter() {
-                        match peers[1].network.peers.get(event_id) {
-                            Some(convo) => {
-                                if *nk == peer_0_nk {
-                                    peer_1_to_0 = true;
-                                }
-                            }
-                            None => {}
-                        }
-                    }
-
-                    if !peer_0_to_1 || !peer_1_to_0 {
-                        test_debug!(
-                            "Peers not bi-directionally connected: 0->1 = {}, 1->0 = {}",
-                            peer_0_to_1,
-                            peer_1_to_0
-                        );
-                        return;
-                    }
-
-                    // make sure peer 2's inv has an entry for peer 1, even
-                    // though it's not doing an inv sync.
-                    match peers[1].network.inv_state {
-                        Some(ref mut inv_state) => {
-                            if inv_state.get_stats(&peer_0_nk).is_none() {
-                                test_debug!("initialize inv statistics for peer 0 in peer 1");
-                                inv_state.add_peer(peer_0_nk, true);
-                            } else {
-                                test_debug!("peer 1 has inv state for peer 0");
-                            }
-                        }
-                        None => {
-                            test_debug!("No inv state for peer 1");
-                        }
-                    }
-
-                    let done_flag = *done.borrow();
-                    if is_peer_connected(&peers[0], &peer_1_nk) {
-                        // only submit the next transaction if the previous
-                        // one is accepted
-                        let has_last_transaction = {
-                            let expected_txs: std::cell::Ref<'_, Vec<StacksTransaction>> =
-                                sent_txs.borrow();
-                            if let Some(tx) = (*expected_txs).last() {
-                                let txid = tx.txid();
-                                if !peers[1].mempool.as_ref().unwrap().has_tx(&txid) {
-                                    debug!("Peer 1 still waiting for transaction {}", &txid);
-                                    push_transaction(
-                                        &mut peers[0],
-                                        &peer_1_nk,
-                                        vec![],
-                                        (*tx).clone(),
-                                    );
-                                    false
-                                } else {
-                                    true
-                                }
-                            } else {
-                                true
-                            }
-                        };
-
-                        if has_last_transaction {
-                            // push blocks and microblocks in order, and push a
-                            // transaction that can only be validated once the
-                            // block and microblocks are processed.
-                            let (
-                                (
-                                    block_consensus_hash,
-                                    block,
-                                    microblocks_consensus_hash,
-                                    microblocks_block_hash,
-                                    microblocks,
-                                ),
-                                idx,
-                            ) = {
-                                let block_data = blocks_and_microblocks.borrow();
-                                let mut idx = blocks_idx.borrow_mut();
-
-                                let microblocks = block_data[*idx].2.clone();
-                                let microblocks_consensus_hash = block_data[*idx].0.clone();
-                                let microblocks_block_hash = block_data[*idx].1.block_hash();
-
-                                *idx += 1;
-                                if *idx >= block_data.len() {
-                                    *idx = 1;
-                                }
-
-                                let block = block_data[*idx].1.clone();
-                                let block_consensus_hash = block_data[*idx].0.clone();
-                                (
-                                    (
-                                        block_consensus_hash,
-                                        block,
-                                        microblocks_consensus_hash,
-                                        microblocks_block_hash,
-                                        microblocks,
-                                    ),
-                                    *idx,
-                                )
-                            };
-
-                            if !done_flag {
-                                test_debug!(
-                                    "Push microblocks built by {}/{} (idx={})",
-                                    &microblocks_consensus_hash,
-                                    &microblocks_block_hash,
-                                    idx
-                                );
-
-                                let block_hash = block.block_hash();
-                                push_microblocks(
-                                    &mut peers[0],
-                                    &peer_1_nk,
-                                    vec![],
-                                    microblocks_consensus_hash,
-                                    microblocks_block_hash,
-                                    microblocks,
-                                );
-
-                                test_debug!(
-                                    "Push block {}/{} and microblocks (idx = {})",
-                                    &block_consensus_hash,
-                                    block.block_hash(),
-                                    idx
-                                );
-                                push_block(
-                                    &mut peers[0],
-                                    &peer_1_nk,
-                                    vec![],
-                                    block_consensus_hash.clone(),
-                                    block,
-                                );
-
-                                // create a transaction against the resulting
-                                // (anchored) chain tip
-                                let tx = make_test_smart_contract_transaction(
-                                    &mut peers[0],
-                                    &format!("test-contract-{}", &block_hash.to_hex()[0..10]),
-                                    &block_consensus_hash,
-                                    &block_hash,
-                                );
-
-                                // push or post
-                                push_transaction(&mut peers[0], &peer_1_nk, vec![], tx.clone());
-
-                                let mut expected_txs = sent_txs.borrow_mut();
-                                expected_txs.push(tx);
-                            } else {
-                                test_debug!("Done pushing data");
-                            }
-                        }
-                    }
-
-                    // peer 0 should never see a GetBlocksInv message.
-                    // peer 1 should never see a BlocksInv message
-                    for (_, convo) in peers[0].network.peers.iter() {
-                        assert_eq!(
-                            convo
-                                .stats
-                                .get_message_recv_count(StacksMessageID::GetBlocksInv),
-                            0
-                        );
-                    }
-                    for (_, convo) in peers[1].network.peers.iter() {
-                        assert_eq!(
-                            convo
-                                .stats
-                                .get_message_recv_count(StacksMessageID::BlocksInv),
-                            0
-                        );
-                    }
-                },
-                |ref peer| {
-                    // check peer health
-                    // nothing should break
-                    // TODO
-                    true
-                },
-                |ref mut peers| {
-                    // all blocks downloaded.  only stop if peer 1 has
-                    // all the transactions
-                    let mut done_flag = done.borrow_mut();
-                    *done_flag = true;
-
-                    let txs =
-                        MemPoolDB::get_all_txs(peers[1].mempool.as_ref().unwrap().conn()).unwrap();
-                    test_debug!("Peer 1 has {} txs", txs.len());
-                    txs.len() == sent_txs.borrow().len()
-                },
-            );
-
-            // peer 1 should have all the transactions
-            let blocks_and_microblocks = blocks_and_microblocks.into_inner();
-
-            let txs = MemPoolDB::get_all_txs(peers[1].mempool.as_ref().unwrap().conn()).unwrap();
-            let expected_txs = sent_txs.into_inner();
-            for tx in txs.iter() {
-                let mut found = false;
-                for expected_tx in expected_txs.iter() {
-                    if tx.tx.txid() == expected_tx.txid() {
-                        found = true;
-                        break;
-                    }
-                }
-                if !found {
-                    panic!("Transaction not found: {:?}", &tx.tx);
-                }
-            }
-
-            // peer 1 should have 1 tx per chain tip
-            for ((consensus_hash, block, _), sent_tx) in
-                blocks_and_microblocks.iter().zip(expected_txs.iter())
-            {
-                let block_hash = block.block_hash();
-                let tx_infos = MemPoolDB::get_txs_after(
-                    peers[1].mempool.as_ref().unwrap().conn(),
-                    consensus_hash,
-                    &block_hash,
-                    0,
-                    1000,
-                )
-                .unwrap();
-                test_debug!(
-                    "Check {}/{} (height {}): expect {}",
-                    &consensus_hash,
-                    &block_hash,
-                    block.header.total_work.work,
-                    &sent_tx.txid()
-                );
-                assert_eq!(tx_infos.len(), 1);
-                assert_eq!(tx_infos[0].tx.txid(), sent_tx.txid());
-            }
-        })
-    }
-
-    #[test]
-    #[ignore]
-    fn test_get_blocks_and_microblocks_peers_broadcast() {
-        with_timeout(600, || {
-            let blocks_and_microblocks = RefCell::new(vec![]);
-            let blocks_idx = RefCell::new(0);
-            let sent_txs = RefCell::new(vec![]);
-            let done = RefCell::new(false);
-            let num_peers = 3;
-            let privk = StacksPrivateKey::new();
-
-            let peers = run_get_blocks_and_microblocks(
-                "test_get_blocks_and_microblocks_peers_broadcast",
-                4230,
-                num_peers,
-                |ref mut peer_configs| {
-                    // build initial network topology.
-                    assert_eq!(peer_configs.len(), num_peers);
-
-                    // peer 0 generates blocks and microblocks, and pushes
-                    // them to peers 1..n.  Peer 0 also generates transactions
-                    // and broadcasts them to the network.
-
-                    peer_configs[0].connection_opts.disable_inv_sync = true;
-                    peer_configs[0].connection_opts.disable_inv_chat = true;
-
-                    // disable nat punches -- disconnect/reconnect
-                    // clears inv state.
-                    for i in 0..peer_configs.len() {
-                        peer_configs[i].connection_opts.disable_natpunch = true;
-                        peer_configs[i].connection_opts.disable_network_prune = true;
-                        peer_configs[i].connection_opts.timeout = 600;
-                        peer_configs[i].connection_opts.connect_timeout = 600;
-
-                        // do one walk
-                        peer_configs[i].connection_opts.num_initial_walks = 0;
-                        peer_configs[i].connection_opts.walk_retry_count = 0;
-                        peer_configs[i].connection_opts.walk_interval = 600;
-
-                        // don't throttle downloads
-                        peer_configs[i].connection_opts.download_interval = 0;
-                        peer_configs[i].connection_opts.inv_sync_interval = 0;
-
-                        let max_inflight = peer_configs[i].connection_opts.max_inflight_blocks;
-                        peer_configs[i].connection_opts.max_clients_per_host =
-                            ((num_peers + 1) as u64) * max_inflight;
-                        peer_configs[i].connection_opts.soft_max_clients_per_host =
-                            ((num_peers + 1) as u64) * max_inflight;
-                        peer_configs[i].connection_opts.num_neighbors = (num_peers + 1) as u64;
-                        peer_configs[i].connection_opts.soft_num_neighbors = (num_peers + 1) as u64;
-                    }
-
-                    let initial_balances = vec![(
-                        PrincipalData::from(
-                            peer_configs[0].spending_account.origin_address().unwrap(),
-                        ),
-                        1000000,
-                    )];
-
-                    for i in 0..peer_configs.len() {
-                        peer_configs[i].initial_balances = initial_balances.clone();
-                    }
-
-                    // connectivity
-                    let peer_0 = peer_configs[0].to_neighbor();
-                    for i in 1..peer_configs.len() {
-                        peer_configs[i].add_neighbor(&peer_0);
-                        let peer_i = peer_configs[i].to_neighbor();
-                        peer_configs[0].add_neighbor(&peer_i);
-                    }
-                },
-                |num_blocks, ref mut peers| {
-                    let tip = SortitionDB::get_canonical_burn_chain_tip(
-                        &peers[0].sortdb.as_ref().unwrap().conn(),
-                    )
-                    .unwrap();
-                    let this_reward_cycle = peers[0]
-                        .config
-                        .burnchain
-                        .block_height_to_reward_cycle(tip.block_height)
-                        .unwrap();
-
-                    // build up block data to replicate
-                    let mut block_data = vec![];
-                    for _ in 0..num_blocks {
-                        let tip = SortitionDB::get_canonical_burn_chain_tip(
-                            &peers[0].sortdb.as_ref().unwrap().conn(),
-                        )
-                        .unwrap();
-                        if peers[0]
-                            .config
-                            .burnchain
-                            .block_height_to_reward_cycle(tip.block_height)
-                            .unwrap()
-                            != this_reward_cycle
-                        {
-                            continue;
-                        }
-                        let (mut burn_ops, stacks_block, microblocks) =
-                            peers[0].make_default_tenure();
-
-                        let (_, burn_header_hash, consensus_hash) =
-                            peers[0].next_burnchain_block(burn_ops.clone());
-                        peers[0].process_stacks_epoch_at_tip(&stacks_block, &microblocks);
-
-                        TestPeer::set_ops_burn_header_hash(&mut burn_ops, &burn_header_hash);
-
-                        for i in 1..peers.len() {
-                            peers[i].next_burnchain_block_raw(burn_ops.clone());
-                        }
-
-                        let sn = SortitionDB::get_canonical_burn_chain_tip(
-                            &peers[0].sortdb.as_ref().unwrap().conn(),
-                        )
-                        .unwrap();
-
-                        block_data.push((
-                            sn.consensus_hash.clone(),
-                            Some(stacks_block),
-                            Some(microblocks),
-                        ));
-                    }
-                    *blocks_and_microblocks.borrow_mut() = block_data
-                        .clone()
-                        .drain(..)
-                        .map(|(ch, blk_opt, mblocks_opt)| {
-                            (ch, blk_opt.unwrap(), mblocks_opt.unwrap())
-                        })
-                        .collect();
-                    block_data
-                },
-                |ref mut peers| {
-                    for peer in peers.iter_mut() {
-                        // force peers to keep trying to process buffered data
-                        peer.network.burnchain_tip.burn_header_hash =
-                            BurnchainHeaderHash([0u8; 32]);
-                    }
-
-                    let done_flag = *done.borrow();
-
-                    let mut connectivity_0_to_n = HashSet::new();
-                    let mut connectivity_n_to_0 = HashSet::new();
-
-                    let peer_0_nk = peers[0].to_neighbor().addr;
-
-                    for (nk, event_id) in peers[0].network.events.iter() {
-                        if let Some(convo) = peers[0].network.peers.get(event_id) {
-                            if convo.is_authenticated() {
-                                connectivity_0_to_n.insert(nk.clone());
-                            }
-                        }
-                    }
-                    for i in 1..peers.len() {
-                        for (nk, event_id) in peers[i].network.events.iter() {
-                            if *nk != peer_0_nk {
-                                continue;
-                            }
-
-                            if let Some(convo) = peers[i].network.peers.get(event_id) {
-                                if convo.is_authenticated() {
-                                    if let Some(inv_state) = &peers[i].network.inv_state {
-                                        if let Some(inv_stats) =
-                                            inv_state.block_stats.get(&peer_0_nk)
-                                        {
-                                            if inv_stats.inv.num_reward_cycles >= 5 {
-                                                connectivity_n_to_0
-                                                    .insert(peers[i].to_neighbor().addr);
-                                            }
-                                        }
-                                    }
-                                }
-                            }
-                        }
-                    }
-
-                    if connectivity_0_to_n.len() < peers.len() - 1
-                        || connectivity_n_to_0.len() < peers.len() - 1
-                    {
-                        test_debug!(
-                            "Network not connected: 0 --> N = {}, N --> 0 = {}",
-                            connectivity_0_to_n.len(),
-                            connectivity_n_to_0.len()
-                        );
-                        return;
-                    }
-
-                    let ((tip_consensus_hash, tip_block, _), idx) = {
-                        let block_data = blocks_and_microblocks.borrow();
-                        let idx = blocks_idx.borrow();
-                        (block_data[(*idx as usize).saturating_sub(1)].clone(), *idx)
-                    };
-
-                    if idx > 0 {
-                        let mut caught_up = true;
-                        for i in 1..peers.len() {
-                            peers[i]
-                                .with_db_state(|sortdb, chainstate, relayer, mempool| {
-                                    let (canonical_consensus_hash, canonical_block_hash) =
-                                        SortitionDB::get_canonical_stacks_chain_tip_hash(
-                                            sortdb.conn(),
-                                        )
-                                        .unwrap();
-
-                                    if canonical_consensus_hash != tip_consensus_hash
-                                        || canonical_block_hash != tip_block.block_hash()
-                                    {
-                                        debug!(
-                                            "Peer {} is not caught up yet (at {}/{}, need {}/{})",
-                                            i + 1,
-                                            &canonical_consensus_hash,
-                                            &canonical_block_hash,
-                                            &tip_consensus_hash,
-                                            &tip_block.block_hash()
-                                        );
-                                        caught_up = false;
-                                    }
-                                    Ok(())
-                                })
-                                .unwrap();
-                        }
-                        if !caught_up {
-                            return;
-                        }
-                    }
-
-                    // caught up!
-                    // find next block
-                    let ((consensus_hash, block, microblocks), idx) = {
-                        let block_data = blocks_and_microblocks.borrow();
-                        let mut idx = blocks_idx.borrow_mut();
-                        if *idx >= block_data.len() {
-                            test_debug!("Out of blocks and microblocks to push");
-                            return;
-                        }
-
-                        let ret = block_data[*idx].clone();
-                        *idx += 1;
-                        (ret, *idx)
-                    };
-
-                    if !done_flag {
-                        test_debug!(
-                            "Broadcast block {}/{} and microblocks (idx = {})",
-                            &consensus_hash,
-                            block.block_hash(),
-                            idx
-                        );
-
-                        let block_hash = block.block_hash();
-
-                        // create a transaction against the current
-                        // (anchored) chain tip
-                        let tx = make_test_smart_contract_transaction(
-                            &mut peers[0],
-                            &format!("test-contract-{}", &block_hash.to_hex()[0..10]),
-                            &tip_consensus_hash,
-                            &tip_block.block_hash(),
-                        );
-
-                        let mut expected_txs = sent_txs.borrow_mut();
-                        expected_txs.push(tx.clone());
-
-                        test_debug!(
-                            "Broadcast {}/{} and its microblocks",
-                            &consensus_hash,
-                            &block.block_hash()
-                        );
-                        // next block
-                        broadcast_block(&mut peers[0], vec![], consensus_hash.clone(), block);
-                        broadcast_microblocks(
-                            &mut peers[0],
-                            vec![],
-                            consensus_hash,
-                            block_hash,
-                            microblocks,
-                        );
-
-                        // NOTE: first transaction will be dropped since the other nodes haven't
-                        // processed the first-ever Stacks block when their relayer code gets
-                        // around to considering it.
-                        broadcast_transaction(&mut peers[0], vec![], tx);
-                    } else {
-                        test_debug!("Done pushing data");
-                    }
-                },
-                |ref peer| {
-                    // check peer health -- no message errors
-                    // (i.e. no relay cycles)
-                    for (_, convo) in peer.network.peers.iter() {
-                        assert_eq!(convo.stats.msgs_err, 0);
-                    }
-                    true
-                },
-                |ref mut peers| {
-                    // all blocks downloaded.  only stop if peer 1 has
-                    // all the transactions
-                    let mut done_flag = done.borrow_mut();
-                    *done_flag = true;
-
-                    let mut ret = true;
-                    for i in 1..peers.len() {
-                        let txs = MemPoolDB::get_all_txs(peers[1].mempool.as_ref().unwrap().conn())
-                            .unwrap();
-                        test_debug!("Peer {} has {} txs", i + 1, txs.len());
-                        ret = ret && txs.len() == sent_txs.borrow().len() - 1;
-                    }
-                    ret
-                },
-            );
-
-            // peers 1..n should have all the transactions
-            let blocks_and_microblocks = blocks_and_microblocks.into_inner();
-            let expected_txs = sent_txs.into_inner();
-
-            for i in 1..peers.len() {
-                let txs =
-                    MemPoolDB::get_all_txs(peers[i].mempool.as_ref().unwrap().conn()).unwrap();
-                for tx in txs.iter() {
-                    let mut found = false;
-                    for expected_tx in expected_txs.iter() {
-                        if tx.tx.txid() == expected_tx.txid() {
-                            found = true;
-                            break;
-                        }
-                    }
-                    if !found {
-                        panic!("Transaction not found: {:?}", &tx.tx);
-                    }
-                }
-
-                // peers 1..n should have 1 tx per chain tip (except for the first block)
-                for ((consensus_hash, block, _), sent_tx) in
-                    blocks_and_microblocks.iter().zip(expected_txs[1..].iter())
-                {
-                    let block_hash = block.block_hash();
-                    let tx_infos = MemPoolDB::get_txs_after(
-                        peers[i].mempool.as_ref().unwrap().conn(),
-                        consensus_hash,
-                        &block_hash,
-                        0,
-                        1000,
-                    )
-                    .unwrap();
-                    assert_eq!(tx_infos.len(), 1);
-                    assert_eq!(tx_infos[0].tx.txid(), sent_tx.txid());
-                }
-            }
-        })
-    }
-
-    #[test]
-    #[ignore]
-    fn test_get_blocks_and_microblocks_2_peers_antientropy() {
-        with_timeout(600, move || {
-            run_get_blocks_and_microblocks(
-                "test_get_blocks_and_microblocks_2_peers_antientropy",
-                4240,
-                2,
-                |ref mut peer_configs| {
-                    // build initial network topology.
-                    assert_eq!(peer_configs.len(), 2);
-
-                    // peer 0 mines blocks, but does not advertize them nor announce them as
-                    // available via its inventory.  It only uses its anti-entropy protocol to
-                    // discover that peer 1 doesn't have them, and sends them to peer 1 that way.
-                    peer_configs[0].connection_opts.disable_block_advertisement = true;
-                    peer_configs[0].connection_opts.disable_block_download = true;
-
-                    peer_configs[1].connection_opts.disable_block_download = true;
-                    peer_configs[1].connection_opts.disable_block_advertisement = true;
-
-                    // disable nat punches -- disconnect/reconnect
-                    // clears inv state
-                    peer_configs[0].connection_opts.disable_natpunch = true;
-                    peer_configs[1].connection_opts.disable_natpunch = true;
-
-                    // permit anti-entropy protocol even if nat'ed
-                    peer_configs[0].connection_opts.antientropy_public = true;
-                    peer_configs[1].connection_opts.antientropy_public = true;
-                    peer_configs[0].connection_opts.antientropy_retry = 1;
-                    peer_configs[1].connection_opts.antientropy_retry = 1;
-
-                    // make peer 0 go slowly
-                    peer_configs[0].connection_opts.max_block_push = 2;
-                    peer_configs[0].connection_opts.max_microblock_push = 2;
-
-                    let peer_0 = peer_configs[0].to_neighbor();
-                    let peer_1 = peer_configs[1].to_neighbor();
-
-                    // peer 0 is inbound to peer 1
-                    peer_configs[0].add_neighbor(&peer_1);
-                    peer_configs[1].add_neighbor(&peer_0);
-                },
-                |num_blocks, ref mut peers| {
-                    let tip = SortitionDB::get_canonical_burn_chain_tip(
-                        &peers[0].sortdb.as_ref().unwrap().conn(),
-                    )
-                    .unwrap();
-                    let this_reward_cycle = peers[0]
-                        .config
-                        .burnchain
-                        .block_height_to_reward_cycle(tip.block_height)
-                        .unwrap();
-
-                    // build up block data to replicate
-                    let mut block_data = vec![];
-                    for _ in 0..num_blocks {
-                        let tip = SortitionDB::get_canonical_burn_chain_tip(
-                            &peers[0].sortdb.as_ref().unwrap().conn(),
-                        )
-                        .unwrap();
-                        if peers[0]
-                            .config
-                            .burnchain
-                            .block_height_to_reward_cycle(tip.block_height)
-                            .unwrap()
-                            != this_reward_cycle
-                        {
-                            continue;
-                        }
-                        let (mut burn_ops, stacks_block, microblocks) =
-                            peers[0].make_default_tenure();
-
-                        let (_, burn_header_hash, consensus_hash) =
-                            peers[0].next_burnchain_block(burn_ops.clone());
-                        peers[0].process_stacks_epoch_at_tip(&stacks_block, &microblocks);
-
-                        TestPeer::set_ops_burn_header_hash(&mut burn_ops, &burn_header_hash);
-
-                        for i in 1..peers.len() {
-                            peers[i].next_burnchain_block_raw(burn_ops.clone());
-                        }
-
-                        let sn = SortitionDB::get_canonical_burn_chain_tip(
-                            &peers[0].sortdb.as_ref().unwrap().conn(),
-                        )
-                        .unwrap();
-                        block_data.push((
-                            sn.consensus_hash.clone(),
-                            Some(stacks_block),
-                            Some(microblocks),
-                        ));
-                    }
-
-                    // cap with an empty sortition, so the antientropy protocol picks up all stacks
-                    // blocks
-                    let (_, burn_header_hash, consensus_hash) =
-                        peers[0].next_burnchain_block(vec![]);
-                    for i in 1..peers.len() {
-                        peers[i].next_burnchain_block_raw(vec![]);
-                    }
-                    let sn = SortitionDB::get_canonical_burn_chain_tip(
-                        &peers[0].sortdb.as_ref().unwrap().conn(),
-                    )
-                    .unwrap();
-                    block_data.push((sn.consensus_hash.clone(), None, None));
-
-                    block_data
-                },
-                |ref mut peers| {
-                    for peer in peers.iter_mut() {
-                        // force peers to keep trying to process buffered data
-                        peer.network.burnchain_tip.burn_header_hash =
-                            BurnchainHeaderHash([0u8; 32]);
-                    }
-
-                    let tip_opt = peers[1]
-                        .with_db_state(|sortdb, chainstate, _, _| {
-                            let tip_opt = NakamotoChainState::get_canonical_block_header(
-                                chainstate.db(),
-                                sortdb,
-                            )
-                            .unwrap();
-                            Ok(tip_opt)
-                        })
-                        .unwrap();
-                },
-                |ref peer| {
-                    // check peer health
-                    // nothing should break
-                    // TODO
-                    true
-                },
-                |_| true,
-            );
-        })
-    }
-
-    #[test]
-    #[ignore]
-    fn test_get_blocks_and_microblocks_2_peers_buffered_messages() {
-        with_timeout(600, move || {
-            let sortitions = RefCell::new(vec![]);
-            let blocks_and_microblocks = RefCell::new(vec![]);
-            let idx = RefCell::new(0usize);
-            let pushed_idx = RefCell::new(0usize);
-            run_get_blocks_and_microblocks(
-                "test_get_blocks_and_microblocks_2_peers_buffered_messages",
-                4242,
-                2,
-                |ref mut peer_configs| {
-                    // build initial network topology.
-                    assert_eq!(peer_configs.len(), 2);
-
-                    // peer 0 mines blocks, but it does not present its inventory.
-                    peer_configs[0].connection_opts.disable_inv_chat = true;
-                    peer_configs[0].connection_opts.disable_block_download = true;
-
-                    peer_configs[1].connection_opts.disable_block_download = true;
-                    peer_configs[1].connection_opts.disable_block_advertisement = true;
-
-                    // disable nat punches -- disconnect/reconnect
-                    // clears inv state
-                    peer_configs[0].connection_opts.disable_natpunch = true;
-                    peer_configs[1].connection_opts.disable_natpunch = true;
-
-                    // peer 0 ignores peer 1's handshakes
-                    peer_configs[0].connection_opts.disable_inbound_handshakes = true;
-
-                    // disable anti-entropy
-                    peer_configs[0].connection_opts.max_block_push = 0;
-                    peer_configs[0].connection_opts.max_microblock_push = 0;
-
-                    let peer_0 = peer_configs[0].to_neighbor();
-                    let peer_1 = peer_configs[1].to_neighbor();
-
-                    // peer 0 is inbound to peer 1
-                    peer_configs[0].add_neighbor(&peer_1);
-                    peer_configs[1].add_neighbor(&peer_0);
-                },
-                |num_blocks, ref mut peers| {
-                    let tip = SortitionDB::get_canonical_burn_chain_tip(
-                        &peers[0].sortdb.as_ref().unwrap().conn(),
-                    )
-                    .unwrap();
-                    let this_reward_cycle = peers[0]
-                        .config
-                        .burnchain
-                        .block_height_to_reward_cycle(tip.block_height)
-                        .unwrap();
-
-                    // build up block data to replicate
-                    let mut block_data = vec![];
-                    for block_num in 0..num_blocks {
-                        let tip = SortitionDB::get_canonical_burn_chain_tip(
-                            &peers[0].sortdb.as_ref().unwrap().conn(),
-                        )
-                        .unwrap();
-                        let (mut burn_ops, stacks_block, microblocks) =
-                            peers[0].make_default_tenure();
-
-                        let (_, burn_header_hash, consensus_hash) =
-                            peers[0].next_burnchain_block(burn_ops.clone());
-                        peers[0].process_stacks_epoch_at_tip(&stacks_block, &microblocks);
-
-                        TestPeer::set_ops_burn_header_hash(&mut burn_ops, &burn_header_hash);
-
-                        if block_num == 0 {
-                            for i in 1..peers.len() {
-                                peers[i].next_burnchain_block_raw(burn_ops.clone());
-                                peers[i].process_stacks_epoch_at_tip(&stacks_block, &microblocks);
-                            }
-                        } else {
-                            let mut all_sortitions = sortitions.borrow_mut();
-                            all_sortitions.push(burn_ops.clone());
-                        }
-
-                        let sn = SortitionDB::get_canonical_burn_chain_tip(
-                            &peers[0].sortdb.as_ref().unwrap().conn(),
-                        )
-                        .unwrap();
-                        block_data.push((
-                            sn.consensus_hash.clone(),
-                            Some(stacks_block),
-                            Some(microblocks),
-                        ));
-                    }
-                    *blocks_and_microblocks.borrow_mut() = block_data.clone()[1..]
-                        .to_vec()
-                        .drain(..)
-                        .map(|(ch, blk_opt, mblocks_opt)| {
-                            (ch, blk_opt.unwrap(), mblocks_opt.unwrap())
-                        })
-                        .collect();
-                    block_data
-                },
-                |ref mut peers| {
-                    for peer in peers.iter_mut() {
-                        // force peers to keep trying to process buffered data
-                        peer.network.burnchain_tip.burn_header_hash =
-                            BurnchainHeaderHash([0u8; 32]);
-                    }
-
-                    let mut i = idx.borrow_mut();
-                    let mut pushed_i = pushed_idx.borrow_mut();
-                    let all_sortitions = sortitions.borrow();
-                    let all_blocks_and_microblocks = blocks_and_microblocks.borrow();
-                    let peer_0_nk = peers[0].to_neighbor().addr;
-                    let peer_1_nk = peers[1].to_neighbor().addr;
-
-                    let tip_opt = peers[1]
-                        .with_db_state(|sortdb, chainstate, _, _| {
-                            let tip_opt = NakamotoChainState::get_canonical_block_header(
-                                chainstate.db(),
-                                sortdb,
-                            )
-                            .unwrap();
-                            Ok(tip_opt)
-                        })
-                        .unwrap();
-
-                    if !is_peer_connected(&peers[0], &peer_1_nk) {
-                        debug!("Peer 0 not connected to peer 1");
-                        return;
-                    }
-
-                    if let Some(tip) = tip_opt {
-                        debug!(
-                            "Push at {}, need {}",
-                            tip.anchored_header.height()
-                                - peers[1].config.burnchain.first_block_height
-                                - 1,
-                            *pushed_i
-                        );
-                        if tip.anchored_header.height()
-                            - peers[1].config.burnchain.first_block_height
-                            - 1
-                            == *pushed_i as u64
-                        {
-                            // next block
-                            push_block(
-                                &mut peers[0],
-                                &peer_1_nk,
-                                vec![],
-                                (*all_blocks_and_microblocks)[*pushed_i].0.clone(),
-                                (*all_blocks_and_microblocks)[*pushed_i].1.clone(),
-                            );
-                            push_microblocks(
-                                &mut peers[0],
-                                &peer_1_nk,
-                                vec![],
-                                (*all_blocks_and_microblocks)[*pushed_i].0.clone(),
-                                (*all_blocks_and_microblocks)[*pushed_i].1.block_hash(),
-                                (*all_blocks_and_microblocks)[*pushed_i].2.clone(),
-                            );
-                            *pushed_i += 1;
-                        }
-                        debug!(
-                            "Sortition at {}, need {}",
-                            tip.anchored_header.height()
-                                - peers[1].config.burnchain.first_block_height
-                                - 1,
-                            *i
-                        );
-                        if tip.anchored_header.height()
-                            - peers[1].config.burnchain.first_block_height
-                            - 1
-                            == *i as u64
-                        {
-                            let event_id = {
-                                let mut ret = 0;
-                                for (nk, event_id) in peers[1].network.events.iter() {
-                                    ret = *event_id;
-                                    break;
-                                }
-                                if ret == 0 {
-                                    return;
-                                }
-                                ret
-                            };
-                            let mut update_sortition = false;
-                            for (event_id, pending) in peers[1].network.pending_messages.iter() {
-                                debug!("Pending at {} is ({}, {})", *i, event_id, pending.len());
-                                if pending.len() >= 1 {
-                                    update_sortition = true;
-                                }
-                            }
-                            if update_sortition {
-                                debug!("Advance sortition!");
-                                peers[1].next_burnchain_block_raw((*all_sortitions)[*i].clone());
-                                *i += 1;
-                            }
-                        }
-                    }
-                },
-                |ref peer| {
-                    // check peer health
-                    // nothing should break
-                    // TODO
-                    true
-                },
-                |_| true,
-            );
-        })
-    }
-
-    pub fn make_contract_tx(
-        sender: &StacksPrivateKey,
-        cur_nonce: u64,
-        tx_fee: u64,
-        name: &str,
-        contract: &str,
-    ) -> StacksTransaction {
-        let sender_spending_condition = TransactionSpendingCondition::new_singlesig_p2pkh(
-            StacksPublicKey::from_private(sender),
-        )
-        .expect("Failed to create p2pkh spending condition from public key.");
-
-        let spending_auth = TransactionAuth::Standard(sender_spending_condition);
-
-        let mut tx_contract = StacksTransaction::new(
-            TransactionVersion::Testnet,
-            spending_auth.clone(),
-            TransactionPayload::new_smart_contract(&name.to_string(), &contract.to_string(), None)
-                .unwrap(),
-        );
-
-        tx_contract.chain_id = 0x80000000;
-        tx_contract.auth.set_origin_nonce(cur_nonce);
-        tx_contract.set_tx_fee(tx_fee);
-
-        let mut tx_signer = StacksTransactionSigner::new(&tx_contract);
-        tx_signer.sign_origin(sender).unwrap();
-
-        let tx_contract_signed = tx_signer.get_tx().unwrap();
-        tx_contract_signed
-    }
-
-    #[test]
-    fn test_static_problematic_tests() {
-        let spender_sk_1 = StacksPrivateKey::new();
-        let spender_sk_2 = StacksPrivateKey::new();
-        let spender_sk_3 = StacksPrivateKey::new();
-
-        let edge_repeat_factor = AST_CALL_STACK_DEPTH_BUFFER + (MAX_CALL_STACK_DEPTH as u64) - 1;
-        let tx_edge_body_start = "{ a : ".repeat(edge_repeat_factor as usize);
-        let tx_edge_body_end = "} ".repeat(edge_repeat_factor as usize);
-        let tx_edge_body = format!("{}u1 {}", tx_edge_body_start, tx_edge_body_end);
-
-        let tx_edge = make_contract_tx(
-            &spender_sk_1,
-            0,
-            (tx_edge_body.len() * 100) as u64,
-            "test-edge",
-            &tx_edge_body,
-        );
-
-        // something just over the limit of the expression depth
-        let exceeds_repeat_factor = edge_repeat_factor + 1;
-        let tx_exceeds_body_start = "{ a : ".repeat(exceeds_repeat_factor as usize);
-        let tx_exceeds_body_end = "} ".repeat(exceeds_repeat_factor as usize);
-        let tx_exceeds_body = format!("{}u1 {}", tx_exceeds_body_start, tx_exceeds_body_end);
-
-        let tx_exceeds = make_contract_tx(
-            &spender_sk_2,
-            0,
-            (tx_exceeds_body.len() * 100) as u64,
-            "test-exceeds",
-            &tx_exceeds_body,
-        );
-
-        // something stupidly high over the expression depth
-        let high_repeat_factor = 128 * 1024;
-        let tx_high_body_start = "{ a : ".repeat(high_repeat_factor as usize);
-        let tx_high_body_end = "} ".repeat(high_repeat_factor as usize);
-        let tx_high_body = format!("{}u1 {}", tx_high_body_start, tx_high_body_end);
-
-        let tx_high = make_contract_tx(
-            &spender_sk_3,
-            0,
-            (tx_high_body.len() * 100) as u64,
-            "test-high",
-            &tx_high_body,
-        );
-        assert!(Relayer::static_check_problematic_relayed_tx(
-            false,
-            StacksEpochId::Epoch2_05,
-            &tx_edge,
-            ASTRules::Typical
-        )
-        .is_ok());
-        assert!(Relayer::static_check_problematic_relayed_tx(
-            false,
-            StacksEpochId::Epoch2_05,
-            &tx_exceeds,
-            ASTRules::Typical
-        )
-        .is_ok());
-        assert!(Relayer::static_check_problematic_relayed_tx(
-            false,
-            StacksEpochId::Epoch2_05,
-            &tx_high,
-            ASTRules::Typical
-        )
-        .is_ok());
-
-        assert!(Relayer::static_check_problematic_relayed_tx(
-            false,
-            StacksEpochId::Epoch2_05,
-            &tx_edge,
-            ASTRules::Typical
-        )
-        .is_ok());
-        assert!(!Relayer::static_check_problematic_relayed_tx(
-            false,
-            StacksEpochId::Epoch2_05,
-            &tx_exceeds,
-            ASTRules::PrecheckSize
-        )
-        .is_ok());
-        assert!(!Relayer::static_check_problematic_relayed_tx(
-            false,
-            StacksEpochId::Epoch2_05,
-            &tx_high,
-            ASTRules::PrecheckSize
-        )
-        .is_ok());
-    }
-
-    #[test]
-    fn process_new_blocks_rejects_problematic_asts() {
-        let privk = StacksPrivateKey::from_hex(
-            "42faca653724860da7a41bfcef7e6ba78db55146f6900de8cb2a9f760ffac70c01",
-        )
-        .unwrap();
-        let addr = StacksAddress::from_public_keys(
-            C32_ADDRESS_VERSION_TESTNET_SINGLESIG,
-            &AddressHashMode::SerializeP2PKH,
-            1,
-            &vec![StacksPublicKey::from_private(&privk)],
-        )
-        .unwrap();
-
-        let initial_balances = vec![(addr.to_account_principal(), 100000000000)];
-
-        let mut peer_config = TestPeerConfig::new(function_name!(), 32019, 32020);
-        peer_config.initial_balances = initial_balances;
-        peer_config.epochs = Some(vec![
-            StacksEpoch {
-                epoch_id: StacksEpochId::Epoch20,
-                start_height: 0,
-                end_height: 1,
-                block_limit: ExecutionCost::max_value(),
-                network_epoch: PEER_VERSION_EPOCH_2_0,
-            },
-            StacksEpoch {
-                epoch_id: StacksEpochId::Epoch2_05,
-                start_height: 1,
-                end_height: i64::MAX as u64,
-                block_limit: ExecutionCost::max_value(),
-                network_epoch: PEER_VERSION_EPOCH_2_05,
-            },
-        ]);
-        let burnchain = peer_config.burnchain.clone();
-
-        // activate new AST rules right away
-        let mut peer = TestPeer::new(peer_config);
-        let mut sortdb = peer.sortdb.take().unwrap();
-        {
-            let mut tx = sortdb
-                .tx_begin()
-                .expect("FATAL: failed to begin tx on sortition DB");
-            SortitionDB::override_ast_rule_height(&mut tx, ASTRules::PrecheckSize, 1)
-                .expect("FATAL: failed to override AST PrecheckSize rule height");
-            tx.commit()
-                .expect("FATAL: failed to commit sortition DB transaction");
-        }
-        peer.sortdb = Some(sortdb);
-
-        let chainstate_path = peer.chainstate_path.clone();
-
-        let first_stacks_block_height = {
-            let sn =
-                SortitionDB::get_canonical_burn_chain_tip(&peer.sortdb.as_ref().unwrap().conn())
-                    .unwrap();
-            sn.block_height
-        };
-
-        let recipient_addr_str = "ST1RFD5Q2QPK3E0F08HG9XDX7SSC7CNRS0QR0SGEV";
-        let recipient = StacksAddress::from_string(recipient_addr_str).unwrap();
-
-        let high_repeat_factor = 128 * 1024;
-        let tx_high_body_start = "{ a : ".repeat(high_repeat_factor as usize);
-        let tx_high_body_end = "} ".repeat(high_repeat_factor as usize);
-        let tx_high_body = format!("{}u1 {}", tx_high_body_start, tx_high_body_end);
-
-        let bad_tx = make_contract_tx(
-            &privk,
-            0,
-            (tx_high_body.len() * 100) as u64,
-            "test-high",
-            &tx_high_body,
-        );
-        let bad_txid = bad_tx.txid();
-        let bad_tx_len = {
-            let mut bytes = vec![];
-            bad_tx.consensus_serialize(&mut bytes).unwrap();
-            bytes.len() as u64
-        };
-
-        let tip = SortitionDB::get_canonical_burn_chain_tip(&peer.sortdb.as_ref().unwrap().conn())
-            .unwrap();
-
-        let mblock_privk = StacksPrivateKey::new();
-
-        // make one tenure with a valid block, but problematic microblocks
-        let (burn_ops, block, microblocks) = peer.make_tenure(
-            |ref mut miner,
-             ref mut sortdb,
-             ref mut chainstate,
-             vrf_proof,
-             ref parent_opt,
-             ref parent_microblock_header_opt| {
-                let parent_tip = match parent_opt {
-                    None => StacksChainState::get_genesis_header_info(chainstate.db()).unwrap(),
-                    Some(block) => {
-                        let ic = sortdb.index_conn();
-                        let snapshot = SortitionDB::get_block_snapshot_for_winning_stacks_block(
-                            &ic,
-                            &tip.sortition_id,
-                            &block.block_hash(),
-                        )
-                        .unwrap()
-                        .unwrap(); // succeeds because we don't fork
-                        StacksChainState::get_anchored_block_header_info(
-                            chainstate.db(),
-                            &snapshot.consensus_hash,
-                            &snapshot.winning_stacks_block_hash,
-                        )
-                        .unwrap()
-                        .unwrap()
-                    }
-                };
-
-                let parent_header_hash = parent_tip.anchored_header.block_hash();
-                let parent_consensus_hash = parent_tip.consensus_hash.clone();
-                let coinbase_tx = make_coinbase(miner, 0);
-
-                let block_builder = StacksBlockBuilder::make_regtest_block_builder(
-                    &burnchain,
-                    &parent_tip,
-                    vrf_proof.clone(),
-                    tip.total_burn,
-                    Hash160::from_node_public_key(&StacksPublicKey::from_private(&mblock_privk)),
-                )
-                .unwrap();
-
-                let block = StacksBlockBuilder::make_anchored_block_from_txs(
-                    block_builder,
-                    chainstate,
-                    &sortdb.index_handle(&tip.sortition_id),
-                    vec![coinbase_tx.clone()],
-                )
-                .unwrap()
-                .0;
-
-                (block, vec![])
-            },
-        );
-
-        let (_, _, consensus_hash) = peer.next_burnchain_block(burn_ops.clone());
-        peer.process_stacks_epoch(&block, &consensus_hash, &vec![]);
-
-        let tip = SortitionDB::get_canonical_burn_chain_tip(&peer.sortdb.as_ref().unwrap().conn())
-            .unwrap();
-
-        let (burn_ops, bad_block, mut microblocks) = peer.make_tenure(
-            |ref mut miner,
-             ref mut sortdb,
-             ref mut chainstate,
-             vrf_proof,
-             ref parent_opt,
-             ref parent_microblock_header_opt| {
-                let parent_tip = match parent_opt {
-                    None => StacksChainState::get_genesis_header_info(chainstate.db()).unwrap(),
-                    Some(block) => {
-                        let ic = sortdb.index_conn();
-                        let snapshot = SortitionDB::get_block_snapshot_for_winning_stacks_block(
-                            &ic,
-                            &tip.sortition_id,
-                            &block.block_hash(),
-                        )
-                        .unwrap()
-                        .unwrap(); // succeeds because we don't fork
-                        StacksChainState::get_anchored_block_header_info(
-                            chainstate.db(),
-                            &snapshot.consensus_hash,
-                            &snapshot.winning_stacks_block_hash,
-                        )
-                        .unwrap()
-                        .unwrap()
-                    }
-                };
-
-                let parent_header_hash = parent_tip.anchored_header.block_hash();
-                let parent_consensus_hash = parent_tip.consensus_hash.clone();
-                let parent_index_hash = StacksBlockHeader::make_index_block_hash(
-                    &parent_consensus_hash,
-                    &parent_header_hash,
-                );
-                let coinbase_tx = make_coinbase(miner, 0);
-
-                let mblock_privk = miner.next_microblock_privkey();
-                let block_builder = StacksBlockBuilder::make_regtest_block_builder(
-                    &burnchain,
-                    &parent_tip,
-                    vrf_proof.clone(),
-                    tip.total_burn,
-                    Hash160::from_node_public_key(&StacksPublicKey::from_private(&mblock_privk)),
-                )
-                .unwrap();
-
-                // this tx would be problematic without our checks
-                if let Err(ChainstateError::ProblematicTransaction(txid)) =
-                    StacksBlockBuilder::make_anchored_block_from_txs(
-                        block_builder,
-                        chainstate,
-                        &sortdb.index_handle(&tip.sortition_id),
-                        vec![coinbase_tx.clone(), bad_tx.clone()],
-                    )
-                {
-                    assert_eq!(txid, bad_txid);
-                } else {
-                    panic!("Did not get Error::ProblematicTransaction");
-                }
-
-                // make a bad block anyway
-                // don't worry about the state root
-                let block_builder = StacksBlockBuilder::make_regtest_block_builder(
-                    &burnchain,
-                    &parent_tip,
-                    vrf_proof.clone(),
-                    tip.total_burn,
-                    Hash160::from_node_public_key(&StacksPublicKey::from_private(&mblock_privk)),
-                )
-                .unwrap();
-                let bad_block = StacksBlockBuilder::make_anchored_block_from_txs(
-                    block_builder,
-                    chainstate,
-                    &sortdb.index_handle(&tip.sortition_id),
-                    vec![coinbase_tx.clone()],
-                )
-                .unwrap();
-
-                let mut bad_block = bad_block.0;
-                bad_block.txs.push(bad_tx.clone());
-
-                let txid_vecs = bad_block
-                    .txs
-                    .iter()
-                    .map(|tx| tx.txid().as_bytes().to_vec())
-                    .collect();
-
-                let merkle_tree = MerkleTree::<Sha512Trunc256Sum>::new(&txid_vecs);
-                bad_block.header.tx_merkle_root = merkle_tree.root();
-
-                let sort_ic = sortdb
-                    .index_handle_at_block(chainstate, &parent_index_hash)
-                    .unwrap();
-                chainstate
-                    .reload_unconfirmed_state(&sort_ic, parent_index_hash.clone())
-                    .unwrap();
-
-                // make a bad microblock
-                let mut microblock_builder = StacksMicroblockBuilder::new(
-                    parent_header_hash.clone(),
-                    parent_consensus_hash.clone(),
-                    chainstate,
-                    &sort_ic,
-                    BlockBuilderSettings::max_value(),
-                )
-                .unwrap();
-
-                // miner should fail with just the bad tx, since it's problematic
-                let mblock_err = microblock_builder
-                    .mine_next_microblock_from_txs(
-                        vec![(bad_tx.clone(), bad_tx_len)],
-                        &mblock_privk,
-                    )
-                    .unwrap_err();
-                if let ChainstateError::NoTransactionsToMine = mblock_err {
-                } else {
-                    panic!("Did not get NoTransactionsToMine");
-                }
-
-                let token_transfer = make_user_stacks_transfer(
-                    &privk,
-                    0,
-                    200,
-                    &recipient.to_account_principal(),
-                    123,
-                );
-                let tt_len = {
-                    let mut bytes = vec![];
-                    token_transfer.consensus_serialize(&mut bytes).unwrap();
-                    bytes.len() as u64
-                };
-
-                let mut bad_mblock = microblock_builder
-                    .mine_next_microblock_from_txs(
-                        vec![(token_transfer, tt_len), (bad_tx.clone(), bad_tx_len)],
-                        &mblock_privk,
-                    )
-                    .unwrap();
-
-                // miner shouldn't include the bad tx, since it's problematic
-                assert_eq!(bad_mblock.txs.len(), 1);
-                bad_mblock.txs.push(bad_tx.clone());
-
-                // force it in anyway
-                let txid_vecs = bad_mblock
-                    .txs
-                    .iter()
-                    .map(|tx| tx.txid().as_bytes().to_vec())
-                    .collect();
-
-                let merkle_tree = MerkleTree::<Sha512Trunc256Sum>::new(&txid_vecs);
-                bad_mblock.header.tx_merkle_root = merkle_tree.root();
-                bad_mblock.sign(&mblock_privk).unwrap();
-
-                (bad_block, vec![bad_mblock])
-            },
-        );
-
-        let bad_mblock = microblocks.pop().unwrap();
-        let (_, _, new_consensus_hash) = peer.next_burnchain_block(burn_ops.clone());
-        peer.process_stacks_epoch(&bad_block, &new_consensus_hash, &vec![]);
-
-        // stuff them all into each possible field of NetworkResult
-        // p2p messages
-        let nk = NeighborKey {
-            peer_version: 1,
-            network_id: 2,
-            addrbytes: PeerAddress([3, 4, 5, 6, 7, 8, 9, 10, 11, 12, 13, 14, 15, 16, 17, 18]),
-            port: 19,
-        };
-        let preamble = Preamble {
-            peer_version: 1,
-            network_id: 2,
-            seq: 3,
-            burn_block_height: 4,
-            burn_block_hash: BurnchainHeaderHash([5u8; 32]),
-            burn_stable_block_height: 6,
-            burn_stable_block_hash: BurnchainHeaderHash([7u8; 32]),
-            additional_data: 8,
-            signature: MessageSignature([9u8; 65]),
-            payload_len: 10,
-        };
-        let bad_msgs = vec![
-            StacksMessage {
-                preamble: preamble.clone(),
-                relayers: vec![],
-                payload: StacksMessageType::Blocks(BlocksData {
-                    blocks: vec![BlocksDatum(new_consensus_hash.clone(), bad_block.clone())],
-                }),
-            },
-            StacksMessage {
-                preamble: preamble.clone(),
-                relayers: vec![],
-                payload: StacksMessageType::Microblocks(MicroblocksData {
-                    index_anchor_block: StacksBlockId::new(
-                        &new_consensus_hash,
-                        &bad_block.block_hash(),
-                    ),
-                    microblocks: vec![bad_mblock.clone()],
-                }),
-            },
-            StacksMessage {
-                preamble: preamble.clone(),
-                relayers: vec![],
-                payload: StacksMessageType::Transaction(bad_tx.clone()),
-            },
-        ];
-        let mut unsolicited = HashMap::new();
-        unsolicited.insert(nk.clone(), bad_msgs.clone());
-
-        let mut network_result =
-            NetworkResult::new(0, 0, 0, 0, ConsensusHash([0x01; 20]), HashMap::new());
-        network_result.consume_unsolicited(unsolicited);
-
-        assert!(network_result.has_blocks());
-        assert!(network_result.has_microblocks());
-        assert!(network_result.has_transactions());
-
-        network_result.consume_http_uploads(
-            bad_msgs
-                .into_iter()
-                .map(|msg| msg.payload)
-                .collect::<Vec<_>>(),
-        );
-
-        assert!(network_result.has_blocks());
-        assert!(network_result.has_microblocks());
-        assert!(network_result.has_transactions());
-
-        assert_eq!(network_result.uploaded_transactions.len(), 1);
-        assert_eq!(network_result.uploaded_blocks.len(), 1);
-        assert_eq!(network_result.uploaded_microblocks.len(), 1);
-        assert_eq!(network_result.pushed_transactions.len(), 1);
-        assert_eq!(network_result.pushed_blocks.len(), 1);
-        assert_eq!(network_result.pushed_microblocks.len(), 1);
-
-        network_result
-            .blocks
-            .push((new_consensus_hash.clone(), bad_block.clone(), 123));
-        network_result.confirmed_microblocks.push((
-            new_consensus_hash.clone(),
-            vec![bad_mblock.clone()],
-            234,
-        ));
-
-        let mut sortdb = peer.sortdb.take().unwrap();
-        let (processed_blocks, processed_mblocks, relay_mblocks, bad_neighbors) =
-            Relayer::process_new_blocks(
-                &mut network_result,
-                &mut sortdb,
-                &mut peer.stacks_node.as_mut().unwrap().chainstate,
-                None,
-            )
-            .unwrap();
-
-        // despite this data showing up in all aspects of the network result, none of it actually
-        // gets relayed
-        assert_eq!(processed_blocks.len(), 0);
-        assert_eq!(processed_mblocks.len(), 0);
-        assert_eq!(relay_mblocks.len(), 0);
-        assert_eq!(bad_neighbors.len(), 0);
-
-        let txs_relayed = Relayer::process_transactions(
-            &mut network_result,
-            &sortdb,
-            &mut peer.stacks_node.as_mut().unwrap().chainstate,
-            &mut peer.mempool.as_mut().unwrap(),
-            None,
-        )
-        .unwrap();
-        assert_eq!(txs_relayed.len(), 0);
-    }
-
-    #[test]
-    fn test_block_pay_to_contract_gated_at_v210() {
-        let mut peer_config = TestPeerConfig::new(function_name!(), 4246, 4247);
-        let epochs = vec![
-            StacksEpoch {
-                epoch_id: StacksEpochId::Epoch10,
-                start_height: 0,
-                end_height: 0,
-                block_limit: ExecutionCost::max_value(),
-                network_epoch: PEER_VERSION_EPOCH_1_0,
-            },
-            StacksEpoch {
-                epoch_id: StacksEpochId::Epoch20,
-                start_height: 0,
-                end_height: 0,
-                block_limit: ExecutionCost::max_value(),
-                network_epoch: PEER_VERSION_EPOCH_2_0,
-            },
-            StacksEpoch {
-                epoch_id: StacksEpochId::Epoch2_05,
-                start_height: 0,
-                end_height: 28, // NOTE: the first 25 burnchain blocks have no sortition
-                block_limit: ExecutionCost::max_value(),
-                network_epoch: PEER_VERSION_EPOCH_2_05,
-            },
-            StacksEpoch {
-                epoch_id: StacksEpochId::Epoch21,
-                start_height: 28,
-                end_height: STACKS_EPOCH_MAX,
-                block_limit: ExecutionCost::max_value(),
-                network_epoch: PEER_VERSION_EPOCH_2_1,
-            },
-        ];
-        peer_config.epochs = Some(epochs);
-        let burnchain = peer_config.burnchain.clone();
-
-        let mut peer = TestPeer::new(peer_config);
-
-        let mut make_tenure =
-            |miner: &mut TestMiner,
-             sortdb: &mut SortitionDB,
-             chainstate: &mut StacksChainState,
-             vrfproof: VRFProof,
-             parent_opt: Option<&StacksBlock>,
-             microblock_parent_opt: Option<&StacksMicroblockHeader>| {
-                let tip = SortitionDB::get_canonical_burn_chain_tip(sortdb.conn()).unwrap();
-
-                let stacks_tip_opt =
-                    NakamotoChainState::get_canonical_block_header(chainstate.db(), sortdb)
-                        .unwrap();
-                let parent_tip = match stacks_tip_opt {
-                    None => StacksChainState::get_genesis_header_info(chainstate.db()).unwrap(),
-                    Some(header_tip) => {
-                        let ic = sortdb.index_conn();
-                        let snapshot = SortitionDB::get_block_snapshot_for_winning_stacks_block(
-                            &ic,
-                            &tip.sortition_id,
-                            &header_tip.anchored_header.block_hash(),
-                        )
-                        .unwrap()
-                        .unwrap(); // succeeds because we don't fork
-                        StacksChainState::get_anchored_block_header_info(
-                            chainstate.db(),
-                            &snapshot.consensus_hash,
-                            &snapshot.winning_stacks_block_hash,
-                        )
-                        .unwrap()
-                        .unwrap()
-                    }
-                };
-
-                let parent_header_hash = parent_tip.anchored_header.block_hash();
-                let parent_consensus_hash = parent_tip.consensus_hash.clone();
-                let parent_index_hash = StacksBlockHeader::make_index_block_hash(
-                    &parent_consensus_hash,
-                    &parent_header_hash,
-                );
-
-                let coinbase_tx = make_coinbase_with_nonce(
-                    miner,
-                    parent_tip.stacks_block_height as usize,
-                    0,
-                    Some(PrincipalData::Contract(
-                        QualifiedContractIdentifier::parse("ST000000000000000000002AMW42H.bns")
-                            .unwrap(),
-                    )),
-                );
-
-                let mut mblock_pubkey_hash_bytes = [0u8; 20];
-                mblock_pubkey_hash_bytes.copy_from_slice(&coinbase_tx.txid()[0..20]);
-
-                let builder = StacksBlockBuilder::make_block_builder(
-                    &burnchain,
-                    chainstate.mainnet,
-                    &parent_tip,
-                    vrfproof,
-                    tip.total_burn,
-                    Hash160(mblock_pubkey_hash_bytes),
-                )
-                .unwrap();
-
-                let anchored_block = StacksBlockBuilder::make_anchored_block_from_txs(
-                    builder,
-                    chainstate,
-                    &sortdb.index_handle(&tip.sortition_id),
-                    vec![coinbase_tx],
-                )
-                .unwrap();
-
-                (anchored_block.0, vec![])
-            };
-
-        // tenures 26 and 27 should fail, since the block is a pay-to-contract block
-        // Pay-to-contract should only be supported if the block is in epoch 2.1, which
-        // activates at tenure 27.
-        for i in 0..2 {
-            let (burn_ops, stacks_block, microblocks) = peer.make_tenure(&mut make_tenure);
-            let (_, _, consensus_hash) = peer.next_burnchain_block(burn_ops.clone());
-
-            let sortdb = peer.sortdb.take().unwrap();
-            let mut node = peer.stacks_node.take().unwrap();
-            match Relayer::process_new_anchored_block(
-                &sortdb.index_conn(),
-                &mut node.chainstate,
-                &consensus_hash,
-                &stacks_block,
-                123,
-            ) {
-                Ok(x) => {
-                    panic!("Stored pay-to-contract stacks block before epoch 2.1");
-                }
-                Err(chainstate_error::InvalidStacksBlock(_)) => {}
-                Err(e) => {
-                    panic!("Got unexpected error {:?}", &e);
-                }
-            };
-            peer.sortdb = Some(sortdb);
-            peer.stacks_node = Some(node);
-        }
-
-        // *now* it should succeed, since tenure 28 was in epoch 2.1
-        let (burn_ops, stacks_block, microblocks) = peer.make_tenure(&mut make_tenure);
-
-        let (_, _, consensus_hash) = peer.next_burnchain_block(burn_ops.clone());
-
-        let sortdb = peer.sortdb.take().unwrap();
-        let mut node = peer.stacks_node.take().unwrap();
-        match Relayer::process_new_anchored_block(
-            &sortdb.index_conn(),
-            &mut node.chainstate,
-            &consensus_hash,
-            &stacks_block,
-            123,
-        ) {
-            Ok(x) => {
-                assert!(x, "Failed to process valid pay-to-contract block");
-            }
-            Err(e) => {
-                panic!("Got unexpected error {:?}", &e);
-            }
-        };
-        peer.sortdb = Some(sortdb);
-        peer.stacks_node = Some(node);
-    }
-    #[test]
-    fn test_block_versioned_smart_contract_gated_at_v210() {
-        let mut peer_config = TestPeerConfig::new(function_name!(), 4248, 4249);
-
-        let initial_balances = vec![(
-            PrincipalData::from(peer_config.spending_account.origin_address().unwrap()),
-            1000000,
-        )];
-
-        let epochs = vec![
-            StacksEpoch {
-                epoch_id: StacksEpochId::Epoch10,
-                start_height: 0,
-                end_height: 0,
-                block_limit: ExecutionCost::max_value(),
-                network_epoch: PEER_VERSION_EPOCH_1_0,
-            },
-            StacksEpoch {
-                epoch_id: StacksEpochId::Epoch20,
-                start_height: 0,
-                end_height: 0,
-                block_limit: ExecutionCost::max_value(),
-                network_epoch: PEER_VERSION_EPOCH_2_0,
-            },
-            StacksEpoch {
-                epoch_id: StacksEpochId::Epoch2_05,
-                start_height: 0,
-                end_height: 28, // NOTE: the first 25 burnchain blocks have no sortition
-                block_limit: ExecutionCost::max_value(),
-                network_epoch: PEER_VERSION_EPOCH_2_05,
-            },
-            StacksEpoch {
-                epoch_id: StacksEpochId::Epoch21,
-                start_height: 28,
-                end_height: STACKS_EPOCH_MAX,
-                block_limit: ExecutionCost::max_value(),
-                network_epoch: PEER_VERSION_EPOCH_2_1,
-            },
-        ];
-
-        peer_config.epochs = Some(epochs);
-        peer_config.initial_balances = initial_balances;
-        let burnchain = peer_config.burnchain.clone();
-
-        let mut peer = TestPeer::new(peer_config);
-
-        let mut make_tenure =
-            |miner: &mut TestMiner,
-             sortdb: &mut SortitionDB,
-             chainstate: &mut StacksChainState,
-             vrfproof: VRFProof,
-             parent_opt: Option<&StacksBlock>,
-             microblock_parent_opt: Option<&StacksMicroblockHeader>| {
-                let tip = SortitionDB::get_canonical_burn_chain_tip(sortdb.conn()).unwrap();
-
-                let stacks_tip_opt =
-                    NakamotoChainState::get_canonical_block_header(chainstate.db(), sortdb)
-                        .unwrap();
-                let parent_tip = match stacks_tip_opt {
-                    None => StacksChainState::get_genesis_header_info(chainstate.db()).unwrap(),
-                    Some(header_tip) => {
-                        let ic = sortdb.index_conn();
-                        let snapshot = SortitionDB::get_block_snapshot_for_winning_stacks_block(
-                            &ic,
-                            &tip.sortition_id,
-                            &header_tip.anchored_header.block_hash(),
-                        )
-                        .unwrap()
-                        .unwrap(); // succeeds because we don't fork
-                        StacksChainState::get_anchored_block_header_info(
-                            chainstate.db(),
-                            &snapshot.consensus_hash,
-                            &snapshot.winning_stacks_block_hash,
-                        )
-                        .unwrap()
-                        .unwrap()
-                    }
-                };
-
-                let parent_header_hash = parent_tip.anchored_header.block_hash();
-                let parent_consensus_hash = parent_tip.consensus_hash.clone();
-                let parent_index_hash = StacksBlockHeader::make_index_block_hash(
-                    &parent_consensus_hash,
-                    &parent_header_hash,
-                );
-
-                let coinbase_tx = make_coinbase_with_nonce(
-                    miner,
-                    parent_tip.stacks_block_height as usize,
-                    0,
-                    None,
-                );
-
-                let versioned_contract = make_smart_contract_with_version(
-                    miner,
-                    1,
-                    tip.block_height.try_into().unwrap(),
-                    0,
-                    Some(ClarityVersion::Clarity1),
-                    Some(1000),
-                );
-
-                let mut mblock_pubkey_hash_bytes = [0u8; 20];
-                mblock_pubkey_hash_bytes.copy_from_slice(&coinbase_tx.txid()[0..20]);
-
-                let builder = StacksBlockBuilder::make_block_builder(
-                    &burnchain,
-                    chainstate.mainnet,
-                    &parent_tip,
-                    vrfproof,
-                    tip.total_burn,
-                    Hash160(mblock_pubkey_hash_bytes),
-                )
-                .unwrap();
-
-                let anchored_block = StacksBlockBuilder::make_anchored_block_from_txs(
-                    builder,
-                    chainstate,
-                    &sortdb.index_handle(&tip.sortition_id),
-                    vec![coinbase_tx, versioned_contract],
-                )
-                .unwrap();
-
-                eprintln!("{:?}", &anchored_block.0);
-                (anchored_block.0, vec![])
-            };
-
-        // tenures 26 and 27 should fail, since the block contains a versioned smart contract.
-        // Versioned smart contracts should only be supported if the block is in epoch 2.1, which
-        // activates at tenure 27.
-        for i in 0..2 {
-            let (burn_ops, stacks_block, microblocks) = peer.make_tenure(&mut make_tenure);
-            let (_, _, consensus_hash) = peer.next_burnchain_block(burn_ops.clone());
-
-            let sortdb = peer.sortdb.take().unwrap();
-            let mut node = peer.stacks_node.take().unwrap();
-            match Relayer::process_new_anchored_block(
-                &sortdb.index_conn(),
-                &mut node.chainstate,
-                &consensus_hash,
-                &stacks_block,
-                123,
-            ) {
-                Ok(x) => {
-                    eprintln!("{:?}", &stacks_block);
-                    panic!("Stored pay-to-contract stacks block before epoch 2.1");
-                }
-                Err(chainstate_error::InvalidStacksBlock(_)) => {}
-                Err(e) => {
-                    panic!("Got unexpected error {:?}", &e);
-                }
-            };
-            peer.sortdb = Some(sortdb);
-            peer.stacks_node = Some(node);
-        }
-
-        // *now* it should succeed, since tenure 28 was in epoch 2.1
-        let (burn_ops, stacks_block, microblocks) = peer.make_tenure(&mut make_tenure);
-
-        let (_, _, consensus_hash) = peer.next_burnchain_block(burn_ops.clone());
-
-        let sortdb = peer.sortdb.take().unwrap();
-        let mut node = peer.stacks_node.take().unwrap();
-        match Relayer::process_new_anchored_block(
-            &sortdb.index_conn(),
-            &mut node.chainstate,
-            &consensus_hash,
-            &stacks_block,
-            123,
-        ) {
-            Ok(x) => {
-                assert!(x, "Failed to process valid versioned smart contract block");
-            }
-            Err(e) => {
-                panic!("Got unexpected error {:?}", &e);
-            }
-        };
-        peer.sortdb = Some(sortdb);
-        peer.stacks_node = Some(node);
-    }
-
-    #[test]
-    fn test_block_versioned_smart_contract_mempool_rejection_until_v210() {
-        let mut peer_config = TestPeerConfig::new(function_name!(), 4250, 4251);
-
-        let initial_balances = vec![(
-            PrincipalData::from(peer_config.spending_account.origin_address().unwrap()),
-            1000000,
-        )];
-
-        let epochs = vec![
-            StacksEpoch {
-                epoch_id: StacksEpochId::Epoch10,
-                start_height: 0,
-                end_height: 0,
-                block_limit: ExecutionCost::max_value(),
-                network_epoch: PEER_VERSION_EPOCH_1_0,
-            },
-            StacksEpoch {
-                epoch_id: StacksEpochId::Epoch20,
-                start_height: 0,
-                end_height: 0,
-                block_limit: ExecutionCost::max_value(),
-                network_epoch: PEER_VERSION_EPOCH_2_0,
-            },
-            StacksEpoch {
-                epoch_id: StacksEpochId::Epoch2_05,
-                start_height: 0,
-                end_height: 28, // NOTE: the first 25 burnchain blocks have no sortition
-                block_limit: ExecutionCost::max_value(),
-                network_epoch: PEER_VERSION_EPOCH_2_05,
-            },
-            StacksEpoch {
-                epoch_id: StacksEpochId::Epoch21,
-                start_height: 28,
-                end_height: STACKS_EPOCH_MAX,
-                block_limit: ExecutionCost::max_value(),
-                network_epoch: PEER_VERSION_EPOCH_2_1,
-            },
-        ];
-
-        peer_config.epochs = Some(epochs);
-        peer_config.initial_balances = initial_balances;
-        let burnchain = peer_config.burnchain.clone();
-
-        let mut peer = TestPeer::new(peer_config);
-        let versioned_contract_opt: RefCell<Option<StacksTransaction>> = RefCell::new(None);
-        let nonce: RefCell<u64> = RefCell::new(0);
-
-        let mut make_tenure =
-            |miner: &mut TestMiner,
-             sortdb: &mut SortitionDB,
-             chainstate: &mut StacksChainState,
-             vrfproof: VRFProof,
-             parent_opt: Option<&StacksBlock>,
-             microblock_parent_opt: Option<&StacksMicroblockHeader>| {
-                let tip = SortitionDB::get_canonical_burn_chain_tip(sortdb.conn()).unwrap();
-
-                let stacks_tip_opt =
-                    NakamotoChainState::get_canonical_block_header(chainstate.db(), sortdb)
-                        .unwrap();
-                let parent_tip = match stacks_tip_opt {
-                    None => StacksChainState::get_genesis_header_info(chainstate.db()).unwrap(),
-                    Some(header_tip) => {
-                        let ic = sortdb.index_conn();
-                        let snapshot = SortitionDB::get_block_snapshot_for_winning_stacks_block(
-                            &ic,
-                            &tip.sortition_id,
-                            &header_tip.anchored_header.block_hash(),
-                        )
-                        .unwrap()
-                        .unwrap(); // succeeds because we don't fork
-                        StacksChainState::get_anchored_block_header_info(
-                            chainstate.db(),
-                            &snapshot.consensus_hash,
-                            &snapshot.winning_stacks_block_hash,
-                        )
-                        .unwrap()
-                        .unwrap()
-                    }
-                };
-
-                let parent_header_hash = parent_tip.anchored_header.block_hash();
-                let parent_consensus_hash = parent_tip.consensus_hash.clone();
-                let parent_index_hash = StacksBlockHeader::make_index_block_hash(
-                    &parent_consensus_hash,
-                    &parent_header_hash,
-                );
-
-                let next_nonce = *nonce.borrow();
-                let coinbase_tx = make_coinbase_with_nonce(
-                    miner,
-                    parent_tip.stacks_block_height as usize,
-                    next_nonce,
-                    None,
-                );
-
-                let versioned_contract = make_smart_contract_with_version(
-                    miner,
-                    next_nonce + 1,
-                    tip.block_height.try_into().unwrap(),
-                    0,
-                    Some(ClarityVersion::Clarity1),
-                    Some(1000),
-                );
-
-                *versioned_contract_opt.borrow_mut() = Some(versioned_contract);
-                *nonce.borrow_mut() = next_nonce + 1;
-
-                let mut mblock_pubkey_hash_bytes = [0u8; 20];
-                mblock_pubkey_hash_bytes.copy_from_slice(&coinbase_tx.txid()[0..20]);
-
-                let builder = StacksBlockBuilder::make_block_builder(
-                    &burnchain,
-                    chainstate.mainnet,
-                    &parent_tip,
-                    vrfproof,
-                    tip.total_burn,
-                    Hash160(mblock_pubkey_hash_bytes),
-                )
-                .unwrap();
-
-                let anchored_block = StacksBlockBuilder::make_anchored_block_from_txs(
-                    builder,
-                    chainstate,
-                    &sortdb.index_handle(&tip.sortition_id),
-                    vec![coinbase_tx],
-                )
-                .unwrap();
-
-                eprintln!("{:?}", &anchored_block.0);
-                (anchored_block.0, vec![])
-            };
-
-        for i in 0..2 {
-            let (burn_ops, stacks_block, microblocks) = peer.make_tenure(&mut make_tenure);
-            let (_, _, consensus_hash) = peer.next_burnchain_block(burn_ops.clone());
-
-            let sortdb = peer.sortdb.take().unwrap();
-            let mut node = peer.stacks_node.take().unwrap();
-
-            // the empty block should be accepted
-            match Relayer::process_new_anchored_block(
-                &sortdb.index_conn(),
-                &mut node.chainstate,
-                &consensus_hash,
-                &stacks_block,
-                123,
-            ) {
-                Ok(x) => {
-                    assert!(x, "Did not accept valid block");
-                }
-                Err(e) => {
-                    panic!("Got unexpected error {:?}", &e);
-                }
-            };
-
-            // process it
-            peer.coord.handle_new_stacks_block().unwrap();
-
-            // the mempool would reject a versioned contract transaction, since we're not yet at
-            // tenure 28
-            let versioned_contract = (*versioned_contract_opt.borrow()).clone().unwrap();
-            let versioned_contract_len = versioned_contract.serialize_to_vec().len();
-            let snapshot =
-                SortitionDB::get_block_snapshot_consensus(&sortdb.conn(), &consensus_hash)
-                    .unwrap()
-                    .unwrap();
-            match node.chainstate.will_admit_mempool_tx(
-                &sortdb.index_handle(&snapshot.sortition_id),
-                &consensus_hash,
-                &stacks_block.block_hash(),
-                &versioned_contract,
-                versioned_contract_len as u64,
-            ) {
-                Err(MemPoolRejection::Other(msg)) => {
-                    assert!(msg.find("not supported in this epoch").is_some());
-                }
-                Err(e) => {
-                    panic!("will_admit_mempool_tx {:?}", &e);
-                }
-                Ok(_) => {
-                    panic!("will_admit_mempool_tx succeeded");
-                }
-            };
-
-            peer.sortdb = Some(sortdb);
-            peer.stacks_node = Some(node);
-        }
-
-        // *now* it should succeed, since tenure 28 was in epoch 2.1
-        let (burn_ops, stacks_block, microblocks) = peer.make_tenure(&mut make_tenure);
-        let (_, _, consensus_hash) = peer.next_burnchain_block(burn_ops.clone());
-
-        let sortdb = peer.sortdb.take().unwrap();
-        let mut node = peer.stacks_node.take().unwrap();
-        match Relayer::process_new_anchored_block(
-            &sortdb.index_conn(),
-            &mut node.chainstate,
-            &consensus_hash,
-            &stacks_block,
-            123,
-        ) {
-            Ok(x) => {
-                assert!(x, "Failed to process valid versioned smart contract block");
-            }
-            Err(e) => {
-                panic!("Got unexpected error {:?}", &e);
-            }
-        };
-
-        // process it
-        peer.coord.handle_new_stacks_block().unwrap();
-
-        // the mempool would accept a versioned contract transaction, since we're not yet at
-        // tenure 28
-        let versioned_contract = (*versioned_contract_opt.borrow()).clone().unwrap();
-        let versioned_contract_len = versioned_contract.serialize_to_vec().len();
-        let snapshot = SortitionDB::get_block_snapshot_consensus(&sortdb.conn(), &consensus_hash)
-            .unwrap()
-            .unwrap();
-        match node.chainstate.will_admit_mempool_tx(
-            &sortdb.index_handle(&snapshot.sortition_id),
-            &consensus_hash,
-            &stacks_block.block_hash(),
-            &versioned_contract,
-            versioned_contract_len as u64,
-        ) {
-            Err(e) => {
-                panic!("will_admit_mempool_tx {:?}", &e);
-            }
-            Ok(_) => {}
-        };
-
-        peer.sortdb = Some(sortdb);
-        peer.stacks_node = Some(node);
-    }
-
-    // TODO: process bans
-    // TODO: test sending invalid blocks-available and microblocks-available (should result in a ban)
-    // TODO: test sending invalid transactions (should result in a ban)
-    // TODO: test bandwidth limits (sending too much should result in a nack, and then a ban)
-}
->>>>>>> 56459490
