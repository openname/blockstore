--- conflicted
+++ resolved
@@ -1732,9 +1732,8 @@
         TipRequest,
     ),
     MemPoolQuery(HttpRequestMetadata, MemPoolSyncData, Option<Txid>),
-<<<<<<< HEAD
+    /// For miner to validate block
     BlockProposal(HttpRequestMetadata, BlockProposal),
-=======
     /// StackerDB HTTP queries
     GetStackerDBMetadata(HttpRequestMetadata, QualifiedContractIdentifier),
     GetStackerDBChunk(
@@ -1748,7 +1747,6 @@
         QualifiedContractIdentifier,
         StackerDBChunkData,
     ),
->>>>>>> f4808469
     /// catch-all for any errors we should surface from parsing
     ClientError(HttpRequestMetadata, ClientError),
 }
