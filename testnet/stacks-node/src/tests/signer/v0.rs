--- conflicted
+++ resolved
@@ -1482,11 +1482,7 @@
             config.node.p2p_address = format!("{localhost}:{node_1_p2p}");
             config.miner.wait_on_interim_blocks = Duration::from_secs(5);
             config.node.pox_sync_sample_secs = 30;
-<<<<<<< HEAD
-            config.burnchain.pox_reward_length = Some(30);
-=======
             config.burnchain.pox_reward_length = Some(max_nakamoto_tenures);
->>>>>>> 4bf673f9
 
             config.node.seed = btc_miner_1_seed.clone();
             config.node.local_peer_seed = btc_miner_1_seed.clone();
