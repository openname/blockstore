use std::io::prelude::*;
use std::io::BufReader;
use std::net::{TcpListener, TcpStream};

use chrono::{SecondsFormat, Utc};
use lazy_static::lazy_static;
use regex::Regex;
use serde_json::{json, Value};

const DEFAULT_ADDR: &str = "127.0.0.1:3700";

fn main() {
    let mut args = pico_args::Arguments::from_env();
    let addr: String = args
        .opt_value_from_str("--addr")
        .expect("Failed to parse --addr argument")
        .unwrap_or(DEFAULT_ADDR.into());
    let help = args
        .opt_value_from_str("--help")
        .expect("Failed to parse --help argument")
        .unwrap_or(false);

    if help {
        println!("Usage: stacks-events [--addr=<addr>]");
        println!("  --addr=<addr>  Address to listen on (default: {DEFAULT_ADDR})",);
        return;
    }

    serve_for_events(&addr);
}

fn serve_for_events(addr: &String) {
    let listener = TcpListener::bind(addr).unwrap();
    eprintln!("Listening on {addr}");
    for stream in listener.incoming() {
        let stream = stream.unwrap();
        handle_connection(stream);
    }
}

lazy_static! {
    static ref RE_POST: Regex = Regex::new(r"^POST /(.*?) HTTP/1.1\r\n$").unwrap();
    static ref RE_CONTENT_LENGTH: Regex = Regex::new(r"^content-length: (\d+)\r\n$").unwrap();
}

fn handle_connection(mut stream: TcpStream) {
    let mut buf = String::with_capacity(10 * 1024);
    let mut reader = BufReader::new(stream.try_clone().unwrap());

    let mut path = None;
    let mut content_length = None;
    let payload;

    loop {
        buf.clear();
        reader.read_line(&mut buf).unwrap();
        if path.is_none() {
            let caps = RE_POST.captures(&buf).unwrap();
            path = Some(caps.get(1).unwrap().as_str().to_string());
        } else if content_length.is_none() {
            let caps = RE_CONTENT_LENGTH.captures(&buf);
            if let Some(caps) = caps {
                content_length = Some(caps.get(1).unwrap().as_str().parse::<u64>().unwrap());
            }
        } else if buf == "\r\n" {
            buf.clear();
            reader
                .take(content_length.unwrap())
                .read_to_string(&mut buf)
                .unwrap();
            payload = Some(buf.to_owned());
            break;
        }
    }

    let payload_json: Value = serde_json::from_str(&payload.unwrap()).unwrap();
    let record = json!({
        "ts": Utc::now().to_rfc3339_opts(SecondsFormat::Millis, true),
        "path": path.unwrap(),
        "payload": payload_json,
    });
    println!("{record}");

    {
        let contents = "Thanks!";
        let response = format!(
            "HTTP/1.1 200 OK\r\nContent-Length: {}\r\n\r\n{contents}",
            contents.len()
        );

<<<<<<< HEAD
        stream.write_all(response.as_bytes()).unwrap();
=======
        let _nmb_bytes = stream.write(response.as_bytes()).unwrap();
>>>>>>> dbfd363f
        stream.flush().unwrap();
    }
}<|MERGE_RESOLUTION|>--- conflicted
+++ resolved
@@ -88,11 +88,7 @@
             contents.len()
         );
 
-<<<<<<< HEAD
-        stream.write_all(response.as_bytes()).unwrap();
-=======
         let _nmb_bytes = stream.write(response.as_bytes()).unwrap();
->>>>>>> dbfd363f
         stream.flush().unwrap();
     }
 }