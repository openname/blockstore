--- conflicted
+++ resolved
@@ -21,7 +21,7 @@
 use blockstack_lib::chainstate::nakamoto::signer_set::NakamotoSigners;
 use blockstack_lib::chainstate::nakamoto::{NakamotoBlock, NakamotoBlockVote};
 use blockstack_lib::chainstate::stacks::boot::SIGNERS_VOTING_FUNCTION_NAME;
-use blockstack_lib::chainstate::stacks::{StacksTransaction, ThresholdSignature};
+use blockstack_lib::chainstate::stacks::StacksTransaction;
 use blockstack_lib::net::api::postblock_proposal::BlockValidateResponse;
 use hashbrown::HashSet;
 use libsigner::{
@@ -528,11 +528,7 @@
                 continue;
             }
             let sig_hash = proposal.block.header.signer_signature_hash();
-<<<<<<< HEAD
-            match self.signer_db.block_lookup(&sig_hash) {
-=======
             match self.signer_db.block_lookup(self.reward_cycle, &sig_hash) {
->>>>>>> 49eb61a7
                 Ok(Some(block)) => {
                     debug!(
                         "{self}: Received proposal for block already known, ignoring new proposal.";
@@ -552,11 +548,7 @@
                 Ok(None) => {
                     // Store the block in our cache
                     self.signer_db
-<<<<<<< HEAD
-                        .insert_block(&BlockInfo::new(proposal.block.clone()))
-=======
                         .insert_block(self.reward_cycle, &BlockInfo::new(proposal.block.clone()))
->>>>>>> 49eb61a7
                         .unwrap_or_else(|e| {
                             error!("{self}: Failed to insert block in DB: {e:?}");
                         });
@@ -1037,16 +1029,6 @@
             return;
         };
 
-<<<<<<< HEAD
-        // WIP: try not deleting a block from signerDB until we have a better garbage collection strategy.
-        // This causes issues when we have to reprocess a block and we have already deleted it from the signerDB
-        // // TODO: proper garbage collection...This is currently our only cleanup of blocks
-        // self.signer_db
-        //     .remove_block(&block_vote.signer_signature_hash)
-        //     .expect(&format!("{self}: Failed to remove block from to signer DB"));
-
-=======
->>>>>>> 49eb61a7
         let block_submission = if block_vote.rejected {
             // We signed a rejection message. Return a rejection message
             BlockResponse::rejected(block_vote.signer_signature_hash, signature.clone())
