[package]
name = "blockstack-core"
version = "0.0.1"
authors = ["Jude Nelson <jude@blockstack.com>", "Aaron Blankstein <aaron@blockstack.com>"]
license = "GPLv3"
homepage = "https://github.com/blockstack/blockstack-core"
repository = "https://github.com/blockstack/blockstack-core"
description = "Reference implementation of Blockstack Core"
keywords = [ "bitcoin", "crypto", "blockstack", "decentralized", "dapps", "blockchain" ]
readme = "README.md"

[[bin]]
name = "blockstack-core"
path = "src/main.rs"

[[bin]]
name = "clarity-cli"
test = false
path = "src/clarity_cli.rs"

[features]
developer-mode = []
default = ["developer-mode"]

[dependencies]
byteorder = "1.1"
rust-ini = "0.13"
rand = "=0.6"
serde = "1"
serde_derive = "1"
serde_json = "1.0"
sha3 = "0.8.2"
ripemd160 = "0.8.0"
dirs = "1.0.4"
regex = "1"
mio = "0.6.16"
hashbrown = "0.5"
libc = "0.2"

[dependencies.secp256k1]
version = "0.11.5"
features = ["serde"]

[dependencies.rusqlite]
version = "=0.16.0"
features = ["i128_blob", "bundled"]

[dependencies.ed25519-dalek]
version = "=1.0.0-pre.1"
features = ["serde"]

[dependencies.curve25519-dalek]
version = "=1.0.3"
features = ["serde"]

<<<<<<< HEAD
[dependencies.sha2]
version = "0.8.0"
features = ["asm"]
=======

[dev-dependencies]
assert-json-diff = "1.0.0"
>>>>>>> 6295a162
<|MERGE_RESOLUTION|>--- conflicted
+++ resolved
@@ -53,12 +53,9 @@
 version = "=1.0.3"
 features = ["serde"]
 
-<<<<<<< HEAD
 [dependencies.sha2]
 version = "0.8.0"
 features = ["asm"]
-=======
 
 [dev-dependencies]
-assert-json-diff = "1.0.0"
->>>>>>> 6295a162
+assert-json-diff = "1.0.0"