--- conflicted
+++ resolved
@@ -78,12 +78,9 @@
     }
 
     /// Convert to a String that can be used in e.g. sqlite
-<<<<<<< HEAD
-=======
     /// If we did not implement this seperate from Display,
     /// we would use the stacks_common::util::hash::to_hex function
     /// which is the unrolled version of this function.
->>>>>>> 767dd7e3
     #[allow(clippy::inherent_to_string_shadow_display)]
     pub fn to_string(&self) -> String {
         let s = format!("{:02x}{:02x}{:02x}{:02x}{:02x}{:02x}{:02x}{:02x}{:02x}{:02x}{:02x}{:02x}{:02x}{:02x}{:02x}{:02x}{:02x}{:02x}{:02x}{:02x}{:02x}{:02x}{:02x}{:02x}{:02x}{:02x}{:02x}{:02x}{:02x}{:02x}{:02x}{:02x}",
