--- conflicted
+++ resolved
@@ -11,15 +11,12 @@
 
 #[macro_use]
 extern crate serde_derive;
-<<<<<<< HEAD
-=======
 
 #[cfg(unix)]
 extern crate nix;
 
 #[cfg(windows)]
 extern crate winapi;
->>>>>>> 3e0ba615
 
 #[macro_use]
 pub mod util;
