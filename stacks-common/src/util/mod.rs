--- conflicted
+++ resolved
@@ -87,48 +87,6 @@
     }
 }
 
-<<<<<<< HEAD
-/// PartialEq helper method for slices of arbitrary length.
-pub fn slice_partialeq<T: PartialEq>(s1: &[T], s2: &[T]) -> bool {
-    if s1.len() != s2.len() {
-        return false;
-    }
-    for i in 0..s1.len() {
-        if s1[i] != s2[i] {
-            return false;
-        }
-    }
-    true
-}
-
-pub mod db_common {
-    use std::{thread, time};
-
-    use rand::{thread_rng, Rng};
-
-    pub fn tx_busy_handler(run_count: i32) -> bool {
-        let mut sleep_count = 10;
-        if run_count > 0 {
-            sleep_count = 2u64.saturating_pow(run_count as u32);
-        }
-        sleep_count = sleep_count.saturating_add(thread_rng().gen::<u64>() % sleep_count);
-
-        if sleep_count > 5000 {
-            sleep_count = 5000;
-        }
-
-        crate::debug!(
-            "Database is locked; sleeping {}ms and trying again",
-            &sleep_count
-        );
-
-        thread::sleep(time::Duration::from_millis(sleep_count));
-        true
-    }
-}
-
-=======
->>>>>>> b47cfb87
 /// Write any `serde_json` object directly to a file
 pub fn serialize_json_to_file<J, P>(json: &J, path: P) -> Result<(), std::io::Error>
 where
