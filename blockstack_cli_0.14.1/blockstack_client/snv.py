--- conflicted
+++ resolved
@@ -38,8 +38,7 @@
 from config import (
     get_logger, FIRST_BLOCK_MAINNET, NAME_OPCODES,
     OPFIELDS, BLOCKCHAIN_ID_MAGIC, NAME_PREORDER,
-    NAME_REGISTRATION, NAME_UPDATE, NAME_TRANSFER,
-    NAMESPACE_PREORDER, NAME_IMPORT
+    NAME_TRANSFER, NAMESPACE_PREORDER
 )
 
 
@@ -47,11 +46,7 @@
 
 import virtualchain
 
-<<<<<<< HEAD
-
-=======
-'''
->>>>>>> 19cf4b42
+'''
 def get_create_diff(blockchain_record):
     """
     Given a blockchain record, find its earliest history diff and its creation block number.
@@ -96,12 +91,8 @@
             reveal_block_number = int(block_number_strs)
             return reveal_block_number, str(block_number_str['txid'])
 
-<<<<<<< HEAD
     return None, None
-=======
-    return (None, None)
-'''
->>>>>>> 19cf4b42
+'''
 
 '''
 def get_serial_number(blockchain_record):
@@ -138,6 +129,8 @@
     return serial_number
 '''
 
+
+'''
 def get_block_from_consensus(consensus_hash, proxy=None):
     """
     Get a block ID from a consensus hash
@@ -156,6 +149,7 @@
         return resp[0] if resp else {'error': 'No data returned'}
 
     return resp
+'''
 
 
 def txid_to_block_data(txid, bitcoind_proxy, proxy=None):
@@ -262,19 +256,12 @@
         tx_index = block_data['tx'].index(txid)
     except:
         # not actually present
-<<<<<<< HEAD
         msg = 'Transaction {} is not present in block {} ({})'
         log.error(msg.format(txid, block_id, block_hash))
 
     # BUG: block_id is undefined
     return '{}-{}'.format(block_id, tx_index)
-=======
-        log.error("Transaction %s is not present in block %s (%s)" % (txid, block_id, block_hash))
-
-    # TODO: block_id?
-    return "%s-%s" % (block_id, tx_index)
-'''
->>>>>>> 19cf4b42
+'''
 
 
 def serial_number_to_tx(serial_number, bitcoind_proxy, proxy=None):
@@ -473,7 +460,6 @@
 
     tx_name_consensus_hash_mix = payload[0:16]
 
-<<<<<<< HEAD
     if name_consensus_hash_mix == tx_name_consensus_hash_mix:
         return candidate_consensus_hash
 
@@ -485,11 +471,8 @@
     ))
 
     return None
-=======
-        log.error("NAME_UPDATE consensus hash mix mismatch: expected %s from %s, got %s" % (name_consensus_hash_mix.encode('hex'), candidate_consensus_hash, tx_name_consensus_hash_mix.encode('hex')))
-        return None
-'''
->>>>>>> 19cf4b42
+'''
+
 
 '''
 def get_name_creation_consensus_info(name, blockchain_record, bitcoind_proxy, proxy=None, serial_number=None):
@@ -584,6 +567,7 @@
     return creation_info
 '''
 
+
 '''
 def get_name_reveal_consensus_info(name, blockchain_record, bitcoind_proxy, proxy=None):
     """
@@ -639,6 +623,7 @@
     return ret
 '''
 
+
 '''
 def find_last_historical_op(history, opcode):
     """
@@ -668,12 +653,9 @@
             if prev_opcode == opcode:
                 return int(prev_blocks[i + 1]), prev_op
 
-<<<<<<< HEAD
     return None, None
-=======
-    return (None, None)
-'''
->>>>>>> 19cf4b42
+'''
+
 
 '''
 def get_name_update_consensus_info(name, blockchain_record, bitcoind_proxy, proxy=None):
@@ -756,12 +738,10 @@
         }
     }
 
-<<<<<<< HEAD
+
     return update_info
-=======
-        return update_info
-'''
->>>>>>> 19cf4b42
+'''
+
 
 def snv_get_nameops_at(current_block_id, current_consensus_hash, block_id, consensus_hash, proxy=None):
     """
@@ -794,23 +774,14 @@
         i = 0
         nameops_hash = None
 
-<<<<<<< HEAD
         if next_block_id in prev_nameops_hashes:
             nameops_hash = prev_nameops_hashes[next_block_id]
         else:
-            nameops_resp = get_records_hash_at(next_block_id, proxy=proxy)
+            nameops_resp = get_nameops_hash_at(next_block_id, proxy=proxy)
 
             if 'error' in nameops_resp:
-                log.error('get_records_hash_at: {}'.format(nameops_resp['error']))
+                log.error('get_nameops_hash_at: {}'.format(nameops_resp['error']))
                 return {'error': 'Failed to get nameops: {}'.format(nameops_resp['error'])}
-=======
-        if not prev_nameops_hashes.has_key(next_block_id):
-            nameops_resp = get_nameops_hash_at(next_block_id, proxy=proxy)
-
-            if 'error' in nameops_resp:
-                log.error("get_nameops_hash_at: %s" % nameops_resp['error'])
-                return {'error': 'Failed to get nameops: %s' % nameops_resp['error']}
->>>>>>> 19cf4b42
 
             nameops_hash = str(nameops_resp)
             prev_nameops_hashes[next_block_id] = nameops_hash
@@ -887,13 +858,8 @@
         next_block_id = current_candidate
 
     # get the final nameops
-<<<<<<< HEAD
-    historic_nameops = get_records_at(block_id, proxy=proxy)
+    historic_nameops = get_nameops_at(block_id, proxy=proxy)
     if isinstance(historic_nameops, dict) and 'error' in historic_nameops:
-=======
-    historic_nameops = get_nameops_at(block_id, proxy=proxy)
-    if type(historic_nameops) == dict and 'error' in historic_nameops:
->>>>>>> 19cf4b42
         return {'error': 'BUG: no nameops found'}
 
     # sanity check...
@@ -906,16 +872,12 @@
             historic_op['op'] = NAME_OPCODES[str(historic_op['opcode'])]
 
     # check integrity
-<<<<<<< HEAD
     serialized_historic_nameops = [
         virtualchain.StateEngine.serialize_op(
-            str(op['op'][0]), op, OPFIELDS, verbose=False
+            str(op['op'][0]), op, OPFIELDS, verbose=True
         ) for op in historic_nameops
     ]
 
-=======
-    serialized_historic_nameops = [virtualchain.StateEngine.serialize_op(str(op['op'][0]), op, OPFIELDS, verbose=True) for op in historic_nameops]
->>>>>>> 19cf4b42
     historic_nameops_hash = virtualchain.StateEngine.make_ops_snapshot(serialized_historic_nameops)
 
     if block_id not in prev_nameops_hashes:
@@ -928,7 +890,8 @@
     return historic_nameops
 
 
-def snv_name_verify(name, current_block_id, current_consensus_hash, block_id, consensus_hash, trusted_txid=None, trusted_txindex=None, proxy=None):
+def snv_name_verify(name, current_block_id, current_consensus_hash, block_id,
+                    consensus_hash, trusted_txid=None, trusted_txindex=None, proxy=None):
     """
     Use SNV to verify that a name existed at a particular block ID in the past,
     given a later known-good block ID and consensus hash (as well as the previous
@@ -942,15 +905,11 @@
 
     proxy = get_default_proxy() if proxy is None else proxy
 
-    historic_nameops = snv_get_records_at(
+    historic_nameops = snv_get_nameops_at(
         current_block_id, current_consensus_hash,
         block_id, consensus_hash, proxy=proxy
     )
 
-<<<<<<< HEAD
-=======
-    historic_nameops = snv_get_nameops_at(current_block_id, current_consensus_hash, block_id, consensus_hash, proxy=proxy)
->>>>>>> 19cf4b42
     if 'error' in historic_nameops:
         return historic_nameops
 
@@ -975,26 +934,17 @@
             matching_nameops.append(nameop)
             continue
 
-    if len(matching_nameops) == 0:
-        # not found
-        log.error("Not found at block %s: '%s'" % (block_id, name))
-        return {'error': 'Name not found'}
-    else:
+    if matching_nameops:
         return {'status': True, 'nameops': matching_nameops}
 
-<<<<<<< HEAD
     # not found
     log.error('Not found at block {}: "{}"'.format(block_id, name))
     return {'error': 'Name not found'}
 
 
-def snv_lookup(verify_name, verify_block_id, trusted_serial_number_or_txid_or_consensus_hash, proxy=None):
-=======
-
-
-
-def snv_lookup(verify_name, verify_block_id, trusted_serial_number_or_txid_or_consensus_hash, proxy=None, trusted_txid=None):
->>>>>>> 19cf4b42
+def snv_lookup(verify_name, verify_block_id,
+               trusted_serial_number_or_txid_or_consensus_hash, proxy=None, trusted_txid=None):
+
     """
     High-level call to simple name verification:
     Given a trusted serial number, txid, or consensus_hash, use it as a trust root to verify that
@@ -1032,15 +982,9 @@
 
     trusted_serial_number_or_txid_or_consensus_hash = str(trusted_serial_number_or_txid_or_consensus_hash)
 
-<<<<<<< HEAD
     bitcoind_proxy = get_bitcoind_client(config_path=proxy.conf['path'])
-    trusted_serial_number = None  # TODO: Check why this variable is unused
-    trusted_txid = None
-=======
-    bitcoind_proxy = get_bitcoind_client( config_path=proxy.conf['path'] )
     trusted_serial_number = None
     trusted_tx_index = None
->>>>>>> 19cf4b42
     trusted_consensus_hash = None
     trusted_block_id = None
 
@@ -1114,20 +1058,16 @@
 
     # go verify the name
     verify_consensus_hash = get_consensus_at(verify_block_id, proxy=proxy)
-<<<<<<< HEAD
-    historic_namerec = snv_name_verify(
+    historic_namerecs = snv_name_verify(
         verify_name, trusted_block_id, trusted_consensus_hash,
-        verify_block_id, verify_consensus_hash
+        verify_block_id, verify_consensus_hash,
+        trusted_txid=trusted_txid, trusted_txindex=trusted_tx_index
     )
-=======
-    historic_namerecs = snv_name_verify(verify_name, trusted_block_id, trusted_consensus_hash, verify_block_id, verify_consensus_hash, trusted_txid=trusted_txid, trusted_txindex=trusted_tx_index)
 
     if 'error' in historic_namerecs:
         return historic_namerecs
 
-    else:
-        return historic_namerecs['nameops']
->>>>>>> 19cf4b42
+    return historic_namerecs['nameops']
 
 
 # backwards compatibility
