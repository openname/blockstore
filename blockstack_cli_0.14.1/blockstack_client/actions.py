#!/usr/bin/env python
# -*- coding: utf-8 -*-
from __future__ import print_function

"""
    Blockstack-client
    ~~~~~
    copyright: (c) 2014-2015 by Halfmoon Labs, Inc.
    copyright: (c) 2016 by Blockstack.org

    This file is part of Blockstack-client.

    Blockstack-client is free software: you can redistribute it and/or modify
    it under the terms of the GNU General Public License as published by
    the Free Software Foundation, either version 3 of the License, or
    (at your option) any later version.

    Blockstack-client is distributed in the hope that it will be useful,
    but WITHOUT ANY WARRANTY; without even the implied warranty of
    MERCHANTABILITY or FITNESS FOR A PARTICULAR PURPOSE.  See the
    GNU General Public License for more details.
    You should have received a copy of the GNU General Public License
    along with Blockstack-client. If not, see <http://www.gnu.org/licenses/>.
"""

"""
Every method that begins with `cli_` in this module
is matched to an action to be taken, based on the
CLI input.

Default options begin with `cli_`.  For exmample, "blockstack transfer ..."
will cause `cli_transfer(...)` to be called.

Advanced options begin with `cli_advanced_`.  For example, "blockstack wallet ..."
will cause `cli_advanced_wallet(...)` to be called.

The following conventions apply to `cli_` methods here:
* Each will always take a Namespace (from ArgumentParser.parse_known_args())
as its first argument.
* Each will return a dict with the requested information.  The key 'error'
will be set to indicate an error condition.

If you want to add a new command-line action, implement it here.  This
will make it available not only via the command-line, but also via the
local RPC interface and the test suite.

Use the _cli_skel method below a template to create new functions.
"""

import sys
import json
import traceback
import os
import re
import errno
import virtualchain
from socket import error as socket_error
import time
import blockstack_zones
import blockstack_profiles
import requests
import base64

requests.packages.urllib3.disable_warnings()

import logging
logging.disable(logging.CRITICAL)

# Hack around absolute paths
current_dir = os.path.abspath(os.path.dirname(__file__))
parent_dir = os.path.abspath(current_dir + '/../')

sys.path.insert(0, parent_dir)

from blockstack_client import (
    delete_immutable, delete_mutable, get_all_names, get_consensus_at,
    get_immutable, get_mutable, get_name_blockchain_record,
    get_name_cost, get_name_profile, get_name_zonefile,
    get_nameops_at, get_names_in_namespace, get_names_owned_by_address,
    get_namespace_blockchain_record, get_namespace_cost,
    is_user_zonefile, list_immutable_data_history, list_update_history,
    list_zonefile_history, list_accounts, get_account, put_account,
    delete_account, lookup_snv, put_immutable, put_mutable
)

from blockstack_client.profile import profile_update, zonefile_data_replicate

from rpc import local_rpc_connect, local_rpc_status, local_rpc_stop, start_rpc_endpoint
import rpc as local_rpc
import config

from .config import (
    CONFIG_PATH, CONFIG_DIR, configure, FIRST_BLOCK_TIME_UTC,
    get_utxo_provider_client, set_advanced_mode,
    APPROX_PREORDER_TX_LEN, APPROX_REGISTER_TX_LEN,
    APPROX_UPDATE_TX_LEN, APPROX_TRANSFER_TX_LEN,
    FIRST_BLOCK_MAINNET, NAME_UPDATE,
    BLOCKSTACK_DEBUG, BLOCKSTACK_TEST
)

from .b40 import is_b40
from .storage import get_drivers_for_url
from .user import add_user_zonefile_url, remove_user_zonefile_url

from pybitcoin import is_b58check_address

from .backend.blockchain import (
    get_balance, is_address_usable,
    can_receive_name, get_tx_confirmations, get_tx_fee
)

from .backend.nameops import (
    estimate_preorder_tx_fee, estimate_register_tx_fee,
    estimate_update_tx_fee, estimate_transfer_tx_fee,
    estimate_renewal_tx_fee
)

from .backend.queue import queuedb_remove, queuedb_find
from .backend.queue import extract_entry as queue_extract_entry

from .wallet import *
from .keys import *
from .proxy import *
from .client import analytics_event
from .app import app_register, app_unregister, app_get_wallet
from .scripts import UTXOException, is_name_valid
from .user import user_zonefile_urls, user_zonefile_data_pubkey, make_empty_user_zonefile

from .utils import exit_with_error, satoshis_to_btc

log = config.get_logger()


"""
The _cli_skel method is provided as a template for developers of
cli_ methods.

NOTE: extra cli arguments may be included in function params

NOTE: $NAME_OF_COMMAND must not have embedded whitespaces.

NOTE: As a security precaution, a cli_ function is not accessible
NOTE: via RPC by default. It has to be enabled explicitly. See below.

NOTE: If the "rpc" pragma is present, then the method will be
NOTE: accessible via the RPC interface of the background process

NOTE: Help string in arg and opt must be enclosed in single quotes.

The entire docstr must strictly adhere to this convention:
    command: $NAME_OF_COMMAND [rpc]
    help: $HELP_STRING
    arg: $ARG_NAME ($ARG_TYPE) '$ARG_HELP'
    arg: $ARG_NAME ($ARG_TYPE) '$ARG_HELP'
    opt: $OPT_ARG_NAME ($OPT_ARG_TYPE) '$OPT_ARG_HELP'
    opt: $OPT_ARG_NAME ($OPT_ARG_TYPE) '$OPT_ARG_HELP'
"""


def _cli_skel(args, config_path=CONFIG_PATH):
    """
    command: skel
    help: Skeleton cli function - developer template
    arg: foo (str) 'A required argument - foo'
    opt: bar (int) 'An optional argument - bar'
    """

    result = {}

    # update result as needed

    if 'error' in result:
        # ensure meaningful error message
        result['error'] = 'Error generating skel'
        return result

    # continue processing the result

    return result


def check_valid_name(fqu):
    """
    Verify that a name is valid.
    Return None on success
    Return an error string on error
    """

    rc = is_name_valid(fqu)
    if rc:
        return None

    # get a coherent reason why
    if '.' not in fqu:
        msg = (
            'The name specified is invalid. '
            'Names must end with a period followed by a valid TLD.'
        )

        return msg

    name = fqu.split('.')[0]

    if not name:
        msg = (
            'The name specified is invalid. '
            'Names must be at least one character long, not including the TLD.'
        )

        return msg

    if not is_b40(name):
        msg = (
            'The name specified is invalid. '
            'Names may only contain alphanumeric characters, '
            'dashes, and underscores.'
        )

        return msg

    return 'The name is invalid'


def operation_sanity_check(fqu, payment_privkey_info, owner_privkey_info,
                           config_path=CONFIG_PATH, transfer_address=None, proxy=None):
    """
    Any update, transfer, renew, or revoke operation
    should pass these tests:
    * name must be registered
    * name must be owned by the owner address in the wallet
    * the payment address must have enough BTC
    * the payment address can't have any pending transactions
    * if given, the transfer address must be suitable for receiving the name
    (i.e. it can't own too many names already).

    Return {'status': True} on success
    Return {'error': ...} on error
    """

    config_dir = os.path.dirname(config_path)
    wallet_path = os.path.join(config_dir, WALLET_FILENAME)

    if proxy is None:
        proxy = get_default_proxy(config_path)

    if not is_name_registered(fqu, proxy=proxy):
        return {'error': '{} is not registered yet.'.format(fqu)}

    utxo_client = get_utxo_provider_client(config_path=config_path)
    payment_address, owner_address, data_address = (
        get_addresses_from_file(wallet_path=wallet_path)
    )

    if not is_name_owner(fqu, owner_address, proxy=proxy):
        return {'error': '{} is not in your possession.'.format(fqu)}

    owner_privkey_params = get_privkey_info_params(owner_privkey_info)

    estimate_func = None

    # get tx fee
    if transfer_address is not None:
        estimate_func = estimate_transfer_tx_fee
        approx_tx_fee = '00' * APPROX_TRANSFER_TX_LEN
    else:
        estimate_func = estimate_update_tx_fee
        approx_tx_fee = '00' * APPROX_UPDATE_TX_LEN

    tx_fee = estimate_func(
        fqu, payment_privkey_info, owner_address, utxo_client,
        owner_privkey_params=owner_privkey_params,
        config_path=config_path, include_dust=True
    )

    if tx_fee is None:
        # do our best
        tx_fee = get_tx_fee(approx_tx_fee, config_path=config_path)

    if tx_fee is None:
        return {'error': 'Failed to get fee estimate'}

    balance = get_balance(payment_address, config_path=config_path)

    if balance < tx_fee:
        msg = 'Address {} does not have a sufficient balance (need {}).'
        return {'error': msg.format(payment_address, balance)}

    if not is_address_usable(payment_address, config_path=config_path):
        msg = 'Address {} has insufficiently confirmed transactions. Wait and try later.'
        return {'error': msg.format(payment_address)}

    if transfer_address is None:
        return {'status': True}

    try:
        is_b58check_address(str(transfer_address))
    except:
        msg = 'Address {} is not a valid Bitcoin address.'
        return {'error': msg.format(transfer_address)}

    if not can_receive_name(transfer_address, proxy=proxy):
        msg = 'Address {} owns too many names already.'
        return {'error': msg.format(transfer_address)}

    return {'status': True}


def get_total_registration_fees(name, payment_privkey_info, owner_privkey_info,
                                proxy=None, config_path=CONFIG_PATH, payment_address=None):
    """
    Get all fees associated with registrations.
    Returned values are in satoshis.
    """
    try:
        data = get_name_cost(name, proxy=proxy)
    except Exception as e:
        log.exception(e)
        return {'error': 'Could not connect to server'}

    if 'error' in data:
        msg = 'Could not determine price of name: {}'
        return {'error': msg.format(data['error'])}

    insufficient_funds, owner_address, payment_address = False, None, None

    if payment_privkey_info is not None:
        payment_address = get_privkey_info_address(payment_privkey_info)

    if owner_privkey_info is not None:
        owner_address = get_privkey_info_address(owner_privkey_info)

    utxo_client = get_utxo_provider_client(config_path=config_path)

    # fee estimation: cost of name + cost of preorder transaction +
    # fee estimation: cost of registration transaction + cost of update transaction

    reply = {}
    reply['name_price'] = data['satoshis']

    preorder_tx_fee, register_tx_fee, update_tx_fee = None, None, None

    try:
        owner_privkey_params = get_privkey_info_params(owner_privkey_info)

        preorder_tx_fee = estimate_preorder_tx_fee(
            name, data['satoshis'], payment_address, utxo_client,
            owner_privkey_params=owner_privkey_params,
            config_path=config_path, include_dust=True
        )

        if preorder_tx_fee is not None:
            preorder_tx_fee = int(preorder_tx_fee)
        else:
            # do our best
            preorder_tx_fee = get_tx_fee('00' * APPROX_PREORDER_TX_LEN, config_path=config_path)
            insufficient_funds = True

        register_tx_fee = estimate_register_tx_fee(
            name, payment_address, utxo_client,
            owner_privkey_params=owner_privkey_params,
            config_path=config_path, include_dust=True
        )

        if register_tx_fee is not None:
            register_tx_fee = int(register_tx_fee)
        else:
            register_tx_fee = get_tx_fee('00' * APPROX_REGISTER_TX_LEN, config_path=config_path)
            insufficient_funds = True

        update_tx_fee = estimate_update_tx_fee(
            name, payment_privkey_info, owner_address, utxo_client,
            owner_privkey_params=owner_privkey_params,
            config_path=config_path, payment_address=payment_address, include_dust=True
        )

        if update_tx_fee is not None:
            update_tx_fee = int(update_tx_fee)
        else:
            update_tx_fee = get_tx_fee('00' * APPROX_UPDATE_TX_LEN, config_path=config_path)
            insufficient_funds = True
    except UTXOException as ue:
        log.error('Failed to query UTXO provider.')
        if BLOCKSTACK_DEBUG is not None:
            log.exception(ue)

        return {'error': 'Failed to query UTXO provider.  Please try again.'}

    reply['preorder_tx_fee'] = int(preorder_tx_fee)
    reply['register_tx_fee'] = int(register_tx_fee)
    reply['update_tx_fee'] = int(update_tx_fee)

    reply['total_estimated_cost'] = sum((
        int(reply['name_price']),
        reply['preorder_tx_fee'],
        reply['register_tx_fee'],
        reply['update_tx_fee']
    ))

    if insufficient_funds and payment_privkey_info is not None:
        reply['warnings'] = ['Insufficient funds; fees are rough estimates.']

    if payment_privkey_info is None:
        reply.setdefault('warnings', [])
        reply['warnings'].append('Wallet not accessed; fees are rough estimates.')

    return reply


def wallet_ensure_exists(config_dir=CONFIG_DIR, password=None, wallet_path=None):
    """
    Ensure that the wallet exists and is initialized
    Return {'status': True} on success
    Return {'error': ...} on error
    """
    wallet_path = os.path.join(config_dir, WALLET_FILENAME)

    if not wallet_exists(config_dir=config_dir):
        res = initialize_wallet(wallet_path=wallet_path, password=password)
        if 'error' in res:
            return res

    return {'status': True}


def load_zonefile(fqu, zonefile_data, check_current=True):
    """
    Load a zonefile from a string, which can be
    either JSON or text.  Verify that it is
    well-formed and current.

    Return {'status': True, 'zonefile': the serialized zonefile data (as a string)} on success.
    Return {'error': ...} on error
    Return {'error': ..., 'identical': True, 'zonefile': serialized zonefile string} if the zonefile is identical
    """

    user_data = str(zonefile_data)
    user_zonefile = None
    try:
        user_data = json.loads(user_data)
    except:
        log.debug('Zonefile is not a serialized JSON string; try parsing as text')
        try:
            user_data = blockstack_zones.parse_zone_file(user_data)
            user_data = dict(user_data)  # force dict. e.g if not defaultdict
        except Exception as e:
            if BLOCKSTACK_TEST is not None:
                log.exception(e)

            return {'error': 'Zonefile data is invalid.'}

    # is this a zonefile?
    try:
        user_zonefile = blockstack_zones.make_zone_file(user_data)
    except Exception as e:
        log.exception(e)
        log.error('Invalid zonefile')
        return {'error': 'Invalid zonefile\n{}'.format(traceback.format_exc())}

    # sanity checks...
    if fqu != user_data.get('$origin', ''):
        log.error('Zonefile is missing or has invalid $origin')
        return {'error': 'Invalid $origin; must use your name'}

    if '$ttl' not in user_data:
        log.error('Zonefile is missing a TTL')
        return {'error': 'Missing $ttl; please supply a positive integer'}

    if not is_user_zonefile(user_data):
        log.error('Zonefile is non-standard')
        return {'error': 'Zonefile is missing or has invalid URI and/or TXT records'}

    try:
        ttl = int(user_data['$ttl'])
        assert ttl >= 0
    except Exception as e:
        return {'error': 'Invalid $ttl; must be a positive integer'}

    if check_current and is_zonefile_current(fqu, user_data):
        msg = 'Zonefile data is same as current zonefile; update not needed.'
        log.error(msg)
        return {'error': msg, 'identical': True, 'zonefile': user_zonefile}

    return {'status': True, 'zonefile': user_zonefile}


def cli_configure(args, config_path=CONFIG_PATH):
    """
    command: configure
    help: Interactively configure the client
    """

    opts = configure(interactive=True, force=True, config_file=config_path)
    result = {}
    result['path'] = opts['blockstack-client']['path']

    return result


def cli_balance(args, config_path=CONFIG_PATH):
    """
    command: balance
    help: Get the account balance
    """

    config_dir = os.path.dirname(config_path)
    wallet_path = os.path.join(config_dir, WALLET_FILENAME)
    if not wallet_exists(config_dir=config_dir):
        res = initialize_wallet(wallet_path=wallet_path)
        if 'error' in res:
            return res

    result = {}

    result['total_balance'], result['addresses'] = (
        get_total_balance(wallet_path=wallet_path, config_path=config_path)
    )

    return result


def cli_price(args, config_path=CONFIG_PATH, proxy=None, password=None):
    """
    command: price
    help: Get the price of a name
    arg: name (str) 'Name to query'
    """

    proxy = get_default_proxy() if proxy is None else proxy

    fqu = str(args.name)
    error = check_valid_name(fqu)
    config_dir = os.path.dirname(config_path)
    wallet_path = os.path.join(config_dir, WALLET_FILENAME)

    payment_privkey_info, owner_privkey_info = None, None
    payment_address, owner_address = None, None

    if error:
        return {'error': error}

    payment_address, owner_address, data_pubkey = (
        get_addresses_from_file(config_dir=config_dir, wallet_path=wallet_path)
    )

    if local_rpc_status(config_dir=config_dir):
        try:
            wallet_keys = get_wallet_keys(config_path, password)
            if 'error' in wallet_keys:
                return wallet_keys

            payment_privkey_info = wallet_keys['payment_privkey']
            owner_privkey_info = wallet_keys['owner_privkey']
        except (OSError, IOError) as e:
            # backend is not running; estimate with addresses
            if BLOCKSTACK_DEBUG is not None:
                log.exception(e)

    # must be available
    try:
        blockchain_record = get_name_blockchain_record(fqu)
    except socket_error:
        return {'error': 'Error connecting to server.'}

    if 'owner_address' in blockchain_record:
        return {'error': 'Name already registered.'}

    fees = get_total_registration_fees(
        fqu, payment_privkey_info, owner_privkey_info, proxy=proxy,
        config_path=config_path, payment_address=payment_address
    )

    analytics_event('Name price', {})

    if 'error' in fees:
        return fees

    # convert to BTC
    btc_keys = [
        'preorder_tx_fee', 'register_tx_fee',
        'update_tx_fee', 'total_estimated_cost',
        'name_price'
    ]

    for k in btc_keys:
        v = {
            'satoshis': '{}'.format(fees[k]),
            'btc': '{}'.format(satoshis_to_btc(fees[k]))
        }
        fees[k] = v

    return fees


def cli_deposit(args, config_path=CONFIG_PATH):
    """
    command: deposit
    help: Display the address with which to receive bitcoins
    """

    config_dir = os.path.dirname(config_path)
    wallet_path = os.path.join(config_dir, WALLET_FILENAME)
    if not os.path.exists(wallet_path):
        res = initialize_wallet(wallet_path=wallet_path)
        if 'error' in res:
            return res

    result = {}
    result['message'] = 'Send bitcoins to the address specified.'
    result['address'], owner_address, data_address = (
        get_addresses_from_file(wallet_path=wallet_path)
    )

    return result


def cli_import(args, config_path=CONFIG_PATH):
    """
    command: import
    help: Display the address with which to receive names
    """

    config_dir = os.path.dirname(config_path)
    wallet_path = os.path.join(config_dir, WALLET_FILENAME)
    if not os.path.exists(wallet_path):
        res = initialize_wallet(wallet_path=wallet_path)
        if 'error' in res:
            return res

    result = {}
    result['message'] = (
        'Send the name you want to receive to the address specified.'
    )

    payment_address, result['address'], data_address = (
        get_addresses_from_file(wallet_path=wallet_path)
    )

    return result


def cli_names(args, config_path=CONFIG_DIR):
    """
    command: names
    help: Display the names owned by local addresses
    """
    result = {}

    config_dir = os.path.dirname(config_path)
    wallet_path = os.path.join(config_dir, WALLET_FILENAME)
    if not os.path.exists(wallet_path):
        res = initialize_wallet(wallet_path=wallet_path)
        if 'error' in res:
            return res

    result['names_owned'] = get_all_names_owned(wallet_path)
    result['addresses'] = get_owner_addresses_and_names(wallet_path)

    return result


def get_server_info(args, config_path=config.CONFIG_PATH, get_local_info=False):
    """
    Get information about the running server,
    and any pending operations.
    """

    config_dir = os.path.dirname(config_path)
    conf = config.get_config(config_path)

    resp = getinfo()
    result = {}

    result['cli_version'] = config.VERSION
    result['advanced_mode'] = conf['advanced_mode']

    if 'error' in resp:
        result['server_alive'] = False
        result['server_error'] = resp['error']
        return result

    result['server_alive'] = True

    result['server_host'] = (
        resp.get('server_host') or
        conf.get('server')
    )

    result['server_port'] = (
        resp.get('server_port') or
        int(conf.get('port'))
    )

    result['server_version'] = (
        resp.get('server_version') or
        resp.get('blockstack_version') or
        resp.get('blockstore_version')
    )

    if result['server_version'] is None:
        raise Exception('Missing server version')

    result['last_block_processed'] = (
        resp.get('last_block_processed') or
        resp.get('last_block') or
        resp.get('blocks')
    )

    if result['last_block_processed'] is None:
        raise Exception('Missing height of block last processed')

    result['last_block_seen'] = (
        resp.get('last_block_seen') or
        resp.get('blockchain_blocks') or
        resp.get('bitcoind_blocks')
    )

    if result['last_block_seen'] is None:
        raise Exception('Missing height of last block seen')

    try:
        result['consensus_hash'] = resp['consensus']
    except KeyError:
        raise Exception('Missing consensus hash')

    if not get_local_info:
        return result

    # get state of pending names
    res = wallet_ensure_exists(config_dir)
    if 'error' in res:
        return res

    res = start_rpc_endpoint(config_dir)
    if 'error' in res:
        return res

    rpc = local_rpc_connect(config_dir=config_dir)

    if rpc is None:
        return result

    current_state = json.loads(rpc.backend_state())

    queue_types = {
        'preorder': [],
        'register': [],
        'update': [],
        'transfer': []
    }

    def format_new_entry(entry):
        """
        Determine data to display
        """
        new_entry = {}
        new_entry['name'] = entry['fqu']

        confirmations = get_tx_confirmations(
            entry['tx_hash'], config_path=config_path
        )

        confirmations = 0 if confirmations is None else confirmations

        new_entry['confirmations'] = confirmations
        new_entry['tx_hash'] = entry['tx_hash']

        return new_entry

    def format_queue_display(preorder_queue, register_queue):
        """
        Omit duplicates
        """
        for entry in register_queue:
            name = entry['name']
            for check_entry in preorder_queue:
                if check_entry['name'] == name:
                    preorder_queue.remove(check_entry)

    for entry in current_state:
        entry_type = entry['type']
        if entry_type not in queue_types:
            log.error('Unknown entry type "{}"'.format(entry_type))
            continue

        queue_types[entry['type']].append(format_new_entry(entry))

    format_queue_display(queue_types['preorder'], queue_types['register'])

    for queue_type in queue_types:
        if not queue_types[queue_type]:
            del queue_types[queue_type]

    if queue_types:
        result['queue'] = queue_types

    return result


def cli_info(args, config_path=CONFIG_PATH):
    """
    command: info
    help: Get details about pending name commands
    """
    return get_server_info(args, config_path=config_path, get_local_info=True)


def cli_ping(args, config_path=CONFIG_PATH):
    """
    command: ping
    help: Check server status and get server details
    """
    return get_server_info(args, config_path=config_path)


def cli_lookup(args, config_path=CONFIG_PATH):
    """
    command: lookup
    help: Get the zone file and profile for a particular name
    arg: name (str) 'The name to look up'
    """
    data = {}

    blockchain_record = None
    fqu = str(args.name)

    error = check_valid_name(fqu)
    if error:
        return {'error': error}

    try:
        blockchain_record = get_name_blockchain_record(fqu)
    except socket_error:
        return {'error': 'Error connecting to server.'}

    if 'error' in blockchain_record:
        return blockchain_record

    if 'value_hash' not in blockchain_record:
        return {'error': '{} has no profile'.format(fqu)}

    if blockchain_record.get('revoked', False):
        msg = 'Name is revoked. Use get_name_blockchain_record for details.'
        return {'error': msg}

    try:
<<<<<<< HEAD
        user_profile, user_zonefile = get_name_profile(
            str(args.name), name_record=blockchain_record, include_raw_zonefile=True
        )

=======
        user_profile, user_zonefile = get_name_profile(str(args.name), name_record=blockchain_record, include_raw_zonefile=True)
>>>>>>> 28179532
        if isinstance(user_zonefile, dict) and 'error' in user_zonefile:
            return user_zonefile

        data['profile'] = user_profile
        data['zonefile'] = user_zonefile['raw_zonefile']
<<<<<<< HEAD
    except Exception as e:
=======
    except Exception, e:
>>>>>>> 28179532
        log.exception(e)
        msg = 'Failed to look up name\n{}'
        return {'error': msg.format(traceback.format_exc())}

    result = data
    analytics_event('Name lookup', {})

    return result


def cli_whois(args, config_path=CONFIG_PATH):
    """
    command: whois
    help: Look up the blockchain info for a name
    arg: name (str) 'The name to look up'
    """
    result = {}

    record, fqu = None, str(args.name)

    error = check_valid_name(fqu)
    if error:
        return {'error': error}

    try:
        record = get_name_blockchain_record(fqu)
    except socket_error:
        exit_with_error('Error connecting to server.')

    if 'error' in record:
        return record

    if record.get('revoked', False):
        msg = 'Name is revoked. Use get_name_blockchain_record for details.'
        return {'error': msg}

    history = record.get('history', {})
    update_heights = []
    try:
        assert isinstance(history, dict)

        # all items must be ints
        update_heights = sorted(int(_) for _ in history)
    except (AssertionError, ValueError):
        return {'error': 'Invalid record data returned'}

    result['block_preordered_at'] = record['preorder_block_number']
    result['block_renewed_at'] = record['last_renewed']
    result['last_transaction_id'] = record['txid']
    result['owner_address'] = record['address']
    result['owner_script'] = record['sender']

    if update_heights:
        result['last_transaction_height'] = update_heights[-1]

    value_hash = record.get('value_hash', None)
    if value_hash in [None, 'null', '']:
        result['has_zonefile'] = False
    else:
        result['has_zonefile'] = True
        result['zonefile_hash'] = value_hash

    expire_block = record.get('expire_block', None)
    if expire_block is not None:
        result['expire_block'] = expire_block
        result['approx_expiration_date'] = time.strftime(
            '%Y %b %d %H:%M:%s UTC',
            time.gmtime(
                FIRST_BLOCK_TIME_UTC + (
                    expire_block - FIRST_BLOCK_MAINNET
                ) * 600
            )
        )

    analytics_event('Whois', {})

    return result


def get_wallet_with_backoff(config_path):
    """
    Get the wallet, but keep trying
    in the case of a ECONNREFUSED
    (i.e. the API daemon could still be initializing)

    Return the wallet keys on success (as a dict)
    return {'error': ...} on error
    """

    wallet_keys = None
    i = 0
    for i in range(3):
        try:
            wallet_keys = get_wallet(config_path=config_path)
            return wallet_keys
        except (IOError, OSError) as se:
            if se.errno == errno.ECONNREFUSED:
                # still spinning up
                time.sleep(i + 1)
                continue

            raise

    if i == 3:
        log.error('Failed to get_wallet')
        wallet_keys = {'error': 'Failed to connect to API daemon'}

    return wallet_keys


def get_wallet_keys(config_path, password):
    """
    Load up the wallet keys
    Return the dict with the keys on success
    Return {'error': ...} on failure
    """

    config_dir = os.path.dirname(config_path)
    wallet_path = os.path.join(config_dir, WALLET_FILENAME)
    if not os.path.exists(wallet_path):
        res = initialize_wallet(wallet_path=wallet_path)
        if 'error' in res:
            return res

    if not is_wallet_unlocked(config_dir=config_dir):
        log.debug('unlocking wallet ({})'.format(config_dir))
        res = unlock_wallet(config_dir=config_dir, password=password)
        if 'error' in res:
            log.error('unlock_wallet: {}'.format(res['error']))
            return res

    return get_wallet_with_backoff(config_path)


def prompt_invalid_zonefile():
    """
    Prompt the user whether or not to replicate
    an invalid zonefile
    """
    warning_str = (
        '\nWARNING!  This zone file data does not look like a zone file.\n'
        'If you proceed to use this data, no one will be able to look\n'
        'up your profile.\n\n'
        'Proceed? (Y/n): '
    )
    proceed = raw_input(warning_str)
    return proceed.lower() in ['y']


def is_valid_path(path):
    """
    Is the given string a valid path?
    """
    if not isinstance(path, str):
        return False

    return '\x00' not in path


def cli_register(args, config_path=CONFIG_PATH,
                 interactive=True, password=None, proxy=None):
    """
    command: register
    help: Register a name
    arg: name (str) 'The name to register'
    """

    proxy = get_default_proxy(config_path) if proxy is None else proxy

    config_dir = os.path.dirname(config_path)
    res = wallet_ensure_exists(config_dir)
    if 'error' in res:
        return res

    res = start_rpc_endpoint(config_dir, password=password)
    if 'error' in res:
        return res

    result = {}
    fqu = str(args.name)
    error = check_valid_name(fqu)
    if error:
        return {'error': error}

    if is_name_registered(fqu, proxy=proxy):
        return {'error': '{} is already registered.'.format(fqu)}

    wallet_keys = get_wallet_keys(config_path, password)
    if 'error' in wallet_keys:
        return wallet_keys

    owner_privkey_info = wallet_keys['owner_privkey']
    payment_privkey_info = wallet_keys['payment_privkey']

    owner_address = get_privkey_info_address(owner_privkey_info)
    payment_address = get_privkey_info_address(payment_privkey_info)

    fees = get_total_registration_fees(
        fqu, payment_privkey_info, owner_privkey_info,
        proxy=proxy, config_path=config_path
    )

    if 'error' in fees:
        return fees

    if interactive:
        try:
            cost = fees['total_estimated_cost']
            input_prompt = (
                'Registering {} will cost {} BTC.\n'
                'The entire process takes 30 confirmations, or about 5 hours.\n'
                'You need to have Internet access during this time period, so\n'
                'this program can send the right transactions at the right\n'
                'times.\n\n'
                'Continue? (Y/n): '
            )
            input_prompt = input_prompt.format(fqu, satoshis_to_btc(cost))
            user_input = raw_input(input_prompt)
            user_input = user_input.lower()

            if user_input.lower() != 'y':
                print('Not registering.')
                exit(0)
        except KeyboardInterrupt:
            print('\nExiting.')
            exit(0)

    balance = get_balance(payment_address, config_path=config_path)
    if balance < fees['total_estimated_cost']:
        msg = 'Address {} does not have enough balance (need {}, have {}).'
        msg = msg.format(payment_address, fees['total_estimated_cost'], balance)
        return {'error': msg}

    if not can_receive_name(owner_address, proxy=proxy):
        msg = 'Address {} owns too many names already.'.format(owner_address)
        return {'error': msg}

    if not is_address_usable(payment_address, config_path=config_path):
        msg = (
            'Address {} has insufficiently confirmed transactions. '
            'Wait and try later.'
        )
        msg = msg.format(payment_address)
        return {'error': msg}

    rpc = local_rpc_connect(config_dir=config_dir)

    try:
        resp = rpc.backend_preorder(fqu)
    except:
        return {'error': 'Error talking to server, try again.'}

    total_estimated_cost = {'total_estimated_cost': fees['total_estimated_cost']}

    if 'success' in resp and resp['success']:
        result = resp
        analytics_event('Register name', total_estimated_cost)
        return result

    if 'error' in resp:
        log.debug('RPC error: {}'.format(resp['error']))
        return resp

    if 'message' in resp:
        return {'error': resp['message']}

    analytics_event('Register name', total_estimated_cost)

    return result


def configure_zonefile(name, zonefile, data_pubkey=None):
    """
    Given a name and zonefile, help the user configure the
    zonefile information to store (just URLs for now).

    @zonefile must be parsed and must be a dict.

    Return the new zonefile on success
    Return None if the zonefile did not change.
    """
    if zonefile is None:
        print('WARNING: No zonefile could be found.')
        print('WARNING: Creating an empty zonefile.')
        zonefile = make_empty_user_zonefile(name, data_pubkey)

    running = True
    do_update = True
    old_zonefile = {}
    old_zonefile.update(zonefile)

    while running:
        public_key = user_zonefile_data_pubkey(zonefile)
        urls = user_zonefile_urls(zonefile)
        if urls is None:
            urls = []

        # which drivers?
        url_drivers = {url: get_drivers_for_url(url) for url in urls}

        print('-' * 80)

        msg = 'Data public key: {}'
        print(msg.format(public_key if public_key is not None else '(not set)'))

        print('')
        print('Profile replicas ({}):'.format(len(urls)))
        if not urls:
            print('(none)')

        for i, url in enumerate(urls):
            drivers = get_drivers_for_url(url)
            print(
                '({}) [{}] at {}'.format(
                    i + 1, ''.join(d.__name__ for d in drivers), url
                )
            )

        print('')
        print('What would you like to do?')
        print('(a) Add URL')
        print('(b) Remove URL')
        print('(c) Save zonefile')
        print('(d) Do not save zonefile')
        print('')
        selection = raw_input('Selection: ').lower()

        if selection == 'd':
            do_update = False
            break
        elif selection == 'c':
            # save zonefile
            break
        elif selection == 'a':
            # add a url
            while True:
                try:
                    new_url = raw_input('Enter the new profile URL: ')
                except KeyboardInterrupt:
                    print('Keyboard interrupt')
                    break

                new_url = new_url.strip()

                # do any drivers accept this URL?
                drivers = get_drivers_for_url(new_url)
                if not drivers:
                    print('No drivers can handle {}'.format(new_url))
                    continue

                # add to the zonefile
                new_zonefile = add_user_zonefile_url(zonefile, new_url)
                if new_zonefile is not None:
                    zonefile = new_zonefile
                    break

                print('Duplicate URL')
        elif selection == 'b':
            # remove a URL
            url_to_remove = None
            while True:
                try:
                    msg = 'Which URL do you want to remove? ({}-{}): '
                    url_to_remove = raw_input(msg.format(1, len(urls) + 1))
                    try:
                        url_to_remove = int(url_to_remove)
                        assert 1 <= url_to_remove and url_to_remove <= len(urls) + 1
                    except:
                        print('Bad selection')
                        continue
                    break
                except KeyboardInterrupt:
                    running = False
                    print('Keyboard interrupt')
                    break

                if url_to_remove is None:
                    continue

                # remove this URL
                url = urls[url_to_remove - 1]
                new_zonefile = remove_user_zonefile_url(zonefile, url)
                if new_zonefile is not None:
                    zonefile = new_zonefile
                    break

                data = json.dumps(zonefile, indent=4, sort_keys=True)
                msg = 'BUG: failed to remove url "{}" from zonefile\n{}\n'
                print(msg.format(url, data))
                os.abort()
        else:
            pass

    # did the zonefile change?
    if zonefile == old_zonefile:
        # no changes
        return None

    return zonefile

<<<<<<< HEAD

def cli_update(args, config_path=CONFIG_PATH, password=None,
               interactive=True, proxy=None, allow_invalid_zonefile=False):
=======
def cli_update( args, config_path=CONFIG_PATH, password=None, interactive=True, proxy=None, nonstandard=False ):
>>>>>>> 28179532
    """
    command: update
    help: Set the zone file for a name
<<<<<<< HEAD
    arg: name (str) 'The name to update'
    opt: data (str) 'A zone file string, or a path to a file with the data.'
=======
    arg: name (str) "The name to update"
    opt: data (str) "A zone file string, or a path to a file with the data."
    opt: nonstandard (str) "If true, then do not validate or parse the zonefile."
>>>>>>> 28179532
    """

    if not interactive and getattr(args, 'data', None) is None:
        return {'error': 'Zone file data required in non-interactive mode'}

    proxy = get_default_proxy() if proxy is None else proxy

    if hasattr(args, 'nonstandard') and not nonstandard:
        if args.nonstandard.lower() in ['yes', '1', 'true']:
            nonstandard = True

    config_dir = os.path.dirname(config_path)
    res = wallet_ensure_exists(config_dir)
    if 'error' in res:
        return res

    res = start_rpc_endpoint(config_dir, password=password)
    if 'error' in res:
        return res

    fqu = str(args.name)
    zonefile_data = None
    if getattr(args, 'data', None) is not None:
        zonefile_data = str(args.data)

    error = check_valid_name(fqu)
    if error:
        return {'error': error}

    # is this a path?
    zonefile_data_exists = is_valid_path(zonefile_data) and os.path.exists(zonefile_data)
    if zonefile_data is not None and zonefile_data_exists:
        try:
            with open(zonefile_data) as f:
                zonefile_data = f.read()
        except:
            return {'error': 'Failed to read "{}"'.format(zonefile_data)}

    # load wallet
    wallet_keys = get_wallet_keys(config_path, password)
    if 'error' in wallet_keys:
        return wallet_keys

    # fetch remotely?
    if zonefile_data is None:
        zonefile_data_res = get_name_zonefile(
            fqu, proxy=proxy, wallet_keys=wallet_keys, raw_zonefile=True
        )

        if zonefile_data_res is None:
            zonefile_data_res = {'error': 'No zonefile'}

        if 'error' not in zonefile_data_res:
            zonefile_data = zonefile_data_res['zonefile']
        else:
            log.warning('Failed to fetch zonefile: {}'.format(zonefile_data_res['error']))

<<<<<<< HEAD
    # load zonefile, if given
    user_data_txt, user_data_hash, user_zonefile_dict = None, None, {}
=======
    # load zonefile, if given 
    user_data_txt = None
    user_data_hash = None
    user_zonefile_dict = {}
>>>>>>> 28179532

    user_data_res = load_zonefile(fqu, zonefile_data)
    if 'error' not in user_data_res:
        user_data_txt = user_data_res['zonefile']
        user_data_hash = storage.get_zonefile_data_hash(user_data_res['zonefile'])
        user_zonefile_dict = blockstack_zones.parse_zone_file(user_data_res['zonefile'])
    else:
        if 'identical' in user_data_res:
            return {'error': 'Zonefile matches the current name hash; not updating.'}

<<<<<<< HEAD
        if not interactive:
            if zonefile_data is None or allow_invalid_zonefile:
                log.warning('Using non-zonefile data')
=======
        #  not a well-formed zonefile (but maybe that's okay! ask the user)
        if interactive:
            if zonefile_data is not None:
                # something invalid here.  prompt overwrite
                proceed = prompt_invalid_zonefile()
                if not proceed:
                    return {'error': "Zone file not updated (reason: %s)" % user_data_res['error']}

        else:
            if zonefile_data is None or nonstandard:
                log.warning("Using non-zonefile data")
            else:
                return {'error': 'Zone file not updated (invalid)'}
>>>>>>> 28179532

            return {'error': 'Zone file not updated (invalid)'}

<<<<<<< HEAD
        #  not a well-formed zonefile (but maybe that's okay! ask the user)
        if zonefile_data is not None:
            # something invalid here.  prompt overwrite
            proceed = prompt_invalid_zonefile()
            if not proceed:
                msg = 'Zone file not updated (reason: {})'
                return {'error': msg.format(user_data_res['error'])}

        user_data_txt = zonefile_data
        if zonefile_data is not None:
            user_data_hash = storage.get_zonefile_data_hash(zonefile_data)
=======
    else:
        user_data_txt = user_data_res['zonefile']
        user_data_hash = storage.get_zonefile_data_hash( user_data_res['zonefile'] )
        user_zonefile_dict = blockstack_zones.parse_zone_file( user_data_res['zonefile'] )
>>>>>>> 28179532

    # open the zonefile editor
    data_pubkey = wallet_keys['data_pubkey']

    if interactive:
        new_zonefile = configure_zonefile(
            fqu, user_zonefile_dict, data_pubkey=data_pubkey
        )
        if new_zonefile is None:
            # zonefile did not change; nothing to do
            return {'error': 'Zonefile did not change.  No update sent.'}

    payment_privkey_info = wallet_keys['payment_privkey']
    owner_privkey_info = wallet_keys['owner_privkey']

    res = operation_sanity_check(
        fqu, payment_privkey_info, owner_privkey_info, config_path=config_path
    )

    if 'error' in res:
        return res

    rpc = local_rpc_connect(config_dir=config_dir)

    try:
        resp = rpc.backend_update(
            fqu, base64.b64encode(user_data_txt), None, user_data_hash
        )
    except Exception as e:
        log.exception(e)
        return {'error': 'Error talking to server, try again.'}

    if 'success' in resp and resp['success']:
        result = resp
        analytics_event('Update name', {})
        return result

    if 'error' in resp:
        log.error('Backend failed to queue update: {}'.format(resp['error']))
        return resp

    if 'message' in resp:
        log.error('Backend reports error: {}'.format(resp['message']))
        return {'error': resp['message']}

    analytics_event('Update name', {})

    return result


def cli_transfer(args, config_path=CONFIG_PATH, password=None):
    """
    command: transfer
    help: Transfer a name to a new address
    arg: name (str) 'The name to transfer'
    arg: address (str) 'The address to receive the name'
    """

    config_dir = os.path.dirname(config_path)
    res = wallet_ensure_exists(config_dir)
    if 'error' in res:
        return res

    res = start_rpc_endpoint(config_dir, password=password)
    if 'error' in res:
        return res

    wallet_keys = get_wallet_keys(config_path, password)
    if 'error' in wallet_keys:
        return wallet_keys

    fqu = str(args.name)
    error = check_valid_name(fqu)
    if error:
        return {'error': error}

    # load wallet
    wallet_keys = get_wallet_keys(config_path, password)
    if 'error' in wallet_keys:
        return wallet_keys

    payment_privkey_info = wallet_keys['payment_privkey']
    owner_privkey_info = wallet_keys['owner_privkey']

    transfer_address = str(args.address)

    res = operation_sanity_check(
        fqu, payment_privkey_info, owner_privkey_info,
        transfer_address=transfer_address, config_path=config_path
    )

    if 'error' in res:
        return res

    rpc = local_rpc_connect(config_dir=config_dir)

    try:
        resp = rpc.backend_transfer(fqu, transfer_address)
    except:
        return {'error': 'Error talking to server, try again.'}

    if 'success' in resp and resp['success']:
        result = resp
        analytics_event('Transfer name', {})
        return result

    if 'error' in resp:
        return resp

    if 'message' in resp:
        return {'error': resp['message']}

    analytics_event('Transfer name', {})

    return result


def cli_renew(args, config_path=CONFIG_PATH, interactive=True, password=None, proxy=None):
    """
    command: renew
    help: Renew a name
    arg: name (str) 'The name to renew'
    """

    if proxy is None:
        proxy = get_default_proxy(config_path)

    config_dir = os.path.dirname(config_path)
    res = wallet_ensure_exists(config_dir)
    if 'error' in res:
        return res

    res = start_rpc_endpoint(config_dir, password=password)
    if 'error' in res:
        return res

    result = {}
    fqu = str(args.name)
    error = check_valid_name(fqu)
    if error:
        return {'error': error}

    if not is_name_registered(fqu, proxy=proxy):
        return {'error': '{} does not exist.'.format(fqu)}

    wallet_keys = get_wallet_keys(config_path, password)
    if 'error' in wallet_keys:
        return wallet_keys

    owner_privkey_info = wallet_keys['owner_privkey']
    payment_privkey_info = wallet_keys['payment_privkey']

    owner_address = get_privkey_info_address(owner_privkey_info)
    payment_address = get_privkey_info_address(payment_privkey_info)

    if not is_name_owner(fqu, owner_address, proxy=proxy):
        return {'error': '{} is not in your possession.'.format(fqu)}

    # estimate renewal fees
    try:
        renewal_fee = get_name_cost(fqu, proxy=proxy)
    except Exception as e:
        log.exception(e)
        return {'error': 'Could not connect to server'}

    if 'error' in renewal_fee:
        msg = 'Could not determine price of name: {}'
        return {'error': msg.format(renewal_fee['error'])}

    utxo_client = get_utxo_provider_client(config_path=config_path)

    # fee stimation: cost of name + cost of renewal transaction
    name_price = renewal_fee['satoshis']

    renewal_tx_fee = estimate_renewal_tx_fee(
        fqu, name_price, payment_privkey_info, owner_privkey_info,
        utxo_client, config_path=config_path
    )

    if renewal_tx_fee is None:
        return {'error': 'Failed to estimate fee'}

    cost = name_price + renewal_tx_fee

    if interactive:
        try:
            cost = name_price + renewal_tx_fee
            msg = (
                'Renewing {} will cost {} BTC. '
                'Continue? (y/n): '
            )
            input_prompt = msg.format(fqu, satoshis_to_btc(cost))

            user_input = raw_input(input_prompt)
            user_input = user_input.lower()

            if user_input != 'y':
                print('Not renewing.')
                exit(0)
        except KeyboardInterrupt:
            print('\nExiting.')
            exit(0)

    balance = get_balance(payment_address, config_path=config_path)
    if balance < cost:
        msg = 'Address {} does not have enough balance (need {}).'
        msg = msg.format(payment_address, balance)
        return {'error': msg}

    if not is_address_usable(payment_address, config_path=config_path):
        msg = (
            'Address {} has insufficiently confirmed transactions. '
            'Wait and try later.'
        )

        msg = msg.format(payment_address)
        return {'error': msg}

    rpc = local_rpc_connect(config_dir=config_dir)

    try:
        resp = rpc.backend_renew(fqu, name_price)
    except:
        return {'error': 'Error talking to server, try again.'}

    total_estimated_cost = {'total_estimated_cost': cost}

    if 'success' in resp and resp['success']:
        result = resp
        analytics_event('Renew name', total_estimated_cost)
        return result

    if 'error' in resp:
        log.debug('RPC error: {}'.format(resp['error']))
        return resp

    if 'message' in resp:
        return {'error': resp['message']}

    analytics_event('Renew name', total_estimated_cost)

    return result


def cli_revoke(args, config_path=CONFIG_PATH, interactive=True, password=None, proxy=None):
    """
    command: revoke
    help: Revoke a name
    arg: name (str) 'The name to revoke'
    """

    if proxy is None:
        proxy = get_default_proxy(config_path)

    config_dir = os.path.dirname(config_path)
    res = wallet_ensure_exists(config_dir)
    if 'error' in res:
        return res

    res = start_rpc_endpoint(config_dir, password=password)
    if 'error' in res:
        return res

    result = {}
    fqu = str(args.name)
    error = check_valid_name(fqu)
    if error:
        return {'error': error}

    if not is_name_registered(fqu, proxy=proxy):
        return {'error': '{} does not exist.'.format(fqu)}

    wallet_keys = get_wallet_keys(config_path, password)
    if 'error' in wallet_keys:
        return wallet_keys

    owner_privkey_info = wallet_keys['owner_privkey']
    payment_privkey_info = wallet_keys['payment_privkey']

    res = operation_sanity_check(
        fqu, payment_privkey_info, owner_privkey_info, config_path=config_path
    )

    if 'error' in res:
        return res

    if interactive:
        try:
            input_prompt = (
                '==============================\n'
                'WARNING: THIS CANNOT BE UNDONE\n'
                '==============================\n'
                ' Are you sure? (y/n): '
            )
            user_input = raw_input(input_prompt)
            user_input = user_input.lower()

            if user_input != 'y':
                print('Not revoking.')
                exit(0)
        except KeyboardInterrupt:
            print('\nExiting.')
            exit(0)

    rpc = local_rpc_connect(config_dir=config_dir)

    try:
        resp = rpc.backend_revoke(fqu)
    except:
        return {'error': 'Error talking to server, try again.'}

    if 'success' in resp and resp['success']:
        result = resp
        analytics_event('Revoke name', {})
        return result

    if 'error' in resp:
        log.debug('RPC error: {}'.format(resp['error']))
        return resp

    if 'message' in resp:
        return {'error': resp['message']}

    analytics_event('Revoke name', {})

    return result


def cli_migrate(args, config_path=CONFIG_PATH, password=None,
                proxy=None, interactive=True, force=False):
    """
    command: migrate
    help: Migrate a profile to the latest profile format
    arg: name (str) 'The name to migrate'
    opt: txid (str) 'The transaction ID of a previously-sent but failed migration'
    """

    config_dir = os.path.dirname(config_path)
    res = wallet_ensure_exists(config_dir)
    if 'error' in res:
        return res

    if proxy is None:
        proxy = get_default_proxy(config_path=config_path)

    fqu = str(args.name)
    error = check_valid_name(fqu)
    if error:
        return {'error': error}

    res = start_rpc_endpoint(config_dir, password=password)
    if 'error' in res:
        return res

    wallet_keys = get_wallet_keys(config_path, password)
    if 'error' in wallet_keys:
        return wallet_keys

    owner_privkey_info = wallet_keys['owner_privkey']
    payment_privkey_info = wallet_keys['payment_privkey']

    res = operation_sanity_check(
        fqu, payment_privkey_info, owner_privkey_info, config_path=config_path
    )

    if 'error' in res:
        return res

    user_zonefile = get_name_zonefile(
        fqu, proxy=proxy, wallet_keys=wallet_keys,
        raw_zonefile=True, include_name_record=True
    )

    if user_zonefile is not None and 'error' not in user_zonefile:
        name_rec = user_zonefile['name_record']
        user_zonefile_txt = user_zonefile['zonefile']
        user_zonefile_hash = storage.get_zonefile_data_hash(user_zonefile_txt)
        user_zonefile = None
        legacy = False
        nonstandard = False

        # try to parse
        try:
            user_zonefile = blockstack_zones.parse_zone_file(user_zonefile_txt)
            legacy = blockstack_profiles.is_profile_in_legacy_format(user_zonefile)
        except:
            log.warning('Non-standard zonefile {}'.format(user_zonefile_hash))
            nonstandard = True

        current = name_rec.get('value_hash', '') == user_zonefile_hash

        if nonstandard and not legacy:
            # maybe we're trying to reset the profile?
            if interactive and not force:
                msg = (
                    ''
                    'WARNING!  Non-standard zonefile detected.'
                    'If you proceed, your zonefile will be reset'
                    'and you will have to re-build your profile.'
                    ''
                    'Proceed? (Y/n): '
                )

                proceed_str = raw_input(msg)
                proceed = proceed_str.lower() in ['y']
                if not proceed:
                    return {'error': 'Non-standard zonefile'}
            elif not force:
                return {'error': 'Non-standard zonefile'}
        # is current and either standard or legacy?
        elif not legacy and not force:
            if current:
                msg = 'Zonefile data is same as current zonefile; update not needed.'
                return {'error': msg}

            # maybe this is intentional (like fixing a corrupt zonefile)
            msg = 'Not a legacy profile; cannot migrate.'
            return {'error': msg}

    rpc = local_rpc_connect(config_dir=config_dir)

    try:
        resp = rpc.backend_migrate(fqu)
<<<<<<< HEAD
    except Exception as e:
=======
    except Exception, e:
        log.exception(e)
>>>>>>> 28179532
        return {'error': 'Error talking to server, try again.'}

    if 'success' in resp and resp['success']:
        result = resp
        analytics_event('Migrate name', {})
        return result

    if 'error' in resp:
        return resp

    if 'message' in resp:
        return {'error': resp['message']}

    analytics_event('Migrate name', {})

    return result


def cli_set_advanced_mode(args, config_path=CONFIG_PATH):
    """
    command: set_advanced_mode
    help: Enable advanced commands
    arg: status (str) 'On or Off.'
    """

    status = str(args.status).lower()
    if status not in ['on', 'off']:
        return {'error': 'Invalid option; please use "on" or "off"'}

    set_advanced_mode((status == 'on'), config_path=config_path)

    return {'status': True}


def cli_advanced_import_wallet(args, config_path=CONFIG_PATH, password=None, force=False):
    """
    command: import_wallet
    help: Set the payment, owner, and (optionally) data private keys for the wallet.
    arg: payment_privkey (str) 'Payment private key'
    arg: owner_privkey (str) 'Name owner private key'
    opt: data_privkey (str) 'Data-signing private key'
    """
    config_dir = os.path.dirname(config_path)
    wallet_path = os.path.join(config_dir, WALLET_FILENAME)
    if force and os.path.exists(wallet_path):
        # overwrite
        os.unlink(wallet_path)

    if os.path.exists(wallet_path):
        msg = 'Back up or remove current wallet first: {}'
        return {
            'error': 'Wallet already exists!',
            'message': msg.format(wallet_path),
        }

    if password is None:
        while True:
            res = make_wallet_password(password)
            if 'error' in res and password is None:
                print(res['error'])
                continue

            if password is not None:
                return res

            password = res['password']
            break

    data_privkey = args.data_privkey
    if data_privkey is None or not data_privkey:
        # generate one, since it's an optional argument
        data_privkey = virtualchain.BitcoinPrivateKey().to_wif()

    # make absolutely certain that these are valid keys
    try:
        assert args.payment_privkey
        assert args.owner_privkey
        virtualchain.BitcoinPrivateKey(args.payment_privkey)
        virtualchain.BitcoinPrivateKey(args.owner_privkey)
        virtualchain.BitcoinPrivateKey(data_privkey)
    except:
        return {'error': 'Invalid payment or owner private key'}

    # BUG: function signature of make_wallet does not match
    data = make_wallet(
        password, payment_privkey=args.payment_privkey,
        owner_privkey=args.owner_privkey,
        data_privkey=data_privkey, config_path=config_path
    )

    if 'error' in data:
        return data

    write_wallet(data, path=wallet_path)

    if not local_rpc_status(config_dir=config_dir):
        return {'status': True}

    # update RPC daemon if we're running
    local_rpc_stop(config_dir=config_dir)

    res = start_rpc_endpoint(config_dir, password=password)
    if 'error' in res:
        return res

    return {'status': True}


def cli_advanced_list_accounts(args, proxy=None, config_path=CONFIG_PATH, password=None):
    """
    command: list_accounts
    help: List the set of accounts associated with a name.
    arg: name (str) 'The name to query.'
    """

    result = {}
    config_dir = os.path.dirname(config_path)
    res = wallet_ensure_exists(config_dir, password=password)
    if 'error' in res:
        return res

    res = start_rpc_endpoint(config_dir, password=password)
    if 'error 'in res:
        return res

    wallet_keys = get_wallet_keys(config_path, password)
    if 'error' in wallet_keys:
        return wallet_keys

    if proxy is None:
        proxy = get_default_proxy(config_path=config_path)

    result = list_accounts(args.name, proxy=proxy, wallet_keys=wallet_keys)
    if 'error' not in result:
        analytics_event('List accounts', {})

    return result


def cli_advanced_get_account(args, proxy=None,
                             config_path=CONFIG_PATH, password=None):
    """
    command: get_account
    help: Get a particular account from a name.
    arg: name (str) 'The name to query.'
    arg: service (str) 'The service for which this account was created.'
    arg: identifier (str) 'The name of the account.'
    """

    result = {}
    config_dir = os.path.dirname(config_path)
    res = wallet_ensure_exists(config_dir, password=password)
    if 'error' in res:
        return res

    res = start_rpc_endpoint(config_dir, password=password)
    if 'error' in res:
        return res

    if not is_name_valid(args.name) or not args.service or not args.identifier:
        return {'error': 'Invalid name or identifier'}

    wallet_keys = get_wallet_keys(config_path, password)
    if 'error' in wallet_keys:
        return wallet_keys

    if proxy is None:
        proxy = get_default_proxy(config_path=config_path)

    result = get_account(
        args.name, args.service, args.identifier,
        proxy=proxy, wallet_keys=wallet_keys
    )

    if 'error' not in result:
        analytics_event('Get account', {})

    return result


def cli_advanced_put_account(args, proxy=None, config_path=CONFIG_PATH,
                             password=None, required_drivers=None):
    """
    command: put_account
    help: Set a particular account's details.  If the account already exists, it will be overwritten.
    arg: name (str) 'The name to query.'
    arg: service (str) 'The service this account is for.'
    arg: identifier (str) 'The name of the account.'
    arg: content_url (str) 'The URL that points to external contact data.'
    opt: extra_data (str) 'A comma-separated list of "name1=value1,name2=value2..." with any extra account information you need in the account.'
    """

    result = {}
    config_dir = os.path.dirname(config_path)
    res = wallet_ensure_exists(config_dir, password=password)
    if 'error' in res:
        return res

    res = start_rpc_endpoint(config_dir, password=password)
    if 'error' in res:
        return res

    wallet_keys = get_wallet_keys(config_path, password)
    if 'error' in wallet_keys:
        return wallet_keys

    if proxy is None:
        proxy = get_default_proxy(config_path=config_path)

    if not is_name_valid(args.name):
        return {'error': 'Invalid name'}

    if not args.service or not args.identifier or not args.content_url:
        return {'error': 'Invalid data'}

    # parse extra data
    extra_data = {}
    if getattr(args, 'extra_data', None) is not None:
        extra_data_str = str(args.extra_data)
        if len(extra_data_str) > 0:
            extra_data_pairs = extra_data_str.split(',')
            for p in extra_data_pairs:
                if '=' not in p:
                    msg = 'Could not interpret "{}" in "{}"'
                    return {'error': msg.format(p, extra_data_str)}

                parts = p.split('=')
                k = parts[0]
                v = '='.join(parts[1:])
                extra_data[k] = v

    result = put_account(
        args.name, args.service, args.identifier, args.content_url,
        proxy=proxy, wallet_keys=wallet_keys,
        required_drivers=required_drivers, **extra_data
    )

    if 'error' not in result:
        analytics_event('Put account', {})

    return result


def cli_advanced_delete_account(args, proxy=None, config_path=CONFIG_PATH, password=None):
    """
    command: delete_account
    help: Delete a particular account.
    arg: name (str) 'The name to query.'
    arg: service (str) 'The service the account is for.'
    arg: identifier (str) 'The identifier of the account to delete.'
    """

    result = {}
    config_dir = os.path.dirname(config_path)
    res = wallet_ensure_exists(config_dir, password=password)
    if 'error' in res:
        return res

    res = start_rpc_endpoint(config_dir, password=password)
    if 'error' in res:
        return res

    if not is_name_valid(args.name) or not args.service or not args.identifier:
        return {'error': 'Invalid name or identifier'}

    wallet_keys = get_wallet_keys(config_path, password)
    if 'error' in wallet_keys:
        return wallet_keys

    if proxy is None:
        proxy = get_default_proxy(config_path=config_path)

    result = delete_account(
        args.name, args.service, args.identifier,
        proxy=proxy, wallet_keys=wallet_keys
    )

    if 'error' not in result:
        analytics_event('Delete account', {})

    return result


def cli_advanced_wallet(args, config_path=CONFIG_PATH, password=None):
    """
    command: wallet
    help: Query wallet information
    """

    result = {}
    config_dir = os.path.dirname(config_path)
    res = wallet_ensure_exists(config_dir, password=password)
    if 'error' in res:
        return res

    res = start_rpc_endpoint(config_dir, password=password)
    if 'error' in res:
        return res

    wallet_path = os.path.join(config_dir, WALLET_FILENAME)
    if os.path.exists(wallet_path):
        result = get_wallet_with_backoff(config_path)
        return result

    result = initialize_wallet(wallet_path=wallet_path)

    payment_privkey = result.get('payment_privkey', None)
    owner_privkey = result.get('owner_privkey', None)
    data_privkey = result.get('data_privkey', None)

    display_wallet_info(
        result.get('payment_address'),
        result.get('owner_address'),
        result.get('data_pubkey'),
        config_path=CONFIG_PATH
    )

    print('-' * 60)
    print('Payment private key info: {}'.format(privkey_to_string(payment_privkey)))
    print('Owner private key info:   {}'.format(privkey_to_string(owner_privkey)))
    print('Data private key info:    {}'.format(privkey_to_string(data_privkey)))

    return result


def cli_advanced_consensus(args, config_path=CONFIG_PATH):
    """
    command: consensus
    help: Get current consensus information
    opt: block_height (int) 'The block height at which to query the consensus information.  If not given, the current height is used.'
    """
    result = {}
    if args.block_height is None:
        # by default get last indexed block
        resp = getinfo()

        if 'error' in resp:
            return resp

        if 'last_block_processed' in resp and 'consensus_hash' in resp:
            return {'consensus': resp['consensns_hash'], 'block_height': resp['last_block_processed']}
        else:
            return {'error': 'Server is indexing.  Try again shortly.'}

    resp = get_consensus_at(int(args.block_height))

    data = {}
    data['consensus'] = resp
    data['block_height'] = args.block_height

    result = data

    return result


def cli_advanced_rpcctl(args, config_path=CONFIG_PATH):
    """
    command: rpcctl
    help: Control the background blockstack API endpoint
    arg: command (str) '"start", "stop", "restart", or "status"'
    """

    config_dir = config.CONFIG_DIR
    if config_path is not None:
        config_dir = os.path.dirname(config_path)

    rc = local_rpc.local_rpc_action(str(args.command), config_dir=config_dir)
    if rc != 0:
        return {'error': 'RPC controller exit code {}'.format(rc)}

    return {'status': True}


def cli_advanced_rpc(args, config_path=CONFIG_PATH):
    """
    command: rpc
    help: Issue an RPC request to a locally-running API endpoint
    arg: method (str) 'The method to call'
    opt: args (str) 'A JSON list of positional arguments.'
    opt: kwargs (str) 'A JSON object of keyword arguments.'
    """

    rpc_args = []
    rpc_kw = {}

    if args.args is not None:
        try:
            rpc_args = json.loads(args.args)
        except:
            print('Not JSON: "{}"'.format(args.args), sys.stderr)
            return {'error': 'Invalid arguments'}

    if args.kwargs is not None:
        try:
            rpc_kw = json.loads(args.kwargs)
        except:
            print('Not JSON: "{}"'.format(args.kwargs), sys.stderr)
            return {'error': 'Invalid arguments'}

    conf = config.get_config(path=config_path)
    portnum = conf['api_endpoint_port']
    rpc_kw['config_dir'] = os.path.dirname(config_path)

    result = local_rpc.local_rpc_dispatch(portnum, str(args.method), *rpc_args, **rpc_kw)
    return result


def cli_advanced_name_import(args, config_path=CONFIG_PATH):
    """
    command: name_import
    help: Import a name to a revealed but not-yet-readied namespace
    arg: name (str) 'The name to import'
    arg: address (str) 'The address of the name recipient'
    arg: hash (str) 'The zonefile hash of the name'
    arg: privatekey (str) 'One of the private keys of the namespace revealer'
    """
    # BROKEN
    result = name_import(
        str(args.name), str(args.address),
        str(args.hash), str(args.privatekey)
    )

    return result


def cli_advanced_namespace_preorder(args, config_path=CONFIG_PATH):
    """
    command: namespace_preorder
    help: Preorder a namespace
    arg: namespace_id (str) 'The namesapce ID'
    arg: privatekey (str) 'The private key to send and pay for the preorder'
    opt: reveal_addr (str) 'The address of the keypair that will import names (automatically generated if not given)'
    """
    # BROKEN
    reveal_addr = None
    if args.address is not None:
        reveal_addr = str(args.address)

    result = namespace_preorder(
        str(args.namespace_id),
        str(args.privatekey),
        reveal_addr=reveal_addr
    )

    return result


def cli_advanced_namespace_reveal(args, config_path=CONFIG_PATH):
    """
    command: namespace_reveal
    help: Reveal a namespace and set its pricing parameters
    arg: namespace_id (str) 'The namespace ID'
    arg: addr (str) 'The address of the keypair that will import names (given in the namespace preorder)'
    arg: lifetime (int) 'The lifetime (in blocks) for each name.  Negative means "never expires".'
    arg: coeff (int) 'The multiplicative coefficient in the price function.'
    arg: base (int) 'The exponential base in the price function.'
    arg: bucket_exponents (str) 'A 16-field CSV of name-length exponents in the price function.'
    arg: nonalpha_discount (int) 'The denominator that defines the discount for names with non-alpha characters.'
    arg: no_vowel_discount (int) 'The denominator that defines the discount for names without vowels.'
    arg: privatekey (str) 'The private key of the import keypair (whose address is `addr` above).'
    """
    # BROKEN
    bucket_exponents = args.bucket_exponents.split(',')
    if len(bucket_exponents) != 16:
        msg = '`bucket_exponents` must be a 16-value CSV of integers'
        return {'error': msg}

    for i in range(len(bucket_exponents)):
        try:
            bucket_exponents[i] = int(bucket_exponents[i])
            assert 0 <= bucket_exponents[i] < 16
        except (ValueError, AssertionError) as e:
            msg = '`bucket_exponents` must contain integers between 0 and 15, inclusively.'
            return {'error': msg}

    lifetime = int(args.lifetime)
    if lifetime < 0:
        lifetime = 0xffffffff       # means "infinite" to blockstack-server

    # BUG: undefined function
    result = namespace_reveal(
        str(args.namespace_id),
        str(args.addr),
        lifetime,
        int(args.coeff),
        int(args.base),
        bucket_exponents,
        int(args.nonalpha_discount),
        int(args.no_vowel_discount),
        str(args.privatekey)
    )

    return result


def cli_advanced_namespace_ready(args, config_path=CONFIG_PATH):
    """
    command: namespace_ready
    help: Mark a namespace as ready
    arg: namespace_id (str) 'The namespace ID'
    arg: privatekey (str) 'The private key of the keypair that imports names'
    """
    # BROKEN
    result = namespace_ready(
        str(args.namespace_id),
        str(args.privatekey)
    )

    return result


def cli_advanced_put_mutable(args, config_path=CONFIG_PATH, password=None, proxy=None):
    """
    command: put_mutable
    help: Put mutable data into a profile
    arg: name (str) 'The name to receive the data'
    arg: data_id (str) 'The name of the data'
    arg: data (str) 'The JSON-formatted data to store'
    """
    fqu = str(args.name)
    error = check_valid_name(fqu)
    if error:
        return {'error': error}

    try:
        data = json.loads(args.data)
    except:
        return {'error': 'Invalid JSON'}

    config_dir = os.path.dirname(config_path)
    res = start_rpc_endpoint(config_dir)
    if 'error' in res:
        return res

    wallet_keys = get_wallet_keys(config_path, password)
    if 'error' in wallet_keys:
        return wallet_keys

    proxy = get_default_proxy() if proxy is None else proxy

    result = put_mutable(
        fqu, str(args.data_id), data,
        wallet_keys=wallet_keys, proxy=proxy
    )

    return result


def cli_advanced_put_immutable(args, config_path=CONFIG_PATH,
                               password=None, proxy=None):
    """
    command: put_immutable
    help: Put immutable data into a zonefile
    arg: name (str) 'The name to receive the data'
    arg: data_id (str) 'The name of the data'
    arg: data (str) 'The JSON-formatted data to store'
    """

    config_dir = os.path.dirname(config_path)
    res = wallet_ensure_exists(config_dir, password=password)
    if 'error' in res:
        return res

    res = start_rpc_endpoint(config_dir)
    if 'error' in res:
        return res

    fqu = str(args.name)
    error = check_valid_name(fqu)
    if error:
        return {'error': error}

    try:
        data = json.loads(args.data)
    except:
        return {'error': 'Invalid JSON'}

    wallet_keys = get_wallet_keys(config_path, password)
    if 'error' in wallet_keys:
        return wallet_keys

    owner_privkey_info = wallet_keys['owner_privkey']
    payment_privkey_info = wallet_keys['payment_privkey']

    res = operation_sanity_check(
        fqu, payment_privkey_info, owner_privkey_info, config_path=config_path
    )

    if 'error' in res:
        return res

    proxy = get_default_proxy() if proxy is None else proxy

    result = put_immutable(
        fqu, str(args.data_id), data,
        wallet_keys=wallet_keys, proxy=proxy
    )
    return result


def cli_advanced_get_mutable(args, config_path=CONFIG_PATH, proxy=None):
    """
    command: get_mutable
    help: Get mutable data from a profile
    arg: name (str) 'The name that has the data'
    arg: data_id (str) 'The name of the data'
    """
    conf = config.get_config(config_path)
    proxy = get_default_proxy() if proxy is None else proxy

    result = get_mutable(str(args.name), str(args.data_id), proxy=proxy, conf=conf)
    return result


def cli_advanced_get_immutable(args, config_path=CONFIG_PATH, proxy=None):
    """
    command: get_immutable
    help: Get immutable data from a zonefile
    arg: name (str) 'The name that has the data'
    arg: data_id_or_hash (str) 'Either the name or the SHA256 of the data to obtain'
    """
    proxy = get_default_proxy() if proxy is None else proxy

    result = get_immutable(str(args.name), str(args.data_id_or_hash), proxy=proxy)
    return result


def cli_advanced_list_update_history(args, config_path=CONFIG_PATH):
    """
    command: list_update_history
    help: List the history of update hashes for a name
    arg: name (str) 'The name whose data to list'
    """
    result = list_update_history(str(args.name))
    return result


def cli_advanced_list_zonefile_history(args, config_path=CONFIG_PATH):
    """
    command: list_zonefile_history
    help: List the history of zonefiles for a name (if they can be obtained)
    arg: name (str) 'The name whose zonefiles to list'
    """
    result = list_zonefile_history(str(args.name))
    return result


def cli_advanced_list_immutable_data_history(args, config_path=CONFIG_PATH):
    """
    command: list_immutable_data_history
    help: List all prior hashes of a given immutable datum
    arg: name (str) 'The name whose data to list'
    arg: data_id (str) 'The data identifier whose history to list'
    """
    result = list_immutable_data_history(str(args.name), str(args.data_id))
    return result


def cli_advanced_delete_immutable(args, config_path=CONFIG_PATH, proxy=None, password=None):
    """
    command: delete_immutable
    help: Delete an immutable datum from a zonefile.
    arg: name (str) 'The name that owns the data'
    arg: hash (str) 'The SHA256 of the data to remove'
    """

    config_dir = os.path.dirname(config_path)
    res = wallet_ensure_exists(config_dir, password=password)
    if 'error' in res:
        return res

    res = start_rpc_endpoint(config_dir)
    if 'error' in res:
        return res

    fqu = str(args.name)
    error = check_valid_name(fqu)
    if error:
        return {'error': error}

    wallet_keys = get_wallet_keys(config_path, password)
    if 'error' in wallet_keys:
        return wallet_keys

    owner_privkey_info = wallet_keys['owner_privkey']
    payment_privkey_info = wallet_keys['payment_privkey']

    res = operation_sanity_check(
        fqu, payment_privkey_info,
        owner_privkey_info, config_path=config_path
    )

    if 'error' in res:
        return res

    if proxy is None:
        proxy = get_default_proxy()

    result = delete_immutable(
        str(args.name), str(args.hash),
        proxy=proxy, wallet_keys=wallet_keys
    )

    return result


def cli_advanced_delete_mutable(args, config_path=CONFIG_PATH):
    """
    command: delete_mutable
    help: Delete a mutable datum from a profile.
    arg: name (str) 'The name that owns the data'
    arg: data_id (str) 'The ID of the data to remove'
    """
    result = delete_mutable(str(args.name), str(args.data_id))
    return result


def cli_advanced_get_name_blockchain_record(args, config_path=CONFIG_PATH):
    """
    command: get_name_blockchain_record
    help: Get the raw blockchain record for a name
    arg: name (str) 'The name to list'
    """
    result = get_name_blockchain_record(str(args.name))
    return result


def cli_advanced_get_name_blockchain_history(args, config_path=CONFIG_PATH):
    """
    command: get_name_blockchain_history
    help: Get a sequence of historic blockchain records for a name
    arg: name (str) 'The name to query'
    opt: start_block (int) 'The start block height'
    opt: end_block (int) 'The end block height'
    """
    start_block = args.start_block
    if start_block is None:
        start_block = FIRST_BLOCK_MAINNET
    else:
        start_block = int(args.start_block)

    end_block = args.end_block
    if end_block is None:
        # I would love to have to update this number in the future,
        # if it proves too small.  That would be a great problem
        # to have :-)
        end_block = 100000000
    else:
        end_block = int(args.end_block)

    result = get_name_blockchain_history(str(args.name), start_block, end_block)
    return result


def cli_advanced_get_namespace_blockchain_record(args, config_path=CONFIG_PATH):
    """
    command: get_namespace_blockchain_record
    help: Get the raw namespace blockchain record for a name
    arg: namespace_id (str) 'The namespace ID to list'
    """
    result = get_namespace_blockchain_record(str(args.namespace_id))
    return result


def cli_advanced_lookup_snv(args, config_path=CONFIG_PATH):
    """
    command: lookup_snv
    help: Use SNV to look up a name at a particular block height
    arg: name (str) 'The name to query'
    arg: block_id (int) 'The block height at which to query the name'
    arg: trust_anchor (str) 'The trusted consensus hash, transaction ID, or serial number from a higher block height than `block_id`'
    """
    result = lookup_snv(
        str(args.name),
        int(args.block_id),
        str(args.trust_anchor)
    )

    return result


def cli_advanced_get_name_zonefile(args, config_path=CONFIG_PATH):
    """
    command: get_name_zonefile
    help: Get a name's zonefile
<<<<<<< HEAD
    arg: name (str) 'The name to query'
    opt: json (str) 'If true is given, try to parse as JSON'
    """
    parse_json = getattr(args, 'json', 'false')
    parse_json = parse_json.lower() in ['true', '1']
=======
    arg: name (str) "The name to query"
    opt: json (str) "If 'true' is given, try to parse as JSON"
    """
    parse_json = getattr(args, 'json', 'false')
    if parse_json.lower() in ['true', '1']:
        parse_json = True
    else:
        parse_json = False
>>>>>>> 28179532

    result = get_name_zonefile(str(args.name), raw_zonefile=True)
    if result is None:
        return {'error': 'Failed to get zonefile'}

    if 'error' in result:
        log.error("get_name_zonefile failed: %s" % result['error'])
        return result

    if 'zonefile' not in result:
        return {'error': 'No zonefile data'}

    if parse_json:
        # try to parse
        try:
<<<<<<< HEAD
            new_zonefile = blockstack_zones.parse_zone_file(result['zonefile'])
=======
            new_zonefile = decode_name_zonefile(result['zonefile'] )
>>>>>>> 28179532
            assert new_zonefile is not None
            result['zonefile'] = new_zonefile
        except:
            result['warning'] = 'Non-standard zonefile'

    return result


def cli_advanced_get_names_owned_by_address(args, config_path=CONFIG_PATH):
    """
    command: get_names_owned_by_address
    help: Get the list of names owned by an address
    arg: address (str) 'The address to query'
    """
    result = get_names_owned_by_address(str(args.address))
    return result


def cli_advanced_get_namespace_cost(args, config_path=CONFIG_PATH):
    """
    command: get_namespace_cost
    help: Get the cost of a namespace
    arg: namespace_id (str) 'The namespace ID to query'
    """
    result = get_namespace_cost(str(args.namespace_id))
    return result


def get_offset_count(offset, count):
    return (
        int(offset) if offset is not None else -1,
        int(count) if count is not None else -1,
    )


def cli_advanced_get_all_names(args, config_path=CONFIG_PATH):
    """
    command: get_all_names
    help: Get all names in existence, optionally paginating through them
    opt: offset (int) 'The offset into the sorted list of names'
    opt: count (int) 'The number of names to return'
    """
<<<<<<< HEAD
    offset = int(args.offset) if args.offset is not None else None
    count = int(args.count) if args.count is not None else None
=======
    offset = None
    count = None
>>>>>>> 28179532

    result = get_all_names(offset=offset, count=count)

<<<<<<< HEAD
=======
    if args.count is not None:
        count = int(args.count)

    result = get_all_names(offset=offset, count=count)
>>>>>>> 28179532
    return result


def cli_advanced_get_names_in_namespace(args, config_path=CONFIG_PATH):
    """
    command: get_names_in_namespace
    help: Get the names in a given namespace, optionally paginating through them
    arg: namespace_id (str) 'The ID of the namespace to query'
    opt: offset (int) 'The offset into the sorted list of names'
    opt: count (int) 'The number of names to return'
    """
<<<<<<< HEAD
    offset = int(args.offset) if args.offset is not None else None
    count = int(args.count) if args.count is not None else None
=======
    offset = None
    count = None

    if args.offset is not None:
        offset = int(args.offset)

    if args.count is not None:
        count = int(args.count)
>>>>>>> 28179532

    result = get_names_in_namespace(str(args.namespace_id), offset, count)

    return result


def cli_advanced_get_nameops_at(args, config_path=CONFIG_PATH):
    """
    command: get_nameops_at
    help: Get the list of name operations that occurred at a given block number
    arg: block_id (int) 'The block height to query'
    """
    result = get_nameops_at(int(args.block_id))
    return result


def cli_advanced_set_zonefile_hash(args, config_path=CONFIG_PATH, password=None):
    """
    command: set_zonefile_hash
    help: Directly set the hash associated with the name in the blockchain.
    arg: name (str) 'The name to update'
    arg: zonefile_hash (str) 'The RIPEMD160(SHA256(zonefile)) hash'
    """
    config_dir = os.path.dirname(config_path)
    res = wallet_ensure_exists(config_dir, password=password)
    if 'error' in res:
        return res

    res = start_rpc_endpoint(config_dir, password=password)
    if 'error' in res:
        return res

    fqu = str(args.name)

    error = check_valid_name(fqu)
    if error:
        return {'error': error}

    zonefile_hash = str(args.zonefile_hash)
    if re.match(r'^[a-fA-F0-9]+$', zonefile_hash) is None or len(zonefile_hash) != 40:
        return {'error': 'Not a valid zonefile hash'}

    wallet_keys = get_wallet_keys(config_path, password)
    if 'error' in wallet_keys:
        return wallet_keys

    owner_privkey_info = wallet_keys['owner_privkey']
    payment_privkey_info = wallet_keys['payment_privkey']

    res = operation_sanity_check(
        fqu, payment_privkey_info, owner_privkey_info, config_path=config_path
    )

    if 'error' in res:
        return res

    rpc = local_rpc_connect(config_dir=config_dir)

    try:
        resp = rpc.backend_update(fqu, None, None, zonefile_hash)
    except Exception as e:
        log.exception(e)
        return {'error': 'Error talking to server, try again.'}

    if 'success' in resp and resp['success']:
        result = resp
        analytics_event('Set zonefile hash', {})
        return result

    if 'error' in resp:
        return resp

    if 'message' in resp:
        return {'error': resp['message']}

    analytics_event('Set zonefile hash', {})

    return result


def cli_advanced_unqueue(args, config_path=CONFIG_PATH, password=None):
    """
    command: unqueue
    help: Remove a stuck transaction from the queue.
    arg: name (str) 'The affected name'
    arg: queue_id (str) 'The type of queue ("preorder", "register", "update", etc)'
    arg: txid (str) 'The transaction ID'
    """
    conf = config.get_config(config_path)
    queue_path = conf['queue_path']

    try:
        queuedb_remove(
            str(args.queue_id), str(args.name),
            str(args.txid), path=queue_path
        )
    except:
        msg = 'Failed to remove from queue\n{}'
        return {'error': msg.format(traceback.format_exc())}

    return {'status': True}


def cli_advanced_set_profile(args, config_path=CONFIG_PATH, password=None, proxy=None):
    """
    command: set_profile
    help: Directly set a profile's JSON.
    arg: name (str) 'The name to set the profile for'
    arg: data (str) 'The profile as a JSON string, or a path to the profile.'
    """

    conf = config.get_config(config_path)
    name = str(args.name)
    profile_json_str = str(args.data)

    proxy = get_default_proxy() if proxy is None else proxy

    profile = None
    if is_valid_path(profile_json_str) and os.path.exists(profile_json_str):
        # this is a path.  try to load it
        try:
            with open(profile_json_str, 'r') as f:
                profile_json_str = f.read()
        except:
            return {'error': 'Failed to load "{}"'.format(profile_json_str)}

    # try to parse it
    try:
        profile = json.loads(profile_json_str)
    except:
        return {'error': 'Invalid profile JSON'}

    wallet_keys = get_wallet_keys(config_path, password)
    if 'error' in wallet_keys:
        return wallet_keys

    required_storage_drivers = conf.get(
        'storage_drivers_required_write',
        config.BLOCKSTACK_REQUIRED_STORAGE_DRIVERS_WRITE
    )
    required_storage_drivers = required_storage_drivers.split()

    owner_address = get_privkey_info_address(wallet_keys['owner_privkey'])
    user_zonefile = get_name_zonefile(name, proxy=proxy, wallet_keys=wallet_keys)
    if 'error' in user_zonefile:
        return user_zonefile

    user_zonefile = user_zonefile['zonefile']
    if blockstack_profiles.is_profile_in_legacy_format(user_zonefile):
        msg = 'Profile in legacy format.  Please migrate it with the "migrate" command first.'
        return {'error': msg}

    res = profile_update(
        name, user_zonefile, profile, owner_address,
        proxy=proxy, wallet_keys=wallet_keys,
        required_drivers=required_storage_drivers
    )

    if 'error' in res:
        return res

    return {'status': True}


<<<<<<< HEAD
def cli_advanced_sync_zonefile(args, config_path=CONFIG_PATH, proxy=None, interactive=True, allow_invalid_zonefile=False):
    """
    command: sync_zonefile
    help: Upload the current zone file to all storage providers.
    arg: name (str) 'Name of the zone file to synchronize.'
    opt: txid (str) 'NAME_UPDATE transaction ID that set the zone file.'
    opt: zonefile (str) 'The zone file (JSON or text), if unavailable from other sources.'
=======
def cli_advanced_sync_zonefile( args, config_path=CONFIG_PATH, proxy=None, interactive=True, nonstandard=False ):
    """
    command: sync_zonefile
    help: Upload the current zone file to all storage providers.
    arg: name (str) "Name of the zone file to synchronize."
    opt: txid (str) "NAME_UPDATE transaction ID that set the zone file."
    opt: zonefile (str) "The zone file (JSON or text), if unavailable from other sources."
    opt: nonstandard (str) "If true, do not attempt to parse the zonefile.  Just upload as-is."
>>>>>>> 28179532
    """

    conf = config.get_config(config_path)

    assert 'server' in conf
    assert 'port' in conf
    assert 'queue_path' in conf

    queue_path = conf['queue_path']
    name = str(args.name)

    if proxy is None:
        proxy = get_default_proxy(config_path)

    txid = None
    if hasattr(args, 'txid'):
        txid = getattr(args, 'txid')

<<<<<<< HEAD
    user_data, zonefile_hash = None, None
=======
    if not nonstandard and hasattr(args, "nonstandard"):
        if args.nonstandard.lower() in ['yes', '1', 'true']:
            nonstandard = True

    user_data = None
    zonefile_hash = None
>>>>>>> 28179532

    if getattr(args, 'zonefile', None) is not None:
        # zonefile given
        user_data = args.zonefile
        valid = False
        try:
            user_data_res = load_zonefile(name, user_data)
            if 'error' in user_data_res and 'identical' not in user_data_res:
                log.warning('Failed to parse zonefile (reason: {})'.format(user_data_res['error']))
            else:
                valid = True
                user_data = user_data_res['zonefile']
        except Exception as e:
            if BLOCKSTACK_DEBUG is not None:
                log.exception(e)
            valid = False

        # if it's not a valid zonefile, ask if the user wants to sync
        if not valid and interactive:
            proceed = prompt_invalid_zonefile()
            if not proceed:
                return {'error': 'Not replicating invalid zone file'}
<<<<<<< HEAD
        elif not valid and not allow_invalid_zonefile:
=======
    
        elif not valid and not nonstandard:
>>>>>>> 28179532
            return {'error': 'Not replicating invalid zone file'}
        else:
            pass

    if txid is None or user_data is None:
        # load zonefile and txid from queue?
        queued_data = queuedb_find('update', name, path=queue_path)
        if queued_data:
            # find the current one (get raw zonefile)
            log.debug("%s updates queued for %s" % (len(queued_data), name))
            for queued_zfdata in queued_data:
<<<<<<< HEAD
                update_data = queued_zfdata.get('data', None)
                if update_data is None:
                    continue

                try:
                    update_data = json.loads(update_data)
                except:
                    log.error('Invalid JSON data in queue')
                    return {'error': 'Invalid JSON data in queue'}

=======
                update_data = queue_extract_entry( queued_zfdata )
>>>>>>> 28179532
                zfdata = update_data.get('zonefile', None)
                if zfdata is None:
                    continue

                user_data = zfdata
                txid = queued_zfdata.get('tx_hash', None)

        if user_data is None:
            # not in queue.  Maybe it's available from one of the storage drivers?
<<<<<<< HEAD
            user_data = get_name_zonefile(name, raw_zonefile=True)
=======
            log.debug("no pending updates for '%s'" % name)
            user_data = get_name_zonefile( name, raw_zonefile=True )
>>>>>>> 28179532
            if user_data is None:
                user_data = {'error': 'No data loaded'}

            if 'error' in user_data:
                msg = 'Failed to get zonefile: {}'
                log.error(msg.format(user_data['error']))
                return user_data

            user_data = user_data['zonefile']

        # have user data
        zonefile_hash = storage.get_zonefile_data_hash(user_data)

        if txid is None:
            # not in queue.  Fetch from blockstack server
<<<<<<< HEAD
            name_rec = proxy.get_name_blockchain_record(name)
            if 'error' in name_rec:
                msg = 'Failed to get name record for {}: {}'
                log.error(msg.format(name, name_rec['error']))
                msg = 'Failed to get name record to look up tx hash.'
                return {'error': msg}
=======
            name_rec = get_name_blockchain_record( name )
            if 'error' in name_rec:
                log.error("Failed to get name record for %s: %s" % (name, name_rec['error']))
                return {'error': "Failed to get name record to look up tx hash."}
>>>>>>> 28179532

            # find the tx hash that corresponds to this zonefile
            if name_rec['op'] == NAME_UPDATE:
                if name_rec['value_hash'] == zonefile_hash:
                    txid = name_rec['txid']
            else:
                name_history = name_rec['history']
                for history_key in reversed(sorted(name_history)):
                    name_history_item = name_history[history_key]

                    op = name_history_item.get('op', None)
                    if op is None:
                        continue

                    if op != NAME_UPDATE:
                        continue

                    value_hash = name_history_item.get('value_hash', None)

                    if value_hash is None:
                        continue

                    if value_hash != zonefile_hash:
                        continue

                    txid = name_history_item.get('txid', None)
                    break

        if txid is None:
            log.error('Unable to lookup txid for update {}, {}'.format(name, zonefile_hash))
            return {'error': 'Unable to lookup txid that wrote zonefile'}

    # can proceed to replicate
    res = zonefile_data_replicate(
        name, user_data, txid,
        ((conf['server'], conf['port'])),
        config_path=config_path
    )

    if 'error' in res:
        log.error('Failed to replicate zonefile: {}'.format(res['error']))
        return res

    return {'status': True, 'value_hash': zonefile_hash}


def cli_advanced_convert_legacy_profile(args, config_path=CONFIG_PATH):
    """
    command: convert_legacy_profile
    help: Convert a legacy profile into a modern profile.
    arg: path (str) 'Path on disk to the JSON file that contains the legacy profile data from Onename'
    """

    profile_json_str, profile = None, None

    try:
        with open(args.path, 'r') as f:
            profile_json_str = f.read()

        profile = json.loads(profile_json_str)
    except:
        return {'error': 'Failed to load profile JSON'}

    # should have 'profile' key
    if 'profile' not in profile:
        return {'error': 'JSON has no "profile" key'}

    profile = profile['profile']
    profile = blockstack_profiles.get_person_from_legacy_format(profile)

    return profile


def cli_advanced_app_register(args, config_path=CONFIG_PATH, password=None, proxy=None, interactive=True):
    """
    command: app_register
    help: Register a new application with your profile.
    arg: name (str) 'The name to link the app to'
    arg: app_name (str) 'The name of the application'
    arg: app_account_id (str) 'The name of the application account'
    arg: app_url (str) 'The URL to the application'
    opt: storage_drivers (str) 'A CSV of storage drivers to host data of this app'
    opt: app_password (str) 'The application-specific wallet password'
    opt: app_fields (str) 'A CSV of application-specific key/value pairs'
    """

    if proxy is None:
        proxy = get_default_proxy(config_path=config_path)

    config_dir = os.path.dirname(config_path)
    res = wallet_ensure_exists(config_dir)
    if 'error' in res:
        return res

    res = start_rpc_endpoint(config_dir, password=password)
    if 'error' in res:
        return res

    fqu = str(args.name)
    error = check_valid_name(fqu)
    if error:
        return {'error': error}

    app_name = str(args.app_name)
    app_account_id = str(args.app_account_id)
    app_url = str(args.app_url)
    app_storage_drivers = args.app_storage_drivers
    app_fields = args.app_fields
    app_password = args.app_password

    if not app_name:
        return {'error': 'Invalid app name'}

    if not app_account_id:
        return {'error': 'Invalid app account ID'}

    if not app_url:
        return {'error': 'Invalid app URL'}

    interactive = app_password is None

    if not app_storage_drivers:
        app_storage_drivers = None
    else:
        app_storage_drivers = str(app_storage_drivers)
        app_storage_drivers = app_storage_drivers.split(',')

    if not app_fields:
        app_fields = {}
    else:
        app_fields = str(app_fields)
        try:
            tmp = ','.split(app_fields)
            app_fields = {}
            for kv in tmp:
                p = kv.strip().split('=')
                assert len(p) > 1, 'Invalid key/value list'
                k = p[0]
                v = '='.join(p[1:])
                app_fields[k] = v
        except AssertionError:
            return {'error': 'Invalid key/value list'}
        except Exception as e:
            log.exception(e)
            return {'error': 'Invalid key/value list'}

    wallet_keys = get_wallet_keys(config_path, password)

    if 'error' in wallet_keys:
        return wallet_keys

    res = app_register(
        fqu, app_name, app_account_id, app_url, app_storage_drivers=app_storage_drivers,
        app_account_fields=app_fields, wallet_keys=wallet_keys,
        password=app_password, interactive=interactive, config_path=config_path
    )

    return res


def cli_advanced_app_unregister(args, config_path=CONFIG_PATH, password=None, interactive=True):
    """
    command: app_unregister
    help: Unregister an application from a profile
    arg: name (str) 'The name that owns the app account'
    arg: app_name (str) 'The name of the application'
    arg: app_account_id (str) 'The name of the application account'
    """

    name = args.name
    app_name = args.app_name
    app_account_id = args.app_account_id

    if proxy is None:
        proxy = get_default_proxy(config_path=config_path)

    config_dir = os.path.dirname(config_path)
    res = wallet_ensure_exists(config_dir)
    if 'error' in res:
        return res

    res = start_rpc_endpoint(config_dir, password=password)
    if 'error' in res:
        return res

    fqu = str(args.name)
    error = check_valid_name(fqu)
    if error:
        return {'error': error}

    app_name = str(args.app_name)
    app_account_id = str(args.app_account_id)

    if not app_name:
        return {'error': 'Invalid app name'}

    if not app_account_id:
        return {'error': 'Invalid app account ID'}

    wallet_keys = get_wallet_keys(config_path, password)
    if 'error' in wallet_keys:
        return wallet_keys

    res = app_unregister(
        fqu, app_name, app_account_id, interactive=interactive,
        wallet_keys=wallet_keys, proxy=proxy, config_path=config_path
    )

    return res


def cli_advanced_app_get_wallet(args, config_path=CONFIG_PATH, interactive=True):
    """
    command: app_get_wallet
    help: Get an application account wallet
    arg: name (str) 'The name that owns the app account'
    arg: app_name (str) 'The name of the application'
    arg: app_account_id (str) 'The name of the application account'
    opt: app_password (str) 'The app wallet password'
    """

    fqu = str(args.name)
    error = check_valid_name(fqu)
    if error:
        return {'error': error}

    app_name = str(args.app_name)
    app_account_id = str(args.app_account_id)
    password = args.app_password

    if not app_name:
        return {'error': 'Invalid app name'}

    if not app_account_id:
        return {'error': 'Invalid app account ID'}

    if password:
        password = str(password)
    else:
        password = None
        interactive = True

    res = app_get_wallet(
        fqu, app_name, app_account_id, interactive=interactive,
        password=password, config_path=config_path
    )

    return res<|MERGE_RESOLUTION|>--- conflicted
+++ resolved
@@ -843,24 +843,16 @@
         return {'error': msg}
 
     try:
-<<<<<<< HEAD
         user_profile, user_zonefile = get_name_profile(
             str(args.name), name_record=blockchain_record, include_raw_zonefile=True
         )
 
-=======
-        user_profile, user_zonefile = get_name_profile(str(args.name), name_record=blockchain_record, include_raw_zonefile=True)
->>>>>>> 28179532
         if isinstance(user_zonefile, dict) and 'error' in user_zonefile:
             return user_zonefile
 
         data['profile'] = user_profile
         data['zonefile'] = user_zonefile['raw_zonefile']
-<<<<<<< HEAD
     except Exception as e:
-=======
-    except Exception, e:
->>>>>>> 28179532
         log.exception(e)
         msg = 'Failed to look up name\n{}'
         return {'error': msg.format(traceback.format_exc())}
@@ -1261,24 +1253,15 @@
 
     return zonefile
 
-<<<<<<< HEAD
 
 def cli_update(args, config_path=CONFIG_PATH, password=None,
-               interactive=True, proxy=None, allow_invalid_zonefile=False):
-=======
-def cli_update( args, config_path=CONFIG_PATH, password=None, interactive=True, proxy=None, nonstandard=False ):
->>>>>>> 28179532
+               interactive=True, proxy=None, nonstandard=False):
     """
     command: update
     help: Set the zone file for a name
-<<<<<<< HEAD
     arg: name (str) 'The name to update'
     opt: data (str) 'A zone file string, or a path to a file with the data.'
-=======
-    arg: name (str) "The name to update"
-    opt: data (str) "A zone file string, or a path to a file with the data."
-    opt: nonstandard (str) "If true, then do not validate or parse the zonefile."
->>>>>>> 28179532
+    opt: nonstandard (str) 'If true, then do not validate or parse the zonefile.'
     """
 
     if not interactive and getattr(args, 'data', None) is None:
@@ -1336,15 +1319,8 @@
         else:
             log.warning('Failed to fetch zonefile: {}'.format(zonefile_data_res['error']))
 
-<<<<<<< HEAD
     # load zonefile, if given
     user_data_txt, user_data_hash, user_zonefile_dict = None, None, {}
-=======
-    # load zonefile, if given 
-    user_data_txt = None
-    user_data_hash = None
-    user_zonefile_dict = {}
->>>>>>> 28179532
 
     user_data_res = load_zonefile(fqu, zonefile_data)
     if 'error' not in user_data_res:
@@ -1355,29 +1331,12 @@
         if 'identical' in user_data_res:
             return {'error': 'Zonefile matches the current name hash; not updating.'}
 
-<<<<<<< HEAD
         if not interactive:
             if zonefile_data is None or allow_invalid_zonefile:
                 log.warning('Using non-zonefile data')
-=======
-        #  not a well-formed zonefile (but maybe that's okay! ask the user)
-        if interactive:
-            if zonefile_data is not None:
-                # something invalid here.  prompt overwrite
-                proceed = prompt_invalid_zonefile()
-                if not proceed:
-                    return {'error': "Zone file not updated (reason: %s)" % user_data_res['error']}
-
-        else:
-            if zonefile_data is None or nonstandard:
-                log.warning("Using non-zonefile data")
-            else:
-                return {'error': 'Zone file not updated (invalid)'}
->>>>>>> 28179532
 
             return {'error': 'Zone file not updated (invalid)'}
 
-<<<<<<< HEAD
         #  not a well-formed zonefile (but maybe that's okay! ask the user)
         if zonefile_data is not None:
             # something invalid here.  prompt overwrite
@@ -1389,12 +1348,6 @@
         user_data_txt = zonefile_data
         if zonefile_data is not None:
             user_data_hash = storage.get_zonefile_data_hash(zonefile_data)
-=======
-    else:
-        user_data_txt = user_data_res['zonefile']
-        user_data_hash = storage.get_zonefile_data_hash( user_data_res['zonefile'] )
-        user_zonefile_dict = blockstack_zones.parse_zone_file( user_data_res['zonefile'] )
->>>>>>> 28179532
 
     # open the zonefile editor
     data_pubkey = wallet_keys['data_pubkey']
@@ -1818,12 +1771,8 @@
 
     try:
         resp = rpc.backend_migrate(fqu)
-<<<<<<< HEAD
     except Exception as e:
-=======
-    except Exception, e:
         log.exception(e)
->>>>>>> 28179532
         return {'error': 'Error talking to server, try again.'}
 
     if 'success' in resp and resp['success']:
@@ -2609,22 +2558,11 @@
     """
     command: get_name_zonefile
     help: Get a name's zonefile
-<<<<<<< HEAD
     arg: name (str) 'The name to query'
     opt: json (str) 'If true is given, try to parse as JSON'
     """
     parse_json = getattr(args, 'json', 'false')
     parse_json = parse_json.lower() in ['true', '1']
-=======
-    arg: name (str) "The name to query"
-    opt: json (str) "If 'true' is given, try to parse as JSON"
-    """
-    parse_json = getattr(args, 'json', 'false')
-    if parse_json.lower() in ['true', '1']:
-        parse_json = True
-    else:
-        parse_json = False
->>>>>>> 28179532
 
     result = get_name_zonefile(str(args.name), raw_zonefile=True)
     if result is None:
@@ -2640,11 +2578,7 @@
     if parse_json:
         # try to parse
         try:
-<<<<<<< HEAD
-            new_zonefile = blockstack_zones.parse_zone_file(result['zonefile'])
-=======
-            new_zonefile = decode_name_zonefile(result['zonefile'] )
->>>>>>> 28179532
+            new_zonefile = decode_name_zonefile(result['zonefile'])
             assert new_zonefile is not None
             result['zonefile'] = new_zonefile
         except:
@@ -2687,23 +2621,12 @@
     opt: offset (int) 'The offset into the sorted list of names'
     opt: count (int) 'The number of names to return'
     """
-<<<<<<< HEAD
+
     offset = int(args.offset) if args.offset is not None else None
     count = int(args.count) if args.count is not None else None
-=======
-    offset = None
-    count = None
->>>>>>> 28179532
 
     result = get_all_names(offset=offset, count=count)
 
-<<<<<<< HEAD
-=======
-    if args.count is not None:
-        count = int(args.count)
-
-    result = get_all_names(offset=offset, count=count)
->>>>>>> 28179532
     return result
 
 
@@ -2715,19 +2638,9 @@
     opt: offset (int) 'The offset into the sorted list of names'
     opt: count (int) 'The number of names to return'
     """
-<<<<<<< HEAD
+
     offset = int(args.offset) if args.offset is not None else None
     count = int(args.count) if args.count is not None else None
-=======
-    offset = None
-    count = None
-
-    if args.offset is not None:
-        offset = int(args.offset)
-
-    if args.count is not None:
-        count = int(args.count)
->>>>>>> 28179532
 
     result = get_names_in_namespace(str(args.namespace_id), offset, count)
 
@@ -2892,24 +2805,14 @@
     return {'status': True}
 
 
-<<<<<<< HEAD
-def cli_advanced_sync_zonefile(args, config_path=CONFIG_PATH, proxy=None, interactive=True, allow_invalid_zonefile=False):
+def cli_advanced_sync_zonefile(args, config_path=CONFIG_PATH, proxy=None, interactive=True, nonstandard=False):
     """
     command: sync_zonefile
     help: Upload the current zone file to all storage providers.
     arg: name (str) 'Name of the zone file to synchronize.'
     opt: txid (str) 'NAME_UPDATE transaction ID that set the zone file.'
     opt: zonefile (str) 'The zone file (JSON or text), if unavailable from other sources.'
-=======
-def cli_advanced_sync_zonefile( args, config_path=CONFIG_PATH, proxy=None, interactive=True, nonstandard=False ):
-    """
-    command: sync_zonefile
-    help: Upload the current zone file to all storage providers.
-    arg: name (str) "Name of the zone file to synchronize."
-    opt: txid (str) "NAME_UPDATE transaction ID that set the zone file."
-    opt: zonefile (str) "The zone file (JSON or text), if unavailable from other sources."
-    opt: nonstandard (str) "If true, do not attempt to parse the zonefile.  Just upload as-is."
->>>>>>> 28179532
+    opt: nonstandard (str) 'If true, do not attempt to parse the zonefile.  Just upload as-is.'
     """
 
     conf = config.get_config(config_path)
@@ -2928,16 +2831,10 @@
     if hasattr(args, 'txid'):
         txid = getattr(args, 'txid')
 
-<<<<<<< HEAD
     user_data, zonefile_hash = None, None
-=======
-    if not nonstandard and hasattr(args, "nonstandard"):
-        if args.nonstandard.lower() in ['yes', '1', 'true']:
-            nonstandard = True
-
-    user_data = None
-    zonefile_hash = None
->>>>>>> 28179532
+
+    if not nonstandard and getattr(args, 'nonstandard', None):
+        nonstandard = args.nonstandard.lower() in ['yes', '1', 'true']
 
     if getattr(args, 'zonefile', None) is not None:
         # zonefile given
@@ -2960,12 +2857,7 @@
             proceed = prompt_invalid_zonefile()
             if not proceed:
                 return {'error': 'Not replicating invalid zone file'}
-<<<<<<< HEAD
-        elif not valid and not allow_invalid_zonefile:
-=======
-    
         elif not valid and not nonstandard:
->>>>>>> 28179532
             return {'error': 'Not replicating invalid zone file'}
         else:
             pass
@@ -2977,20 +2869,7 @@
             # find the current one (get raw zonefile)
             log.debug("%s updates queued for %s" % (len(queued_data), name))
             for queued_zfdata in queued_data:
-<<<<<<< HEAD
-                update_data = queued_zfdata.get('data', None)
-                if update_data is None:
-                    continue
-
-                try:
-                    update_data = json.loads(update_data)
-                except:
-                    log.error('Invalid JSON data in queue')
-                    return {'error': 'Invalid JSON data in queue'}
-
-=======
-                update_data = queue_extract_entry( queued_zfdata )
->>>>>>> 28179532
+                update_data = queue_extract_entry(queued_zfdata)
                 zfdata = update_data.get('zonefile', None)
                 if zfdata is None:
                     continue
@@ -3000,12 +2879,9 @@
 
         if user_data is None:
             # not in queue.  Maybe it's available from one of the storage drivers?
-<<<<<<< HEAD
+            log.debug("no pending updates for '%s'" % name)
             user_data = get_name_zonefile(name, raw_zonefile=True)
-=======
-            log.debug("no pending updates for '%s'" % name)
-            user_data = get_name_zonefile( name, raw_zonefile=True )
->>>>>>> 28179532
+
             if user_data is None:
                 user_data = {'error': 'No data loaded'}
 
@@ -3021,19 +2897,13 @@
 
         if txid is None:
             # not in queue.  Fetch from blockstack server
-<<<<<<< HEAD
+
             name_rec = proxy.get_name_blockchain_record(name)
             if 'error' in name_rec:
                 msg = 'Failed to get name record for {}: {}'
                 log.error(msg.format(name, name_rec['error']))
                 msg = 'Failed to get name record to look up tx hash.'
                 return {'error': msg}
-=======
-            name_rec = get_name_blockchain_record( name )
-            if 'error' in name_rec:
-                log.error("Failed to get name record for %s: %s" % (name, name_rec['error']))
-                return {'error': "Failed to get name record to look up tx hash."}
->>>>>>> 28179532
 
             # find the tx hash that corresponds to this zonefile
             if name_rec['op'] == NAME_UPDATE:
