--- conflicted
+++ resolved
@@ -44,14 +44,9 @@
 import storage
 import scripts
 
-<<<<<<< HEAD
-from constants import (
-    MAX_RPC_LEN, CONFIG_PATH, BLOCKSTACK_TEST, DEFAULT_TIMEOUT
-=======
 from .constants import (
     MAX_RPC_LEN, CONFIG_PATH, BLOCKSTACK_TEST, DEFAULT_TIMEOUT,
     BLOCKSTACK_DEBUG
->>>>>>> 486c35b3
 )
 
 from logger import get_logger
@@ -61,9 +56,6 @@
     nameop_restore_snv_consensus_fields
 )
 
-<<<<<<< HEAD
-from schemas import *
-=======
 from .schemas import (
     OP_NAMESPACE_PATTERN,
     OP_CONSENSUS_HASH_PATTERN,
@@ -78,7 +70,6 @@
     NAMESPACE_SCHEMA_PROPERTIES,
     NAMESPACE_SCHEMA_REQUIRED
 )
->>>>>>> 486c35b3
 
 log = get_logger('blockstack-client')
 
@@ -157,14 +148,10 @@
                  timeout=DEFAULT_TIMEOUT, debug_timeline=False, protocol=None, **kw):
 
         if protocol is None:
-<<<<<<< HEAD
-            raise Exception("RPC constructor must be passed a protocol")
-
-=======
             log.warn("RPC constructor called without a protocol, defaulting " +
                      "to HTTP, this could be an issue if connection is on :6263")
             protocol = 'http'
->>>>>>> 486c35b3
+
         self.url = '{}://{}:{}'.format(protocol, server, port)
         self.srv = TimeoutServerProxy(self.url, protocol, timeout=timeout, allow_none=True)
         self.server = server
@@ -2028,16 +2015,12 @@
     if proxy is None:
         host, port = url_to_host_port(hostport)
         assert host is not None and port is not None
-<<<<<<< HEAD
 
         proto = urlparse.urlparse(hostport).scheme
         if len(proto) == 0:
             proto = 'http'
 
         proxy = BlockstackRPCClient(host, port, timeout=timeout, src=my_hostport, protocol=proto)
-=======
-        proxy = BlockstackRPCClient(host, port, timeout=timeout, src=my_hostport, protocol = 'http')
->>>>>>> 486c35b3
 
     zf_inv = None
     try:
@@ -2096,16 +2079,12 @@
     if proxy is None:
         host, port = url_to_host_port(hostport)
         assert host is not None and port is not None
-<<<<<<< HEAD
 
         proto = urlparse.urlparse(hostport).scheme
         if len(proto) == 0:
             proto = 'http'
 
         proxy = BlockstackRPCClient(host, port, timeout=timeout, src=my_hostport, protocol=proto)
-=======
-        proxy = BlockstackRPCClient(host, port, timeout=timeout, src=my_hostport, protocol = 'http')
->>>>>>> 486c35b3
 
     peers = None
     try:
