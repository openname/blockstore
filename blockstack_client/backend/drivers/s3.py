--- conflicted
+++ resolved
@@ -40,33 +40,10 @@
 
 log.setLevel( logging.DEBUG if DEBUG else logging.INFO )
 
-<<<<<<< HEAD
-AWS_BUCKET = 'blockstack-server-profiles'
-AWS_ACCESS_KEY_ID = None 
-AWS_SECRET_ACCESS_KEY = None
-AWS_COMPRESS = False
-
-#-------------------------
-def compress_chunk( chunk_buf ):
-    """
-    compress a chunk of data
-    """
-    data = zlib.compress(chunk_buf, 9)
-    return data
-
-#-------------------------
-def decompress_chunk( chunk_buf ):
-    """
-    decompress a chunk of data
-    """
-    data = zlib.decompress(chunk_buf)
-    return data
-=======
 AWS_BUCKET = "blockstack-server-profiles"
 AWS_ACCESS_KEY_ID = None 
 AWS_SECRET_ACCESS_KEY = None
 AWS_COMPRESS = True
->>>>>>> e3d7ffef
 
 #-------------------------
 def get_bucket( bucket_name ):
@@ -94,12 +71,6 @@
         
         bucket = None
         try:
-<<<<<<< HEAD
-            bucket = conn.create_bucket(bucket_name)
-        except Exception, e:
-            log.error("Could not create/fetch bucket " + bucket_name)
-            log.exception(e)
-=======
             bucket = conn.get_bucket(bucket_name)
         except Exception, e:
             log.error("Could not get bucket {}; will try creating".format(bucket_name))
@@ -109,7 +80,6 @@
             except Exception, e:
                 log.error("Could not create/fetch bucket " + bucket_name)
                 log.exception(e)
->>>>>>> e3d7ffef
         
         return bucket
 
@@ -307,19 +277,11 @@
                 AWS_SECRET_ACCESS_KEY = parser.get('s3', 'api_key_secret')
             
             if parser.has_option('s3', 'compress'):
-<<<<<<< HEAD
-                AWS_COMPRESS = parser.get('s3', 'compress', 'false').lower() in ['true', '1']
-            
-    # we can't proceed unless we have all three.
-    if AWS_BUCKET is None:
-        log.error("Config file '%s': section 's3' is missing 'bucket', and possibly 'api_key_id', and/or 'api_key_secret'" % config_path )
-=======
                 AWS_COMPRESS = (parser.get('s3', 'compress', 'false').lower() in ['true', '1'])
             
     # we can't proceed unless we have all three.
     if AWS_BUCKET is None:
         log.error("Config file '%s': section 's3' is missing 'bucket', 'api_key_id', and/or 'api_key_secret'" % config_path )
->>>>>>> e3d7ffef
         return False 
     
     return True
