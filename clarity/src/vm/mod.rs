--- conflicted
+++ resolved
@@ -633,12 +633,8 @@
             func_body,
             DefineType::Private,
             &"do_work".into(),
-<<<<<<< HEAD
             "",
             Some(TypeSignature::IntType),
-=======
-            &"",
->>>>>>> d063a74a
         );
 
         let context = LocalContext::new();
