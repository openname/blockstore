// Copyright (C) 2013-2020 Blocstack PBC, a public benefit corporation
// Copyright (C) 2020 Stacks Open Internet Foundation
//
// This program is free software: you can redistribute it and/or modify
// it under the terms of the GNU General Public License as published by
// the Free Software Foundation, either version 3 of the License, or
// (at your option) any later version.
//
// This program is distributed in the hope that it will be useful,
// but WITHOUT ANY WARRANTY; without even the implied warranty of
// MERCHANTABILITY or FITNESS FOR A PARTICULAR PURPOSE.  See the
// GNU General Public License for more details.
//
// You should have received a copy of the GNU General Public License
// along with this program.  If not, see <http://www.gnu.org/licenses/>.

use crate::vm::analysis::types::{AnalysisPass, ContractAnalysis};
use crate::vm::functions::define::{DefineFunctions, DefineFunctionsParsed};
use crate::vm::functions::tuples;
use crate::vm::functions::NativeFunctions;
use crate::vm::representations::SymbolicExpressionType::{
    Atom, AtomValue, Field, List, LiteralValue, TraitReference,
};
use crate::vm::representations::{ClarityName, SymbolicExpression, SymbolicExpressionType};
use crate::vm::types::{
    parse_name_type_pairs, PrincipalData, TupleTypeSignature, TypeSignature, Value,
};

use crate::vm::variables::NativeVariables;
use std::collections::HashMap;

use crate::vm::ClarityVersion;

pub use super::errors::{
    check_argument_count, check_arguments_at_least, CheckError, CheckErrors, CheckResult,
};
use super::AnalysisDatabase;

#[cfg(test)]
mod tests;

///
/// A static-analysis pass that checks whether or not
///  a proposed cost-function defining contract is allowable.
/// Cost-function defining contracts may not use contract-call,
///  any database operations, traits, or iterating operations (e.g., list
///  operations)
///
pub struct ArithmeticOnlyChecker<'a> {
    clarity_version: &'a ClarityVersion,
}

#[derive(Debug, PartialEq, Eq, Clone)]
pub enum Error {
    DefineTypeForbidden(DefineFunctions),
    VariableForbidden(NativeVariables),
    FunctionNotPermitted(NativeFunctions),
    TraitReferencesForbidden,
    UnexpectedContractStructure,
}

impl std::error::Error for Error {
    fn source(&self) -> Option<&(dyn std::error::Error + 'static)> {
        None
    }
}

impl std::fmt::Display for Error {
    fn fmt(&self, f: &mut std::fmt::Formatter<'_>) -> std::fmt::Result {
        write!(f, "{:?}", self)
    }
}

impl<'a> ArithmeticOnlyChecker<'a> {
    pub fn check_contract_cost_eligible(contract_analysis: &mut ContractAnalysis) {
        let is_eligible = ArithmeticOnlyChecker::run(contract_analysis).is_ok();
        contract_analysis.is_cost_contract_eligible = is_eligible;
    }

    pub fn run(contract_analysis: &ContractAnalysis) -> Result<(), Error> {
        let checker = ArithmeticOnlyChecker {
            clarity_version: &contract_analysis.clarity_version,
        };
        for exp in contract_analysis.expressions.iter() {
            checker.check_top_levels(&exp)?;
        }

        Ok(())
    }

    fn check_define_function(
        &self,
        _signature: &[SymbolicExpression],
        body: &SymbolicExpression,
    ) -> Result<(), Error> {
        self.check_expression(body)
    }

    fn check_top_levels(&self, expr: &SymbolicExpression) -> Result<(), Error> {
        use crate::vm::functions::define::DefineFunctionsParsed::*;
        if let Some(define_type) = DefineFunctionsParsed::try_parse(expr)
            .map_err(|_| Error::UnexpectedContractStructure)?
        {
            match define_type {
                // The _arguments_ to constant defines must be checked to ensure that
                //   any _evaluated arguments_ supplied to them are valid.
                Constant { value, .. } => self.check_expression(value),
                PrivateFunction { signature, body } => self.check_define_function(signature, body),
                ReadOnlyFunction { signature, body } => self.check_define_function(signature, body),
                PersistedVariable { .. } => Err(Error::DefineTypeForbidden(
                    DefineFunctions::PersistedVariable,
                )),
                BoundedFungibleToken { .. } => {
                    Err(Error::DefineTypeForbidden(DefineFunctions::FungibleToken))
                }
                PublicFunction { .. } => {
                    Err(Error::DefineTypeForbidden(DefineFunctions::PublicFunction))
                }
                Map { .. } => Err(Error::DefineTypeForbidden(DefineFunctions::Map)),
                NonFungibleToken { .. } => Err(Error::DefineTypeForbidden(
                    DefineFunctions::NonFungibleToken,
                )),
                UnboundedFungibleToken { .. } => {
                    Err(Error::DefineTypeForbidden(DefineFunctions::FungibleToken))
                }
                Trait { .. } => Err(Error::DefineTypeForbidden(DefineFunctions::Trait)),
                UseTrait { .. } => Err(Error::DefineTypeForbidden(DefineFunctions::UseTrait)),
                ImplTrait { .. } => Err(Error::DefineTypeForbidden(DefineFunctions::ImplTrait)),
            }
        } else {
            self.check_expression(expr)
        }
    }

    fn check_expression(&self, expr: &SymbolicExpression) -> Result<(), Error> {
        match expr.expr {
            AtomValue(_) | LiteralValue(_) => {
                // values and literals are always allowed
                Ok(())
            }
            Atom(ref variable) => self.check_variables_allowed(variable),
            Field(_) | TraitReference(_, _) => Err(Error::TraitReferencesForbidden),
            List(ref expression) => self.check_function_application(expression),
        }
    }

    fn check_variables_allowed(&self, var_name: &ClarityName) -> Result<(), Error> {
<<<<<<< HEAD
        use vm::variables::NativeVariables::*;
        if let Some(native_var) =
            NativeVariables::lookup_by_name_at_version(var_name, &self.clarity_version)
        {
=======
        use crate::vm::variables::NativeVariables::*;
        if let Some(native_var) = NativeVariables::lookup_by_name(var_name) {
>>>>>>> 9dd09ab7
            match native_var {
                ContractCaller | TxSender | TotalLiquidMicroSTX | BlockHeight | BurnBlockHeight
                | Regtest | TxSponsor | Mainnet => Err(Error::VariableForbidden(native_var)),
                NativeNone | NativeTrue | NativeFalse => Ok(()),
            }
        } else {
            Ok(())
        }
    }

    fn try_native_function_check(
        &self,
        function: &str,
        args: &[SymbolicExpression],
    ) -> Option<Result<(), Error>> {
        NativeFunctions::lookup_by_name_at_version(function, self.clarity_version)
            .map(|function| self.check_native_function(function, args))
    }

    fn check_native_function(
        &self,
        function: NativeFunctions,
        args: &[SymbolicExpression],
    ) -> Result<(), Error> {
        use crate::vm::functions::NativeFunctions::*;
        match function {
            FetchVar | GetBlockInfo | GetTokenBalance | GetAssetOwner | FetchEntry | SetEntry
            | DeleteEntry | InsertEntry | SetVar | MintAsset | MintToken | TransferAsset
            | TransferToken | ContractCall | StxTransfer | StxTransferMemo | StxBurn | AtBlock
            | GetStxBalance | GetTokenSupply | BurnToken | BurnAsset | StxGetAccount => {
                return Err(Error::FunctionNotPermitted(function));
            }
            Append | Concat | AsMaxLen | ContractOf | PrincipalOf | ListCons | Print
            | AsContract | ElementAt | IndexOf | Map | Filter | Fold | Slice => {
                return Err(Error::FunctionNotPermitted(function));
            }
            BuffToIntLe | BuffToUIntLe | BuffToIntBe | BuffToUIntBe | IsStandard => {
                return Err(Error::FunctionNotPermitted(function));
            }
            IntToAscii | IntToUtf8 | StringToInt | StringToUInt => {
                return Err(Error::FunctionNotPermitted(function));
            }
            Sha512 | Sha512Trunc256 | Secp256k1Recover | Secp256k1Verify | Hash160 | Sha256
            | Keccak256 => {
                return Err(Error::FunctionNotPermitted(function));
            }
            Add | Subtract | Divide | Multiply | CmpGeq | CmpLeq | CmpLess | CmpGreater
            | Modulo | Power | Sqrti | Log2 | BitwiseXOR | And | Or | Not | Equals | If
            | ConsSome | ConsOkay | ConsError | DefaultTo | UnwrapRet | UnwrapErrRet | IsOkay
            | IsNone | Asserts | Unwrap | UnwrapErr | IsErr | IsSome | TryRet | ToUInt | ToInt
            | Len | Begin | TupleMerge => {
                // Check all arguments.
                self.check_all(args)
            }
            // we need to treat all the remaining functions specially, because these
            //   do not eval all of their arguments (rather, one or more of their arguments
            //   is a name)
            TupleGet => {
                // these functions use a name in the first argument
                check_argument_count(2, args).map_err(|_| Error::UnexpectedContractStructure)?;
                self.check_all(&args[1..])
            }
            Match => {
                if !(args.len() == 4 || args.len() == 5) {
                    return Err(Error::UnexpectedContractStructure);
                }
                // check the match input
                self.check_expression(&args[0])?;
                // check the 'ok' branch
                self.check_expression(&args[2])?;
                // check the 'err' branch
                if args.len() == 4 {
                    self.check_expression(&args[3])
                } else {
                    self.check_expression(&args[4])
                }
            }
            Let => {
                check_arguments_at_least(2, args)
                    .map_err(|_| Error::UnexpectedContractStructure)?;

                let binding_list = args[0]
                    .match_list()
                    .ok_or(Error::UnexpectedContractStructure)?;

                for pair in binding_list.iter() {
                    let pair_expression = pair
                        .match_list()
                        .ok_or(Error::UnexpectedContractStructure)?;
                    if pair_expression.len() != 2 {
                        return Err(Error::UnexpectedContractStructure);
                    }

                    self.check_expression(&pair_expression[1])?;
                }

                self.check_all(&args[1..args.len()])
            }
            TupleCons => {
                for pair in args.iter() {
                    let pair_expression = pair
                        .match_list()
                        .ok_or(Error::UnexpectedContractStructure)?;
                    if pair_expression.len() != 2 {
                        return Err(Error::UnexpectedContractStructure);
                    }

                    self.check_expression(&pair_expression[1])?;
                }
                Ok(())
            }
        }
    }

    fn check_all(&self, expressions: &[SymbolicExpression]) -> Result<(), Error> {
        for expr in expressions.iter() {
            self.check_expression(expr)?;
        }
        Ok(())
    }

    fn check_function_application(&self, expression: &[SymbolicExpression]) -> Result<(), Error> {
        let (function_name, args) = expression
            .split_first()
            .ok_or(Error::UnexpectedContractStructure)?;

        let function_name = function_name
            .match_atom()
            .ok_or(Error::UnexpectedContractStructure)?;

        if let Some(result) = self.try_native_function_check(function_name, args) {
            result
        } else {
            // non-native function invocations are always okay, just check the args!
            self.check_all(args)
        }
    }
}<|MERGE_RESOLUTION|>--- conflicted
+++ resolved
@@ -145,15 +145,10 @@
     }
 
     fn check_variables_allowed(&self, var_name: &ClarityName) -> Result<(), Error> {
-<<<<<<< HEAD
-        use vm::variables::NativeVariables::*;
+        use crate::vm::variables::NativeVariables::*;
         if let Some(native_var) =
             NativeVariables::lookup_by_name_at_version(var_name, &self.clarity_version)
         {
-=======
-        use crate::vm::variables::NativeVariables::*;
-        if let Some(native_var) = NativeVariables::lookup_by_name(var_name) {
->>>>>>> 9dd09ab7
             match native_var {
                 ContractCaller | TxSender | TotalLiquidMicroSTX | BlockHeight | BurnBlockHeight
                 | Regtest | TxSponsor | Mainnet => Err(Error::VariableForbidden(native_var)),
