// Copyright (C) 2013-2020 Blockstack PBC, a public benefit corporation
// Copyright (C) 2020 Stacks Open Internet Foundation
//
// This program is free software: you can redistribute it and/or modify
// it under the terms of the GNU General Public License as published by
// the Free Software Foundation, either version 3 of the License, or
// (at your option) any later version.
//
// This program is distributed in the hope that it will be useful,
// but WITHOUT ANY WARRANTY; without even the implied warranty of
// MERCHANTABILITY or FITNESS FOR A PARTICULAR PURPOSE.  See the
// GNU General Public License for more details.
//
// You should have received a copy of the GNU General Public License
// along with this program.  If not, see <http://www.gnu.org/licenses/>.

<<<<<<< HEAD
use rand::Rng;
=======
>>>>>>> 80adc276
use stacks_common::types::StacksEpochId;

use super::{
    check_argument_count, check_arguments_at_least, check_arguments_at_most, no_type, TypeChecker,
    TypeResult, TypingContext,
};
use crate::vm::analysis::errors::{CheckError, CheckErrors, CheckResult};
use crate::vm::analysis::AnalysisDatabase;
use crate::vm::costs::cost_functions::ClarityCostFunction;
use crate::vm::costs::{
    analysis_typecheck_cost, cost_functions, runtime_cost, CostOverflowingMath,
};
use crate::vm::errors::{Error as InterpError, RuntimeErrorType};
use crate::vm::functions::{handle_binding_list, NativeFunctions};
use crate::vm::types::signatures::{
    CallableSubtype, FunctionArgSignature, FunctionReturnsSignature, SequenceSubtype, ASCII_40,
    UTF8_40,
};
use crate::vm::types::TypeSignature::SequenceType;
use crate::vm::types::{
    BlockInfoProperty, BufferLength, BurnBlockInfoProperty, FixedFunction, FunctionArg,
    FunctionSignature, FunctionType, PrincipalData, QualifiedContractIdentifier, TraitIdentifier,
    TupleTypeSignature, TypeSignature, Value, BUFF_1, BUFF_20, BUFF_32, BUFF_33, BUFF_64, BUFF_65,
    MAX_VALUE_SIZE,
};
use crate::vm::{ClarityName, ClarityVersion, SymbolicExpression, SymbolicExpressionType};

pub mod assets;
mod conversions;
mod maps;
pub mod options;
pub mod sequences;

pub enum TypedNativeFunction {
    Special(SpecialNativeFunction),
    Simple(SimpleNativeFunction),
}

pub struct SpecialNativeFunction(
    &'static dyn Fn(&mut TypeChecker, &[SymbolicExpression], &TypingContext) -> TypeResult,
);
pub struct SimpleNativeFunction(pub FunctionType);

pub fn check_special_list_cons(
    checker: &mut TypeChecker,
    args: &[SymbolicExpression],
    context: &TypingContext,
) -> TypeResult {
    let typed_args = checker.type_check_all(args, context)?;
    for type_arg in typed_args.iter() {
        runtime_cost(
            ClarityCostFunction::AnalysisListItemsCheck,
            checker,
            type_arg.type_size()?,
        )?;
    }
    TypeSignature::parent_list_type(&typed_args)
        .map_err(CheckError::from)
        .map(TypeSignature::from)
}

#[cfg(any(test, feature = "benchmarking"))]
pub fn bench_analysis_list_items_check_helper(typed_args: &[TypeSignature]) -> TypeResult {
    TypeSignature::parent_list_type(typed_args)
        .map_err(CheckError::from)
        .map(TypeSignature::from)
}

fn check_special_print(
    checker: &mut TypeChecker,
    args: &[SymbolicExpression],
    context: &TypingContext,
) -> TypeResult {
    check_argument_count(1, args)?;
    checker.type_check(&args[0], context)
}

fn check_special_as_contract(
    checker: &mut TypeChecker,
    args: &[SymbolicExpression],
    context: &TypingContext,
) -> TypeResult {
    check_argument_count(1, args)?;
    checker.type_check(&args[0], context)
}

fn check_special_at_block(
    checker: &mut TypeChecker,
    args: &[SymbolicExpression],
    context: &TypingContext,
) -> TypeResult {
    check_argument_count(2, args)?;
    checker.type_check_expects(&args[0], context, &BUFF_32)?;
    checker.type_check(&args[1], context)
}

fn check_special_begin(
    checker: &mut TypeChecker,
    args: &[SymbolicExpression],
    context: &TypingContext,
) -> TypeResult {
    check_arguments_at_least(1, args)?;

    checker.type_check_consecutive_statements(args, context)
}

pub fn inner_handle_tuple_get(
    tuple_type_sig: &TupleTypeSignature,
    field_to_get: &str,
    checker: &mut TypeChecker,
) -> TypeResult {
    runtime_cost(
        ClarityCostFunction::AnalysisCheckTupleGet,
        checker,
        tuple_type_sig.len(),
    )?;

    let return_type = tuple_type_sig
        .field_type(field_to_get)
        .ok_or(CheckError::new(CheckErrors::NoSuchTupleField(
            field_to_get.to_string(),
            tuple_type_sig.clone(),
        )))?
        .clone();
    Ok(return_type)
}

pub fn check_special_get(
    checker: &mut TypeChecker,
    args: &[SymbolicExpression],
    context: &TypingContext,
) -> TypeResult {
    check_argument_count(2, args)?;

    let field_to_get = args[0].match_atom().ok_or(CheckErrors::BadTupleFieldName)?;

    let argument_type = checker.type_check(&args[1], context)?;

    if let TypeSignature::TupleType(tuple_type_sig) = argument_type {
        inner_handle_tuple_get(&tuple_type_sig, field_to_get, checker)
    } else if let TypeSignature::OptionalType(value_type_sig) = argument_type {
        if let TypeSignature::TupleType(tuple_type_sig) = *value_type_sig {
            let inner_type = inner_handle_tuple_get(&tuple_type_sig, field_to_get, checker)?;
            let option_type = TypeSignature::new_option(inner_type)?;
            Ok(option_type)
        } else {
            Err(CheckErrors::ExpectedTuple(*value_type_sig).into())
        }
    } else {
        Err(CheckErrors::ExpectedTuple(argument_type).into())
    }
}

pub fn check_special_merge(
    checker: &mut TypeChecker,
    args: &[SymbolicExpression],
    context: &TypingContext,
) -> TypeResult {
    check_argument_count(2, args)?;

    let res = checker.type_check(&args[0], context)?;
    let mut base = match res {
        TypeSignature::TupleType(tuple_sig) => Ok(tuple_sig),
        _ => Err(CheckErrors::ExpectedTuple(res.clone())),
    }?;

    let res = checker.type_check(&args[1], context)?;
    let mut update = match res {
        TypeSignature::TupleType(tuple_sig) => Ok(tuple_sig),
        _ => Err(CheckErrors::ExpectedTuple(res.clone())),
    }?;
    runtime_cost(
        ClarityCostFunction::AnalysisCheckTupleMerge,
        checker,
        update.len(),
    )?;

    base.shallow_merge(&mut update);
    Ok(TypeSignature::TupleType(base))
}

#[cfg(any(test, feature = "benchmarking"))]
pub fn bench_analysis_check_tuple_merge_helper(
    checker: &mut TypeChecker,
    base_type_sig: TypeSignature,
    update_type_sig: TypeSignature,
    context: &TypingContext,
) -> TypeResult {
    let mut base = match base_type_sig {
        TypeSignature::TupleType(tuple_sig) => Ok(tuple_sig),
        _ => Err(CheckErrors::ExpectedTuple(TypeSignature::BoolType)),
    }?;

    let mut update = match update_type_sig {
        TypeSignature::TupleType(tuple_sig) => Ok(tuple_sig),
        _ => Err(CheckErrors::ExpectedTuple(TypeSignature::BoolType)),
    }?;
    runtime_cost(
        ClarityCostFunction::AnalysisCheckTupleMerge,
        checker,
        update.len(),
    )?;

    base.shallow_merge(&mut update);
    Ok(TypeSignature::TupleType(base))
}

pub fn check_special_tuple_cons(
    checker: &mut TypeChecker,
    args: &[SymbolicExpression],
    context: &TypingContext,
) -> TypeResult {
    check_arguments_at_least(1, args)?;

    let mut tuple_type_data = Vec::with_capacity(args.len());

    runtime_cost(
        ClarityCostFunction::AnalysisCheckTupleCons,
        checker,
        args.len(),
    )?;

    handle_binding_list(args, |var_name, var_sexp| {
        checker.type_check(var_sexp, context).and_then(|var_type| {
            runtime_cost(
                ClarityCostFunction::AnalysisTupleItemsCheck,
                checker,
                var_type.type_size()?,
            )?;
            tuple_type_data.push((var_name.clone(), var_type));
            Ok(())
        })
    })?;

    let tuple_signature = TupleTypeSignature::try_from(tuple_type_data)
        .map_err(|_e| CheckErrors::BadTupleConstruction)?;

    Ok(TypeSignature::TupleType(tuple_signature))
}

#[cfg(any(test, feature = "benchmarking"))]
pub fn bench_analysis_tuple_cons_helper(
    checker: &mut TypeChecker,
    args: &[SymbolicExpression],
    context: &TypingContext,
) -> TypeResult {
    handle_binding_list(args, |var_name, var_sexp| {
        checker
            .type_check(var_sexp, context)
            .and_then(|var_type| Ok(()))
    })?;
    Ok(TypeSignature::BoolType)
}

#[cfg(any(test, feature = "benchmarking"))]
pub fn bench_analysis_tuple_items_check_helper(
    checker: &mut TypeChecker,
    var_type: TypeSignature,
    context: &TypingContext,
) -> TypeResult {
    let mut rng = rand::thread_rng();
    let char_name = (0..15)
        .map(|_| rng.gen_range(b'a', b'z') as char)
        .collect::<String>();
    let clar_name = ClarityName::try_from(char_name.clone()).unwrap();

    let mut tuple_type_data = Vec::new();

    tuple_type_data.push((clar_name, var_type));

    let tuple_signature = TupleTypeSignature::try_from(tuple_type_data)
        .map_err(|_| CheckErrors::BadTupleConstruction)?;

    Ok(TypeSignature::TupleType(tuple_signature))
}

pub fn check_special_let(
    checker: &mut TypeChecker,
    args: &[SymbolicExpression],
    context: &TypingContext,
) -> TypeResult {
    check_arguments_at_least(2, args)?;

    let binding_list = args[0]
        .match_list()
        .ok_or(CheckError::new(CheckErrors::BadLetSyntax))?;

    let mut out_context = context.extend()?;

    runtime_cost(ClarityCostFunction::AnalysisCheckLet, checker, args.len())?;

    handle_binding_list(binding_list, |var_name, var_sexp| {
        checker.contract_context.check_name_used(var_name)?;
        if out_context.lookup_variable_type(var_name).is_some() {
            return Err(CheckError::new(CheckErrors::NameAlreadyUsed(
                var_name.to_string(),
            )));
        }

        let typed_result = checker.type_check(var_sexp, &out_context)?;

        runtime_cost(
            ClarityCostFunction::AnalysisBindName,
            checker,
            typed_result.type_size()?,
        )?;
        out_context.add_variable_type(var_name.clone(), typed_result, checker.clarity_version);
        Ok(())
    })?;

    checker.type_check_consecutive_statements(&args[1..args.len()], &out_context)
}

fn check_special_fetch_var(
    checker: &mut TypeChecker,
    args: &[SymbolicExpression],
    _context: &TypingContext,
) -> TypeResult {
    check_argument_count(1, args)?;

    let var_name = args[0]
        .match_atom()
        .ok_or(CheckError::new(CheckErrors::BadMapName))?;

    let value_type = checker
        .contract_context
        .get_persisted_variable_type(var_name)
        .ok_or(CheckError::new(CheckErrors::NoSuchDataVariable(
            var_name.to_string(),
        )))?;

    runtime_cost(
        ClarityCostFunction::AnalysisTypeLookup,
        &mut checker.cost_track,
        value_type.type_size()?,
    )?;

    Ok(value_type.clone())
}

fn check_special_set_var(
    checker: &mut TypeChecker,
    args: &[SymbolicExpression],
    context: &TypingContext,
) -> TypeResult {
    check_arguments_at_least(2, args)?;

    let var_name = args[0].match_atom().ok_or(CheckErrors::BadMapName)?;

    let value_type = checker.type_check(&args[1], context)?;

    let expected_value_type = checker
        .contract_context
        .get_persisted_variable_type(var_name)
        .ok_or(CheckErrors::NoSuchDataVariable(var_name.to_string()))?;

    runtime_cost(
        ClarityCostFunction::AnalysisTypeLookup,
        &mut checker.cost_track,
        expected_value_type.type_size()?,
    )?;
    analysis_typecheck_cost(&mut checker.cost_track, &value_type, expected_value_type)?;

    if !expected_value_type.admits_type(&StacksEpochId::Epoch21, &value_type)? {
        Err(CheckError::new(CheckErrors::TypeError(
            expected_value_type.clone(),
            value_type,
        )))
    } else {
        Ok(TypeSignature::BoolType)
    }
}

fn check_special_equals(
    checker: &mut TypeChecker,
    args: &[SymbolicExpression],
    context: &TypingContext,
) -> TypeResult {
    check_arguments_at_least(1, args)?;

    let arg_types = checker.type_check_all(args, context)?;

    let mut arg_type = arg_types[0].clone();
    for x_type in arg_types.into_iter() {
        analysis_typecheck_cost(checker, &x_type, &arg_type)?;
        arg_type = TypeSignature::least_supertype(&StacksEpochId::Epoch21, &x_type, &arg_type)
            .map_err(|_| CheckErrors::TypeError(x_type, arg_type))?;
    }

    Ok(TypeSignature::BoolType)
}

fn check_special_if(
    checker: &mut TypeChecker,
    args: &[SymbolicExpression],
    context: &TypingContext,
) -> TypeResult {
    check_argument_count(3, args)?;

    checker.type_check_expects(&args[0], context, &TypeSignature::BoolType)?;

    let arg_types = checker.type_check_all(&args[1..], context)?;

    let expr1 = &arg_types[0];
    let expr2 = &arg_types[1];

    analysis_typecheck_cost(checker, expr1, expr2)?;

    TypeSignature::least_supertype(&StacksEpochId::Epoch21, expr1, expr2)
        .and_then(|t| t.concretize())
        .map_err(|_| CheckErrors::IfArmsMustMatch(expr1.clone(), expr2.clone()).into())
}

fn check_contract_call(
    checker: &mut TypeChecker,
    args: &[SymbolicExpression],
    context: &TypingContext,
) -> TypeResult {
    check_arguments_at_least(2, args)?;

    let func_name = args[1]
        .match_atom()
        .ok_or(CheckError::new(CheckErrors::ContractCallExpectName))?;
    checker.type_map.set_type(&args[1], no_type())?;

    let expected_sig = match &args[0].expr {
        SymbolicExpressionType::LiteralValue(Value::Principal(PrincipalData::Contract(
            ref contract_identifier,
        ))) => {
            // Static dispatch
            let contract_call_function = {
                if let Some(FunctionType::Fixed(function)) = checker.db.get_public_function_type(
                    contract_identifier,
                    func_name,
                    &StacksEpochId::Epoch21,
                )? {
                    Ok(function)
                } else if let Some(FunctionType::Fixed(function)) =
                    checker.db.get_read_only_function_type(
                        contract_identifier,
                        func_name,
                        &StacksEpochId::Epoch21,
                    )?
                {
                    Ok(function)
                } else {
                    Err(CheckError::new(CheckErrors::NoSuchPublicFunction(
                        contract_identifier.to_string(),
                        func_name.to_string(),
                    )))
                }
            }?;

            let func_signature = FunctionSignature::from(contract_call_function);

            runtime_cost(
                ClarityCostFunction::AnalysisGetFunctionEntry,
                checker,
                func_signature.total_type_size()?,
            )?;

            func_signature
        }
        SymbolicExpressionType::Atom(trait_instance) => {
            if checker.clarity_version < ClarityVersion::Clarity2 {
                // Dynamic dispatch
                let trait_id = match context.lookup_trait_reference_type(trait_instance) {
                    Some(trait_id) => trait_id,
                    _ => {
                        return Err(
                            CheckErrors::TraitReferenceUnknown(trait_instance.to_string()).into(),
                        )
                    }
                };

                runtime_cost(ClarityCostFunction::AnalysisLookupFunction, checker, 0)?;

                let trait_signature = checker.contract_context.get_trait(trait_id).ok_or(
                    CheckErrors::TraitReferenceUnknown(trait_id.name.to_string()),
                )?;
                let func_signature =
                    trait_signature
                        .get(func_name)
                        .ok_or(CheckErrors::TraitMethodUnknown(
                            trait_id.name.to_string(),
                            func_name.to_string(),
                        ))?;

                runtime_cost(
                    ClarityCostFunction::AnalysisLookupFunctionTypes,
                    &mut checker.cost_track,
                    func_signature.total_type_size()?,
                )?;

                func_signature.clone()
            } else {
                // Clarity2+
                match checker.contract_context.get_variable_type(trait_instance) {
                    // Constant principal literal, static dispatch
                    Some(TypeSignature::CallableType(CallableSubtype::Principal(
                        contract_identifier,
                    ))) => {
                        let contract_call_function = {
                            if let Some(FunctionType::Fixed(function)) =
                                checker.db.get_public_function_type(
                                    contract_identifier,
                                    func_name,
                                    &StacksEpochId::Epoch21,
                                )?
                            {
                                Ok(function)
                            } else if let Some(FunctionType::Fixed(function)) =
                                checker.db.get_read_only_function_type(
                                    contract_identifier,
                                    func_name,
                                    &StacksEpochId::Epoch21,
                                )?
                            {
                                Ok(function)
                            } else {
                                Err(CheckError::new(CheckErrors::NoSuchPublicFunction(
                                    contract_identifier.to_string(),
                                    func_name.to_string(),
                                )))
                            }
                        }?;

                        let func_signature = FunctionSignature::from(contract_call_function);

                        runtime_cost(
                            ClarityCostFunction::AnalysisGetFunctionEntry,
                            checker,
                            func_signature.total_type_size()?,
                        )?;

                        func_signature
                    }
                    Some(var_type) => {
                        // Any other typed constant is an error
                        return Err(CheckErrors::ExpectedCallableType(var_type.clone()).into());
                    }
                    _ => {
                        // Dynamic dispatch
                        let trait_id = match context.lookup_trait_reference_type(trait_instance) {
                            Some(trait_id) => trait_id,
                            _ => {
                                return Err(CheckErrors::TraitReferenceUnknown(
                                    trait_instance.to_string(),
                                )
                                .into())
                            }
                        };

                        runtime_cost(ClarityCostFunction::AnalysisLookupFunction, checker, 0)?;

                        let trait_signature = checker.contract_context.get_trait(trait_id).ok_or(
                            CheckErrors::TraitReferenceUnknown(trait_id.name.to_string()),
                        )?;
                        let func_signature = trait_signature.get(func_name).ok_or(
                            CheckErrors::TraitMethodUnknown(
                                trait_id.name.to_string(),
                                func_name.to_string(),
                            ),
                        )?;

                        runtime_cost(
                            ClarityCostFunction::AnalysisLookupFunctionTypes,
                            &mut checker.cost_track,
                            func_signature.total_type_size()?,
                        )?;

                        func_signature.clone()
                    }
                }
            }
        }
        _ => return Err(CheckError::new(CheckErrors::ContractCallExpectName)),
    };

    check_argument_count(expected_sig.args.len(), &args[2..])?;
    for (expected_type, arg) in expected_sig.args.iter().zip(&args[2..]) {
        checker.type_check_expects(arg, context, expected_type)?;
    }

    Ok(expected_sig.returns)
}

#[cfg(any(test, feature = "benchmarking"))]
pub fn bench_analysis_get_function_entry_in_context(
    db: &mut AnalysisDatabase,
    contract_identifier: &QualifiedContractIdentifier,
    func_name: &ClarityName,
) -> FunctionSignature {
    let contract_call_function = {
        if let Some(FunctionType::Fixed(function)) = db
            .get_public_function_type(&contract_identifier, func_name, &StacksEpochId::latest())
            .unwrap()
        {
            Ok(function)
        } else if let Some(FunctionType::Fixed(function)) = db
            .get_read_only_function_type(&contract_identifier, func_name, &StacksEpochId::latest())
            .unwrap()
        {
            Ok(function)
        } else {
            Err(CheckError::new(CheckErrors::NoSuchPublicFunction(
                contract_identifier.to_string(),
                func_name.to_string(),
            )))
        }
    }
    .unwrap();

    FunctionSignature::from(contract_call_function)
}

#[cfg(any(test, feature = "benchmarking"))]
pub fn bench_check_contract_call(
    checker: &mut TypeChecker,
    trait_id: &TraitIdentifier,
    func_name: &ClarityName,
) -> Result<FunctionSignature, CheckError> {
    let trait_signature =
        checker
            .contract_context
            .get_trait(&trait_id)
            .ok_or(CheckErrors::TraitReferenceUnknown(
                trait_id.name.to_string(),
            ))?;
    let func_signature = trait_signature
        .get(func_name)
        .ok_or(CheckErrors::TraitMethodUnknown(
            trait_id.name.to_string(),
            func_name.to_string(),
        ))?;

    Ok(func_signature.clone())
}

fn check_contract_of(
    checker: &mut TypeChecker,
    args: &[SymbolicExpression],
    context: &TypingContext,
) -> TypeResult {
    check_argument_count(1, args)?;

    let trait_instance = match &args[0].expr {
        SymbolicExpressionType::Atom(trait_instance) => trait_instance,
        _ => return Err(CheckError::new(CheckErrors::ContractOfExpectsTrait)),
    };

    let trait_id = match context.lookup_trait_reference_type(trait_instance) {
        Some(trait_id) => trait_id,
        _ => return Err(CheckErrors::TraitReferenceUnknown(trait_instance.to_string()).into()),
    };

    runtime_cost(ClarityCostFunction::ContractOf, checker, 1)?;

    checker
        .contract_context
        .get_trait(trait_id)
        .ok_or_else(|| CheckErrors::TraitReferenceUnknown(trait_id.name.to_string()))?;

    Ok(TypeSignature::PrincipalType)
}

fn check_principal_of(
    checker: &mut TypeChecker,
    args: &[SymbolicExpression],
    context: &TypingContext,
) -> TypeResult {
    check_argument_count(1, args)?;
    checker.type_check_expects(&args[0], context, &BUFF_33)?;
    Ok(
        TypeSignature::new_response(TypeSignature::PrincipalType, TypeSignature::UIntType)
            .map_err(|_| CheckErrors::Expects("Bad constructor".into()))?,
    )
}

/// Forms:
/// (define-public (principal-construct (buff 1) (buff 20))
///     (response principal { error_code: uint, principal: (option principal) }))
///
/// (define-public (principal-construct (buff 1) (buff 20) (string-ascii CONTRACT_MAX_NAME_LENGTH))
///     (response principal { error_code: uint, principal: (option principal) }))
fn check_principal_construct(
    checker: &mut TypeChecker,
    args: &[SymbolicExpression],
    context: &TypingContext,
) -> TypeResult {
    check_arguments_at_least(2, args)?;
    check_arguments_at_most(3, args)?;
    checker.type_check_expects(&args[0], context, &BUFF_1)?;
    checker.type_check_expects(&args[1], context, &BUFF_20)?;
    if args.len() > 2 {
        checker.type_check_expects(
            &args[2],
            context,
            &TypeSignature::contract_name_string_ascii_type()?,
        )?;
    }
    Ok(TypeSignature::new_response(
            TypeSignature::PrincipalType,
            TupleTypeSignature::try_from(vec![
                ("error_code".into(), TypeSignature::UIntType),
                (
                    "value".into(),
                    TypeSignature::new_option(TypeSignature::PrincipalType).map_err(|_| CheckErrors::Expects("FATAL: failed to create (optional principal) type signature".into()))?,
                ),
            ])
            .map_err(|_| CheckErrors::Expects("FAIL: PrincipalConstruct failed to initialize type signature".into()))?
            .into()
        )
        .map_err(|_| CheckErrors::Expects("FATAL: failed to create `(response principal { error_code: uint, principal: (optional principal) })` type signature".into()))?
    )
}

fn check_secp256k1_recover(
    checker: &mut TypeChecker,
    args: &[SymbolicExpression],
    context: &TypingContext,
) -> TypeResult {
    check_argument_count(2, args)?;
    checker.type_check_expects(&args[0], context, &BUFF_32)?;
    checker.type_check_expects(&args[1], context, &BUFF_65)?;
    Ok(
        TypeSignature::new_response(BUFF_33.clone(), TypeSignature::UIntType)
            .map_err(|_| CheckErrors::Expects("Bad constructor".into()))?,
    )
}

fn check_secp256k1_verify(
    checker: &mut TypeChecker,
    args: &[SymbolicExpression],
    context: &TypingContext,
) -> TypeResult {
    check_argument_count(3, args)?;
    checker.type_check_expects(&args[0], context, &BUFF_32)?;
    checker.type_check_expects(&args[1], context, &BUFF_65)?;
    checker.type_check_expects(&args[2], context, &BUFF_33)?;
    Ok(TypeSignature::BoolType)
}

fn check_get_block_info(
    checker: &mut TypeChecker,
    args: &[SymbolicExpression],
    context: &TypingContext,
) -> TypeResult {
    check_arguments_at_least(2, args)?;

    let block_info_prop_str = args[0]
        .match_atom()
        .ok_or(CheckError::new(CheckErrors::GetBlockInfoExpectPropertyName))?;

    let block_info_prop =
        BlockInfoProperty::lookup_by_name_at_version(block_info_prop_str, &checker.clarity_version)
            .ok_or(CheckError::new(CheckErrors::NoSuchBlockInfoProperty(
                block_info_prop_str.to_string(),
            )))?;

    checker.type_check_expects(&args[1], context, &TypeSignature::UIntType)?;

    Ok(TypeSignature::new_option(block_info_prop.type_result())?)
}

// # Errors
// - `CheckErrors::GetBurnBlockInfoExpectPropertyName` when `args[0]` is not a valid `ClarityName`.
// - `CheckErrors::NoSuchBlockInfoProperty` when `args[0]` does not name a `BurnBlockInfoProperty`.
fn check_get_burn_block_info(
    checker: &mut TypeChecker,
    args: &[SymbolicExpression],
    context: &TypingContext,
) -> TypeResult {
    check_argument_count(2, args)?;

    let block_info_prop_str = args[0].match_atom().ok_or(CheckError::new(
        CheckErrors::GetBurnBlockInfoExpectPropertyName,
    ))?;

    let block_info_prop =
        BurnBlockInfoProperty::lookup_by_name(block_info_prop_str).ok_or(CheckError::new(
            CheckErrors::NoSuchBlockInfoProperty(block_info_prop_str.to_string()),
        ))?;

    checker.type_check_expects(&args[1], context, &TypeSignature::UIntType)?;

    Ok(TypeSignature::new_option(
        block_info_prop
            .type_result()
            .map_err(|_| CheckErrors::Expects("FAILED to type valid burn info property".into()))?,
    )?)
}

impl TypedNativeFunction {
    pub fn type_check_application(
        &self,
        checker: &mut TypeChecker,
        args: &[SymbolicExpression],
        context: &TypingContext,
    ) -> TypeResult {
        use self::TypedNativeFunction::{Simple, Special};
        match self {
            Special(SpecialNativeFunction(check)) => check(checker, args, context),
            Simple(SimpleNativeFunction(function_type)) => checker.type_check_function_type(
                function_type,
                args,
                context,
                context.epoch,
                context.clarity_version,
            ),
        }
    }

    pub fn type_native_function(
        function: &NativeFunctions,
    ) -> Result<TypedNativeFunction, CheckErrors> {
        use self::TypedNativeFunction::{Simple, Special};
        use crate::vm::functions::NativeFunctions::*;
        let out = match function {
            Add | Subtract | Divide | Multiply | BitwiseOr | BitwiseAnd | BitwiseXor2 => {
                Simple(SimpleNativeFunction(FunctionType::ArithmeticVariadic))
            }
            CmpGeq | CmpLeq | CmpLess | CmpGreater => {
                Simple(SimpleNativeFunction(FunctionType::ArithmeticComparison))
            }
            Sqrti | Log2 | BitwiseNot => {
                Simple(SimpleNativeFunction(FunctionType::ArithmeticUnary))
            }
            BitwiseLShift | BitwiseRShift => Simple(SimpleNativeFunction(FunctionType::Binary(
                FunctionArgSignature::Union(vec![TypeSignature::IntType, TypeSignature::UIntType]),
                FunctionArgSignature::Single(TypeSignature::UIntType),
                FunctionReturnsSignature::TypeOfArgAtPosition(0),
            ))),
            Modulo | Power | BitwiseXor => {
                Simple(SimpleNativeFunction(FunctionType::ArithmeticBinary))
            }
            And | Or => Simple(SimpleNativeFunction(FunctionType::Variadic(
                TypeSignature::BoolType,
                TypeSignature::BoolType,
            ))),
            ToUInt => Simple(SimpleNativeFunction(FunctionType::Fixed(FixedFunction {
                args: vec![FunctionArg::new(
                    TypeSignature::IntType,
                    ClarityName::try_from("value".to_owned()).map_err(|_| {
                        CheckErrors::Expects(
                            "FAIL: ClarityName failed to accept default arg name".into(),
                        )
                    })?,
                )],
                returns: TypeSignature::UIntType,
            }))),
            ToInt => Simple(SimpleNativeFunction(FunctionType::Fixed(FixedFunction {
                args: vec![FunctionArg::new(
                    TypeSignature::UIntType,
                    ClarityName::try_from("value".to_owned()).map_err(|_| {
                        CheckErrors::Expects(
                            "FAIL: ClarityName failed to accept default arg name".into(),
                        )
                    })?,
                )],
                returns: TypeSignature::IntType,
            }))),
            IsStandard => Simple(SimpleNativeFunction(FunctionType::Fixed(FixedFunction {
                args: vec![FunctionArg::new(
                    TypeSignature::PrincipalType,
                    ClarityName::try_from("value".to_owned()).map_err(|_| {
                        CheckErrors::Expects(
                            "FAIL: ClarityName failed to accept default arg name".into(),
                        )
                    })?,
                )],
                returns: TypeSignature::BoolType,
            }))),
            BuffToIntLe | BuffToIntBe => {
                Simple(SimpleNativeFunction(FunctionType::Fixed(FixedFunction {
                    args: vec![FunctionArg::new(
                        TypeSignature::SequenceType(SequenceSubtype::BufferType(
                            BufferLength::try_from(16_u32)
                                .map_err(|_| CheckErrors::Expects("Bad constructor".into()))?,
                        )),
                        ClarityName::try_from("value".to_owned()).map_err(|_| {
                            CheckErrors::Expects(
                                "FAIL: ClarityName failed to accept default arg name".into(),
                            )
                        })?,
                    )],
                    returns: TypeSignature::IntType,
                })))
            }
            BuffToUIntLe | BuffToUIntBe => {
                Simple(SimpleNativeFunction(FunctionType::Fixed(FixedFunction {
                    args: vec![FunctionArg::new(
                        TypeSignature::SequenceType(SequenceSubtype::BufferType(
                            BufferLength::try_from(16_u32)
                                .map_err(|_| CheckErrors::Expects("Bad constructor".into()))?,
                        )),
                        ClarityName::try_from("value".to_owned()).map_err(|_| {
                            CheckErrors::Expects(
                                "FAIL: ClarityName failed to accept default arg name".into(),
                            )
                        })?,
                    )],
                    returns: TypeSignature::UIntType,
                })))
            }
            StringToInt => Simple(SimpleNativeFunction(FunctionType::UnionArgs(
                vec![
                    TypeSignature::max_string_ascii()?,
                    TypeSignature::max_string_utf8()?,
                ],
                TypeSignature::OptionalType(Box::new(TypeSignature::IntType)),
            ))),
            StringToUInt => Simple(SimpleNativeFunction(FunctionType::UnionArgs(
                vec![
                    TypeSignature::max_string_ascii()?,
                    TypeSignature::max_string_utf8()?,
                ],
                TypeSignature::OptionalType(Box::new(TypeSignature::UIntType)),
            ))),
            IntToAscii => Simple(SimpleNativeFunction(FunctionType::UnionArgs(
                vec![TypeSignature::IntType, TypeSignature::UIntType],
                // 40 is the longest string one can get from int->string conversion.
                ASCII_40,
            ))),
            IntToUtf8 => Simple(SimpleNativeFunction(FunctionType::UnionArgs(
                vec![TypeSignature::IntType, TypeSignature::UIntType],
                // 40 is the longest string one can get from int->string conversion.
                UTF8_40,
            ))),
            Not => Simple(SimpleNativeFunction(FunctionType::Fixed(FixedFunction {
                args: vec![FunctionArg::new(
                    TypeSignature::BoolType,
                    ClarityName::try_from("value".to_owned()).map_err(|_| {
                        CheckErrors::Expects(
                            "FAIL: ClarityName failed to accept default arg name".into(),
                        )
                    })?,
                )],
                returns: TypeSignature::BoolType,
            }))),
            Hash160 => Simple(SimpleNativeFunction(FunctionType::UnionArgs(
                vec![
                    TypeSignature::max_buffer()?,
                    TypeSignature::UIntType,
                    TypeSignature::IntType,
                ],
                BUFF_20.clone(),
            ))),
            Sha256 => Simple(SimpleNativeFunction(FunctionType::UnionArgs(
                vec![
                    TypeSignature::max_buffer()?,
                    TypeSignature::UIntType,
                    TypeSignature::IntType,
                ],
                BUFF_32.clone(),
            ))),
            Sha512Trunc256 => Simple(SimpleNativeFunction(FunctionType::UnionArgs(
                vec![
                    TypeSignature::max_buffer()?,
                    TypeSignature::UIntType,
                    TypeSignature::IntType,
                ],
                BUFF_32.clone(),
            ))),
            Sha512 => Simple(SimpleNativeFunction(FunctionType::UnionArgs(
                vec![
                    TypeSignature::max_buffer()?,
                    TypeSignature::UIntType,
                    TypeSignature::IntType,
                ],
                BUFF_64.clone(),
            ))),
            Keccak256 => Simple(SimpleNativeFunction(FunctionType::UnionArgs(
                vec![
                    TypeSignature::max_buffer()?,
                    TypeSignature::UIntType,
                    TypeSignature::IntType,
                ],
                BUFF_32.clone(),
            ))),
            Secp256k1Recover => Special(SpecialNativeFunction(&check_secp256k1_recover)),
            Secp256k1Verify => Special(SpecialNativeFunction(&check_secp256k1_verify)),
            GetStxBalance => Simple(SimpleNativeFunction(FunctionType::Fixed(FixedFunction {
                args: vec![FunctionArg::new(
                    TypeSignature::PrincipalType,
                    ClarityName::try_from("owner".to_owned()).map_err(|_| {
                        CheckErrors::Expects(
                            "FAIL: ClarityName failed to accept default arg name".into(),
                        )
                    })?,
                )],
                returns: TypeSignature::UIntType,
            }))),
            PrincipalConstruct => Special(SpecialNativeFunction(&check_principal_construct)),
            PrincipalDestruct => Simple(SimpleNativeFunction(FunctionType::Fixed(FixedFunction {
                args: vec![FunctionArg::new(
                    TypeSignature::PrincipalType,
                    ClarityName::try_from("principal".to_owned()).map_err(|_| {
                        CheckErrors::Expects(
                            "FAIL: ClarityName failed to accept default arg name".into(),
                        )
                    })?,
                )],
                returns: {
                    /// The return type of `principal-destruct` is a Response, in which the success
                    /// and error types are the same.
                    fn parse_principal_basic_type() -> Result<TupleTypeSignature, CheckErrors> {
                        Ok(TupleTypeSignature::try_from(vec![
                            ("version".into(), BUFF_1.clone()),
                            ("hash-bytes".into(), BUFF_20.clone()),
                            (
                                "name".into(),
                                TypeSignature::new_option(
                                    TypeSignature::contract_name_string_ascii_type()?,
                                )
                                .map_err(|_| CheckErrors::Expects("Bad constructor".into()))?,
                            ),
                        ])
                        .map_err(|_| {
                            CheckErrors::Expects(
                                "FAIL: PrincipalDestruct failed to initialize type signature"
                                    .into(),
                            )
                        })?)
                    }
                    TypeSignature::ResponseType(Box::new((
                        parse_principal_basic_type()?.into(),
                        parse_principal_basic_type()?.into(),
                    )))
                },
            }))),
            StxGetAccount => Simple(SimpleNativeFunction(FunctionType::Fixed(FixedFunction {
                args: vec![FunctionArg::new(
                    TypeSignature::PrincipalType,
                    ClarityName::try_from("owner".to_owned()).map_err(|_| {
                        CheckErrors::Expects(
                            "FAIL: ClarityName failed to accept default arg name".into(),
                        )
                    })?,
                )],
                returns: TupleTypeSignature::try_from(vec![
                    ("unlocked".into(), TypeSignature::UIntType),
                    ("locked".into(), TypeSignature::UIntType),
                    ("unlock-height".into(), TypeSignature::UIntType),
                ])
                .map_err(|_| {
                    CheckErrors::Expects(
                        "FAIL: StxGetAccount failed to initialize type signature".into(),
                    )
                })?
                .into(),
            }))),
            StxBurn => Simple(SimpleNativeFunction(FunctionType::Fixed(FixedFunction {
                args: vec![
                    FunctionArg::new(
                        TypeSignature::UIntType,
                        ClarityName::try_from("amount".to_owned()).map_err(|_| {
                            CheckErrors::Expects(
                                "FAIL: ClarityName failed to accept default arg name".into(),
                            )
                        })?,
                    ),
                    FunctionArg::new(
                        TypeSignature::PrincipalType,
                        ClarityName::try_from("sender".to_owned()).map_err(|_| {
                            CheckErrors::Expects(
                                "FAIL: ClarityName failed to accept default arg name".into(),
                            )
                        })?,
                    ),
                ],
                returns: TypeSignature::new_response(
                    TypeSignature::BoolType,
                    TypeSignature::UIntType,
                )
                .map_err(|_| CheckErrors::Expects("Bad constructor".into()))?,
            }))),
            StxTransfer => Special(SpecialNativeFunction(&assets::check_special_stx_transfer)),
            StxTransferMemo => Special(SpecialNativeFunction(
                &assets::check_special_stx_transfer_memo,
            )),
            GetTokenBalance => Special(SpecialNativeFunction(&assets::check_special_get_balance)),
            GetAssetOwner => Special(SpecialNativeFunction(&assets::check_special_get_owner)),
            TransferToken => Special(SpecialNativeFunction(&assets::check_special_transfer_token)),
            TransferAsset => Special(SpecialNativeFunction(&assets::check_special_transfer_asset)),
            MintAsset => Special(SpecialNativeFunction(&assets::check_special_mint_asset)),
            MintToken => Special(SpecialNativeFunction(&assets::check_special_mint_token)),
            BurnAsset => Special(SpecialNativeFunction(&assets::check_special_burn_asset)),
            BurnToken => Special(SpecialNativeFunction(&assets::check_special_burn_token)),
            GetTokenSupply => Special(SpecialNativeFunction(
                &assets::check_special_get_token_supply,
            )),
            Equals => Special(SpecialNativeFunction(&check_special_equals)),
            If => Special(SpecialNativeFunction(&check_special_if)),
            Let => Special(SpecialNativeFunction(&check_special_let)),
            FetchVar => Special(SpecialNativeFunction(&check_special_fetch_var)),
            SetVar => Special(SpecialNativeFunction(&check_special_set_var)),
            Map => Special(SpecialNativeFunction(&sequences::check_special_map)),
            Filter => Special(SpecialNativeFunction(&sequences::check_special_filter)),
            Fold => Special(SpecialNativeFunction(&sequences::check_special_fold)),
            Append => Special(SpecialNativeFunction(&sequences::check_special_append)),
            Concat => Special(SpecialNativeFunction(&sequences::check_special_concat)),
            AsMaxLen => Special(SpecialNativeFunction(&sequences::check_special_as_max_len)),
            Len => Special(SpecialNativeFunction(&sequences::check_special_len)),
            ElementAt | ElementAtAlias => {
                Special(SpecialNativeFunction(&sequences::check_special_element_at))
            }
            IndexOf | IndexOfAlias => {
                Special(SpecialNativeFunction(&sequences::check_special_index_of))
            }
            Slice => Special(SpecialNativeFunction(&sequences::check_special_slice)),
            ReplaceAt => Special(SpecialNativeFunction(&sequences::check_special_replace_at)),
            ListCons => Special(SpecialNativeFunction(&check_special_list_cons)),
            FetchEntry => Special(SpecialNativeFunction(&maps::check_special_fetch_entry)),
            SetEntry => Special(SpecialNativeFunction(&maps::check_special_set_entry)),
            InsertEntry => Special(SpecialNativeFunction(&maps::check_special_insert_entry)),
            DeleteEntry => Special(SpecialNativeFunction(&maps::check_special_delete_entry)),
            TupleCons => Special(SpecialNativeFunction(&check_special_tuple_cons)),
            TupleGet => Special(SpecialNativeFunction(&check_special_get)),
            TupleMerge => Special(SpecialNativeFunction(&check_special_merge)),
            Begin => Special(SpecialNativeFunction(&check_special_begin)),
            Print => Special(SpecialNativeFunction(&check_special_print)),
            AsContract => Special(SpecialNativeFunction(&check_special_as_contract)),
            ContractCall | ContractCallBench => {
                Special(SpecialNativeFunction(&check_contract_call))
            }
            ContractOf => Special(SpecialNativeFunction(&check_contract_of)),
            PrincipalOf => Special(SpecialNativeFunction(&check_principal_of)),
            GetBlockInfo => Special(SpecialNativeFunction(&check_get_block_info)),
            GetBurnBlockInfo => Special(SpecialNativeFunction(&check_get_burn_block_info)),
            ConsSome => Special(SpecialNativeFunction(&options::check_special_some)),
            ConsOkay => Special(SpecialNativeFunction(&options::check_special_okay)),
            ConsError => Special(SpecialNativeFunction(&options::check_special_error)),
            DefaultTo => Special(SpecialNativeFunction(&options::check_special_default_to)),
            Asserts => Special(SpecialNativeFunction(&options::check_special_asserts)),
            UnwrapRet => Special(SpecialNativeFunction(&options::check_special_unwrap_or_ret)),
            UnwrapErrRet => Special(SpecialNativeFunction(
                &options::check_special_unwrap_err_or_ret,
            )),
            Unwrap => Special(SpecialNativeFunction(&options::check_special_unwrap)),
            UnwrapErr => Special(SpecialNativeFunction(&options::check_special_unwrap_err)),
            TryRet => Special(SpecialNativeFunction(&options::check_special_try_ret)),
            Match => Special(SpecialNativeFunction(&options::check_special_match)),
            IsOkay => Special(SpecialNativeFunction(&options::check_special_is_response)),
            IsErr => Special(SpecialNativeFunction(&options::check_special_is_response)),
            IsNone => Special(SpecialNativeFunction(&options::check_special_is_optional)),
            IsSome => Special(SpecialNativeFunction(&options::check_special_is_optional)),
            AtBlock => Special(SpecialNativeFunction(&check_special_at_block)),
            ToConsensusBuff => Special(SpecialNativeFunction(
                &conversions::check_special_to_consensus_buff,
            )),
            FromConsensusBuff => Special(SpecialNativeFunction(
                &conversions::check_special_from_consensus_buff,
            )),
<<<<<<< HEAD
            NoOp => Simple(SimpleNativeFunction(FunctionType::RandomVariadic)),
        }
=======
        };

        Ok(out)
>>>>>>> 80adc276
    }
}<|MERGE_RESOLUTION|>--- conflicted
+++ resolved
@@ -14,10 +14,7 @@
 // You should have received a copy of the GNU General Public License
 // along with this program.  If not, see <http://www.gnu.org/licenses/>.
 
-<<<<<<< HEAD
 use rand::Rng;
-=======
->>>>>>> 80adc276
 use stacks_common::types::StacksEpochId;
 
 use super::{
@@ -280,7 +277,7 @@
 ) -> TypeResult {
     let mut rng = rand::thread_rng();
     let char_name = (0..15)
-        .map(|_| rng.gen_range(b'a', b'z') as char)
+        .map(|_| rng.gen_range(b'a'..b'z') as char)
         .collect::<String>();
     let clar_name = ClarityName::try_from(char_name.clone()).unwrap();
 
@@ -1172,13 +1169,9 @@
             FromConsensusBuff => Special(SpecialNativeFunction(
                 &conversions::check_special_from_consensus_buff,
             )),
-<<<<<<< HEAD
             NoOp => Simple(SimpleNativeFunction(FunctionType::RandomVariadic)),
-        }
-=======
         };
 
         Ok(out)
->>>>>>> 80adc276
     }
 }