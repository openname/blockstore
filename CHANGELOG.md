--- conflicted
+++ resolved
@@ -5,7 +5,6 @@
 The format is based on [Keep a Changelog](https://keepachangelog.com/en/1.0.0/),
 and this project adheres to the versioning scheme outlined in the [README.md](README.md).
 
-<<<<<<< HEAD
 ## [Next-Branch]
 
 ### Added
@@ -19,40 +18,7 @@
   `stack-stx` and `stack-extend`), the signing-key parameter is removed from
   `delegate-*` functions.
 
-## [2.4.0.0.4]
-
-This is a high-priority hotfix that addresses a bug in transaction processing which
-could impact miner availability.
-
-## [2.4.0.0.3]
-
-This is a high-priority hotfix that addresses a bug in transaction processing which
-could impact miner availability.
-
-## [2.4.0.0.2]
-
-This is a hotfix that changes the logging failure behavior from panicking to dropping
-the log message (PR #3784).
-
-## [2.4.0.0.4]
-
-This is a high-priority hotfix that addresses a bug in transaction processing which
-could impact miner availability.
-
-## [2.4.0.0.3]
-
-This is a high-priority hotfix that addresses a bug in transaction processing which
-could impact miner availability.
-
-## [2.4.0.0.2]
-
-This is a hotfix that changes the logging failure behavior from panicking to dropping
-the log message (PR #3784).
-
-## [Unreleased]
-=======
 ## [2.4.0.1.0]
->>>>>>> c98b404e
 
 ### Added
 
@@ -68,12 +34,10 @@
 - Message definitions and codecs for Stacker DB, a replicated off-chain DB
   hosted by subscribed Stacks nodes and controlled by smart contracts
 - Added 3 new public and regionally diverse bootstrap nodes: est.stacksnodes.org, cet.stacksnodes.org, sgt.stacksnodes.org
-<<<<<<< HEAD
 - satoshis_per_byte can be changed in the config file and miners will always use
   the most up to date value
 - New RPC endpoint at /v2/block_proposal for miner to validate proposed block.
   Only accessible on local loopback interface
-=======
 
 In addition, this introduces a set of improvements to the Stacks miner behavior.  In
 particular:
@@ -93,7 +57,6 @@
 contract-calls).
 * When configured, the node will optionally only RBF block-commits if it can
   produce a block with strictly more transactions.
->>>>>>> c98b404e
 
 ### Changed
 
