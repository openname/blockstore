# Changelog

All notable changes to this project will be documented in this file.

The format is based on [Keep a Changelog](https://keepachangelog.com/en/1.0.0/),
and this project adheres to the versioning scheme outlined in the [README.md](README.md).

## [Unreleased]

### Added

- When the Clarity library is built with feature flag `developer-mode`, comments
  from the source code are now attached to the `SymbolicExpression` nodes. This
  will be useful for tools that use the Clarity library to analyze and
  manipulate Clarity source code, e.g. a formatter.
- New RPC endpoint at /v2/constant_val to fetch a constant from a contract.
<<<<<<< HEAD
- New RPC endpoint at /v2/block_proposal for miner to validate proposed block.
  Only accessible on local loopback interface.
=======
- A new subsystem, called StackerDB, has been added, which allows a set of
  Stacks nodes to store off-chain data on behalf of a specially-crafter smart
contract.  This is an opt-in feature; Stacks nodes explicitly subscribe to
StackerDB replicas in their config files.
>>>>>>> 5ac03fca
- Message definitions and codecs for Stacker DB, a replicated off-chain DB
  hosted by subscribed Stacks nodes and controlled by smart contracts
- Added 3 new public and regionally diverse bootstrap nodes: est.stacksnodes.org, cet.stacksnodes.org, sgt.stacksnodes.org

### Changed

- `developer-mode` is no longer enabled in the default feature set. This is the correct default behavior, since the stacks-node should NOT build with developer-mode enabled by default. Tools that need to use developer-mode should enable it explicitly.

### Fixed

- The transaction receipts for smart contract publish transactions now indicate
  a result of `(err none)` if the top-level code of the smart contract contained
  runtime error and include details about the error in the `vm_error` field of
  the receipt. Fixes issues #3154, #3328.
- Added config setting `burnchain.wallet_name` which addresses blank wallets no 
  longer being created by default in recent bitcoin versions. Fixes issue #3596
- Use the current burnchain tip to lookup UTXOs (Issue #3733)
- The node now gracefully shuts down even if it is in the middle of a handshake with 
  bitcoind. Fixes issue #3734.

## [2.4.0.0.1]

This is a minor change to add `txid` fields into the log messages from failing
contract deploys. This will help tools (and users) more easily find the log
messages to determine what went wrong.

## [2.4.0.0.0]
This is a **consensus-breaking** release to revert consensus to PoX, and is the second fork proposed in SIP-022.

- [SIP-022](https://github.com/stacksgov/sips/blob/main/sips/sip-022/sip-022-emergency-pox-fix.md)
- [SIP-024](https://github.com/stacksgov/sips/blob/main/sips/sip-024/sip-024-least-supertype-fix.md)

### Fixed
- PoX is re-enabled and stacking resumes starting at Bitcoin block `791551`
- Peer network id is updated to `0x18000009`
- Adds the type sanitization described in SIP-024

This release is compatible with chainstate directories from 2.1.0.0.x and 2.3.0.0.x

## [2.3.0.0.2]

This is a high-priority hotfix release to address a bug in the
stacks-node miner logic which could impact miner availability.

This release is compatible with chainstate directories from 2.3.0.0.x and 2.1.0.0.x

## [2.3.0.0.1]

This is a hotfix release to update:
- peer version identifier used by the stacks-node p2p network.
- yield interpreter errors in deser_hex

This release is compatible with chainstate directories from 2.3.0.0.x and 2.1.0.0.x

## [2.3.0.0.0]

This is a **consensus-breaking** release to address a Clarity VM bug discovered in 2.2.0.0.1.
Tx and read-only calls to functions with traits as parameters are rejected with unchecked TypeValueError.
Additional context and rationale can be found in [SIP-023](https://github.com/stacksgov/sips/blob/main/sips/sip-023/sip-023-emergency-fix-traits.md).

This release is compatible with chainstate directories from 2.1.0.0.x.

## [2.2.0.0.1]

This is a **consensus-breaking** release to address a bug and DoS vector in pox-2's `stack-increase` function.
Additional context and rationale can be found in [SIP-022](https://github.com/stacksgov/sips/blob/main/sips/sip-022/sip-022-emergency-pox-fix.md).

This release is compatible with chainstate directories from 2.1.0.0.x.

## [2.1.0.0.3]

This is a high-priority hotfix release to address a bug in the
stacks-node miner logic which could impact miner availability. This
release's chainstate directory is compatible with chainstate
directories from 2.1.0.0.2.

## [2.1.0.0.2]

This software update is a hotfix to resolve improper unlock handling
in mempool admission. This release's chainstate directory is
compatible with chainstate directories from 2.1.0.0.1.

### Fixed

- Fix mempool admission logic's improper handling of PoX unlocks. This would
  cause users to get spurious `NotEnoughFunds` rejections when trying to submit
  their transactions (#3623)

## [2.1.0.0.1]

### Fixed

- Handle the case where a bitcoin node returns zero headers (#3588)
- The default value for `always_use_affirmation_maps` is now set to `false`,
  instead of `true`.  This was preventing testnet nodes from reaching the chain
  tip with the default configuration.
- Reduce default poll time of the `chain-liveness` thread which reduces the
  possibility that a miner thread will get interrupted (#3610).

## [2.1]

This is a **consensus-breaking** release that introduces a _lot_ of new
functionality.  Details on the how and why can be found in [SIP-015](https://github.com/stacksgov/sips/blob/feat/sip-015/sips/sip-015/sip-015-network-upgrade.md),
[SIP-018](https://github.com/MarvinJanssen/sips/blob/feat/signed-structured-data/sips/sip-018/sip-018-signed-structured-data.md),
and [SIP-20](https://github.com/obycode/sips/blob/bitwise-ops/sips/sip-020/sip-020-bitwise-ops.md).

The changelog for this release is a high-level summary of these SIPs.

### Added

- There is a new `.pox-2` contract for implementing proof-of-transfer.  This PoX
  contract enables re-stacking while the user's STX are locked, and incrementing
the amount stacked on top of a locked batch of STX.
- The Clarity function `stx-account` has been added, which returns the account's
  locked and unlocked balances.
- The Clarity functions `principal-destruct` and `principal-construct?`
  functions have been added, which provide the means to convert between a
`principal` instance and the `buff`s and `string-ascii`s that constitute it.
- The Clarity function `get-burn-block-info?` has been added to support
  fetching the burnchain header hash of _any_ burnchain block starting from the
sortition height of the Stacks genesis block, and to support fetching the PoX
addresses and rewards paid by miners for a particular burnchain block height.
- The Clarity function `slice` has been added for obtaining a sub-sequence of a
  `buff`, `string-ascii`, `string-utf8`, or `list`.
- Clarity functions for converting between `string-ascii`, `string-utf8`,
  `uint`, and `int` have been added.
- Clarity functions for converting between big- and little-endian
`buff`  representations of `int` and `uint` have been added.
- The Clarity function `stx-transfer-memo?` has been added, which behaves the
  same as `stx-transfer?` but also takes a memo argument.
- The Clarity function `is-standard` has been added to identify whether or not a
  `principal` instance is a standard or contract principal.
- Clarity functions have been added for converting an arbitrary Clarity type to
  and from its canonical byte string representation.
- The Clarity function `replace-at?` has been added for replacing a single item
  in a `list`, `string-ascii`, `string-utf8`, or `buff`.
- The Clarity global variable `tx-sponsor?` has been added, which evaluates to
  the sponsor of the transaction if the transaction is sponsored.
- The Clarity global variable `chain-id` has been added, which evaluates to the
  4-byte chain ID of this Stacks network.
- The Clarity parser has been rewritten to be about 3x faster than the parser in
  Stacks 2.05.x.x.x.
- Clarity trait semantics have been refined and made more explicit, so as to
  avoid certain corner cases where a trait reference might be downgraded to a
`principal` in Clarity 1.
  * Trait values can be passed to compatible sub-trait types
  * Traits can be embedded in compound types, e.g. `(optional <my-trait>)`
  * Traits can be assigned to a let-variable
- Fixes to unexpected behavior in traits
  * A trait with duplicate function names is now an error
  * Aliased trait names do not interfere with local trait definitions
- The comparison functions `<`, `<=`, `>`, and `>=` now work on `string-ascii`,
  `string-utf8`, and `buff` based on byte-by-byte comparison (note that this is
_not_ lexicographic comparison).
- It is now possible to call `delegate-stx` from a burnchain transaction, just
  as it is for `stack-stx` and `transfer-stx`.

### Changed

- The `delegate-stx` function in `.pox-2` can be called while the user's STX are
  locked.
- If a batch of STX is not enough to clinch even a single reward slot, then the
  STX are automatically unlocked at the start of the reward cycle in which they
are rendered useless in this capacity.
- The PoX sunset has been removed.  PoX rewards will continue in perpetuity.
- Support for segwit and taproot addresses (v0 and v1 witness programs) has been
  added for Stacking.
- The Clarity function `get-block-info?` now supports querying a block's total
  burnchain spend by miners who tried to mine it, the spend by the winner, and
the total block reward (coinbase plus transaction fees).
- A block's coinbase transaction may specify an alternative recipient principal,
  which can be either a standard or contract principal.
- A smart contract transaction can specify which version of Clarity to use.  If
  no version is given, then the epoch-default version will be used (in Stacks
2.1, this is Clarity 2).
- The Stacks node now includes the number of PoX anchor blocks in its
  fork-choice rules. The best Stacks fork is the fork that (1) is on the best
Bitcoin fork, (2) has the most PoX anchor blocks known, and (3) is the longest.
- On-burnchain operations -- `stack-stx`, `delegate-stx`, and `transfer-stx` --
  can take effect within six (6) burnchain blocks in which they are mined,
instead of one.
- Transaction fees are debited from accounts _before_ the transaction is
  processed.
- All smart contract analysis errors are now treated as runtime errors, meaning
  that smart contract transactions which don't pass analysis will still be mined
(so miners get paid for partially validating them).
- The default Clarity version is now 2.  Users can opt for version 1 by using
  the new smart contract transaction wire format and explicitly setting version

### Fixed

- The authorization of a `contract-caller` in `.pox-2` for stacking will now
  expire at the user-specified height, if given.
- The Clarity function `principal-of?` now works on mainnet.
- One or more late block-commits no longer result in the miner losing its
  sortition weight.
- Documentation will indicate explicitly which Clarity version introduced each
  keyword or function. 

## [2.05.0.6.0]

### Changed

- The `/v2/neighbors` endpoint now reports a node's bootstrap peers, so other
  nodes can find high-quality nodes to boot from (#3401)
- If there are two or more Stacks chain tips that are tied for the canonical
  tip, the node deterministically chooses one _independent_ of the arrival order
(#3419). 
- If Stacks blocks for a different fork arrive out-of-order and, in doing so,
  constitute a better fork than the fork the node considers canonical, the node
will update the canonical Stacks tip pointer in the sortition DB before
processing the next sortition (#3419).

### Fixed

- The node keychain no longer maintains any internal state, but instead derives
  keys based on the chain tip the miner is building off of.  This prevents the
node from accidentally producing an invalid block that reuses a microblock
public key hash (#3387).
- If a node mines an invalid block for some reason, it will no longer stall
  forever.  Instead, it will detect that its last-mined block is not the chain
tip, and resume mining (#3406).

## [2.05.0.5.0]

### Changed

- The new minimum Rust version is 1.61
- The act of walking the mempool will now cache address nonces in RAM and to a
  temporary mempool table used for the purpose, instead of unconditionally
querying them from the chainstate MARF.  This builds upon improvements to mempool
goodput over 2.05.0.4.0 (#3337).
- The node and miner implementation has been refactored to remove write-lock
  contention that can arise when the node's chains-coordinator thread attempts to store and
process newly-discovered (or newly-mined) blocks, and when the node's relayer
thread attempts to mine a new block.  In addition, the miner logic has been
moved to a separate thread in order to avoid starving the relayer thread (which
must handle block and transaction propagation, as well as block-processing).
The refactored miner thread will be preemptively terminated and restarted
by the arrival of new Stacks blocks or burnchain blocks, which further
prevents the miner from holding open write-locks in the underlying
chainstate databases when there is new chain data to discover (which would
invalidate the miner's work anyway).  (#3335).

### Fixed

- Fixed `pow` documentation in Clarity (#3338).
- Backported unit tests that were omitted in the 2.05.0.3.0 release (#3348).

## [2.05.0.4.0]

### Fixed

- Denormalize the mempool database so as to remove a `LEFT JOIN` from the SQL
  query for choosing transactions in order by estimated fee rate.  This
drastically speeds up mempool transaction iteration in the miner (#3314)


## [2.05.0.3.0]

### Added

- Added prometheus output for "transactions in last block" (#3138).
- Added envrionement variable STACKS_LOG_FORMAT_TIME to set the time format
  stacks-node uses for logging. (#3219)
  Example: STACKS_LOG_FORMAT_TIME="%Y-%m-%d %H:%M:%S" cargo stacks-node
- Added mock-miner sample config (#3225)

### Changed

- Updates to the logging of transaction events (#3139).
- Moved puppet-chain to `./contrib/tools` directory and disabled compiling by default (#3200)

### Fixed

- Make it so that a new peer private key in the config file will propagate to
  the peer database (#3165).
- Fixed default miner behavior regarding block assembly
  attempts. Previously, the miner would only attempt to assemble a
  larger block after their first attempt (by Bitcoin RBF) if new
  microblock or block data arrived. This changes the miner to always
  attempt a second block assembly (#3184).
- Fixed a bug in the node whereby the node would encounter a deadlock when
  processing attachment requests before the P2P thread had started (#3236).
- Fixed a bug in the P2P state machine whereby it would not absorb all transient errors
  from sockets, but instead propagate them to the outer caller. This would lead
  to a node crash in nodes connected to event observers, which expect the P2P
  state machine to only report fatal errors (#3228)
- Spawn the p2p thread before processing number of sortitions. Fixes issue (#3216) where sync from genesis paused (#3236)
- Drop well-formed "problematic" transactions that result in miner performance degradation (#3212)
- Ignore blocks that include problematic transactions


## [2.05.0.2.1]

### Fixed
- Fixed a security bug in the SPV client whereby the chain work was not being
  considered at all when determining the canonical Bitcoin fork.  The SPV client
  now only accepts a new Bitcoin fork if it has a higher chain work than any other
  previously-seen chain (#3152).

## [2.05.0.2.0]

### IMPORTANT! READ THIS FIRST

Please read the following **WARNINGs** in their entirety before upgrading.

WARNING: Please be aware that using this node on chainstate prior to this release will cause
the node to spend **up to 30 minutes** migrating the data to a new schema.
Depending on the storage medium, this may take even longer.

WARNING: This migration process cannot be interrupted. If it is, the chainstate
will be **irrecovarably corrupted and require a sync from genesis.**

WARNING: You will need **at least 2x the disk space** for the migration to work.
This is because a copy of the chainstate will be made in the same directory in
order to apply the new schema.

It is highly recommended that you **back up your chainstate** before running
this version of the software on it.

### Changed
- The MARF implementation will now defer calculating the root hash of a new trie
  until the moment the trie is committed to disk.  This avoids gratuitous hash
  calculations, and yields a performance improvement of anywhere between 10x and
  200x (#3041).
- The MARF implementation will now store tries to an external file for instances
  where the tries are expected to exceed the SQLite page size (namely, the
  Clarity database). This improves read performance by a factor of 10x to 14x
  (#3059).
- The MARF implementation may now cache trie nodes in RAM if directed to do so
  by an environment variable (#3042).
- Sortition processing performance has been improved by about an order of
  magnitude, by avoiding a slew of expensive database reads (#3045).
- Updated chains coordinator so that before a Stacks block or a burn block is processed, 
  an event is sent through the event dispatcher. This fixes #3015. 
- Expose a node's public key and public key hash160 (i.e. what appears in
  /v2/neighbors) via the /v2/info API endpoint (#3046)
- Reduced the default subsequent block attempt timeout from 180 seconds to 30
  seconds, based on benchmarking the new MARF performance data during a period
  of network congestion (#3098)
- The `blockstack-core` binary has been renamed to `stacks-inspect`.
  This binary provides CLI tools for chain and mempool inspection.

### Fixed
- The AtlasDB previously could lose `AttachmentInstance` data during shutdown
  or crashes (#3082). This release resolves that.

## [2.05.0.1.0]

### Added 
- A new fee estimator intended to produce fewer over-estimates, by having less
  sensitivity to outliers. Its characteristic features are: 1) use a window to
  forget past estimates instead of exponential averaging, 2) use weighted
  percentiles, so that bigger transactions influence the estimates more, 3)
  assess empty space in blocks as having paid the "minimum fee", so that empty
  space is accounted for, 4) use random "fuzz" so that in busy times the fees can
  change dynamically. (#2972)
- Implements anti-entropy protocol for querying transactions from other 
  nodes' mempools. Before, nodes wouldn't sync mempool contents with one another.
  (#2884)
- Structured logging in the mining code paths. This will shine light 
  on what happens to transactions (successfully added, skipped or errored) that the
  miner considers while buildings blocks. (#2975)
- Added the mined microblock event, which includes information on transaction
  events that occurred in the course of mining (will provide insight
  on whether a transaction was successfully added to the block,
  skipped, or had a processing error). (#2975)
- For v2 endpoints, can now specify the `tip` parameter to `latest`. If 
  `tip=latest`, the node will try to run the query off of the latest tip. (#2778)
- Adds the /v2/headers endpoint, which returns a sequence of SIP-003-encoded 
  block headers and consensus hashes (see the ExtendedStacksHeader struct that 
  this PR adds to represent this data). (#2862)
- Adds the /v2/data_var endpoint, which returns a contract's data variable 
  value and a MARF proof of its existence. (#2862)
- Fixed a bug in the unconfirmed state processing logic that could lead to a
  denial of service (node crash) for nodes that mine microblocks (#2970)
- Added prometheus metric that tracks block fullness by logging the percentage of each
  cost dimension that is consumed in a given block (#3025).  
  

### Changed
- Updated the mined block event. It now includes information on transaction 
  events that occurred in the course of mining (will provide insight
  on whether a transaction was successfully added to the block, 
  skipped, or had a processing error). (#2975)
- Updated some of the logic in the block assembly for the miner and the follower
  to consolidate similar logic. Added functions `setup_block` and `finish_block`.
  (#2946)
- Makes the p2p state machine more reactive to newly-arrived 
  `BlocksAvailable` and `MicroblocksAvailable` messages for block and microblock 
  streams that this node does not have. If such messages arrive during an inventory 
  sync, the p2p state machine will immediately transition from the inventory sync 
  work state to the block downloader work state, and immediately proceed to fetch 
  the available block or microblock stream. (#2862)
- Nodes will push recently-obtained blocks and microblock streams to outbound
  neighbors if their cached inventories indicate that they do not yet have them
(#2986).
- Nodes will no longer perform full inventory scans on their peers, except
  during boot-up, in a bid to minimize block-download stalls (#2986).
- Nodes will process sortitions in parallel to downloading the Stacks blocks for
  a reward cycle, instead of doing these tasks sequentially (#2986).
- The node's runloop will coalesce and expire stale requests to mine blocks on
  top of parent blocks that are no longer the chain tip (#2969).
- Several database indexes have been updated to avoid table scans, which
  significantly improves most RPC endpoint speed and cuts node spin-up time in
half (#2989, #3005).
- Fixed a rare denial-of-service bug whereby a node that processes a very deep
  burnchain reorg can get stuck, and be rendered unable to process further
sortitions.  This has never happened in production, but it can be replicated in
tests (#2989).
- Updated what indices are created, and ensures that indices are created even 
  after the database is initialized (#3029).

### Fixed 
- Updates the lookup key for contracts in the pessimistic cost estimator. Before, contracts
  published by different principals with the same name would have had the same 
  key in the cost estimator. (#2984)
- Fixed a few prometheus metrics to be more accurate compared to `/v2` endpoints 
  when polling data (#2987)
- Fixed an error message from the type-checker that shows up when the type of a
  parameter refers to a trait defined in the same contract (#3064).

## [2.05.0.0.0]

This software update is a consensus changing release and the
implementation of the proposed cost changes in SIP-012. This release's
chainstate directory is compatible with chainstate directories from
2.0.11.4.0. However, this release is only compatible with chainstate
directories before the 2.05 consensus changes activate (Bitcoin height
713,000). If you run a 2.00 stacks-node beyond this point, and wish to
run a 2.05 node afterwards, you must start from a new chainstate
directory.

### Added

- At height 713,000 a new `costs-2` contract will be launched by the
  Stacks boot address.

### Changed

- Stacks blocks whose parents are mined >= 713,000 will use default costs
  from the new `costs-2` contract.
- Stacks blocks whose parents are mined >= 713,000 will use the real
  serialized length of Clarity values as the cost inputs to several methods
  that previously used the maximum possible size for the associated types.
- Stacks blocks whose parents are mined >= 713,000 will use the new block
  limit defined in SIP-012.

### Fixed

- Miners are now more aggressive in calculating their block limits
  when confirming microblocks (#2916)

## [2.0.11.4.0]

This software update is a point-release to change the transaction
selection logic in the default miner to prioritize by an estimated fee
rate instead of raw fee. This release's chainstate directory is
compatible with chainstate directories from 2.0.11.3.0.

### Added

- FeeEstimator and CostEstimator interfaces. These can be controlled
  via node configuration options. See the `README.md` for more
  information on the configuration.
- New fee rate estimation endpoint `/v2/fees/transaction` (#2872). See
  `docs/rpc/openapi.yaml` for more information.

### Changed

- Prioritize transaction inclusion in blocks by estimated fee rates (#2859).
- MARF sqlite connections will now use `mmap`'ed connections with up to 256MB
  space (#2869).

## [2.0.11.3.0]

This software update is a point-release to change the transaction selection
logic in the default miner to prioritize by fee instead of nonce sequence.  This
release's chainstate directory is compatible with chainstate directories from
2.0.11.2.0.

## Added

- The node will enforce a soft deadline for mining a block, so that a node
  operator can control how frequently their node attempts to mine a block
regardless of how congested the mempool is.  The timeout parameters are
controlled in the `[miner]` section of the node's config file (#2823).

## Changed

- Prioritize transaction inclusion in the mempool by transaction fee (#2823).

## [2.0.11.2.0]

NOTE: This change resets the `testnet`. Users running a testnet node will need
to reset their chain states.

### Added

- `clarity-cli` will now also print a serialized version of the resulting
  output from `eval` and `execute` commands. This serialization is in
  hexademical string format and supports integration with other tools. (#2684)
- The creation of a Bitcoin wallet with BTC version `> 0.19` is now supported
  on a private testnet. (#2647)
- `lcov`-compatible coverage reporting has been added to `clarity-cli` for
  Clarity contract testing. (#2592)
- The `README.md` file has new documentation about the release process. (#2726)

### Changed

- This change resets the testnet. (#2742)
- Caching has been added to speed up `/v2/info` responses. (#2746)

### Fixed

- PoX syncing will only look back to the reward cycle prior to divergence,
  instead of looking back over all history. This will speed up running a
  follower node. (#2746)
- The UTXO staleness check is re-ordered so that it occurs before the RBF-limit
  check. This way, if stale UTXOs reached the "RBF limit" a miner will recover
  by resetting the UTXO cache. (#2694)
- Microblock events were being sent to the event observer when microblock data
  was received by a peer, but were not emitted if the node mined the
  microblocks itself. This made something like the private-testnet setup
  incapable of emitting microblock events. Microblock events are now sent
  even when self-mined. (#2653)
- A bug is fixed in the mocknet/helium miner that would lead to a panic if a
  burn block occurred without a sortition in it. (#2711)
- Two bugs that caused problems syncing with the bitcoin chain during a
  bitcoin reorg have been fixed (#2771, #2780).
- Documentation is fixed in cases where string and buffer types are allowed
  but not covered in the documentation.  (#2676)

## [2.0.11.1.0]

This software update is our monthly release. It introduces fixes and features for both developers and miners. 
This release's chainstate directory is compatible with chainstate directories from 2.0.11.0.0.

## Added

- `/new_microblock` endpoint to notify event observers when a valid microblock
  has been received (#2571).
- Added new features to `clarity-cli` (#2597)
- Exposing new mining-related metrics in prometheus (#2664)
  - Miner's computed relative miner score as a percentage
  - Miner's computed commitment, the min of their previous commitment and their median commitment
  - Miner's current median commitment
- Add `key-for-seed` command to the `stacks-node` binary - outputs the associated secret key hex string
  and WIF formatted secret key for a given "seed" value (#2658).

## Changed

- Improved mempool walk order (#2514).
- Renamed database `tx_tracking.db` to `tx_tracking.sqlite` (#2666).
  
## Fixed 

- Alter the miner to prioritize spending the most recent UTXO when building a transaction, 
  instead of the largest UTXO. In the event of a tie, it uses the smallest UTXO first (#2661).
- Fix trait rpc lookups for implicitly implemented traits (#2602).
- Fix `v2/pox` endpoint, broken on Mocknet (#2634).
- Align cost limits on mocknet, testnet and mainnet (#2660). 
- Log peer addresses in the HTTP server (#2667)
- Mine microblocks if there are no recent unprocessed Stacks blocks

## [2.0.11.0.0]

The chainstate directory has been restructured in this release. It is not
compatible with prior chainstate directories.

## Added

- `/drop_mempool_tx` endpoint to notify event observers when a mempool
  transaction has been removed the mempool.
- `"reward_slot_holders"` field to the `new_burn_block` event
- CTRL-C handler for safe shutdown of `stacks-node`
- Log transactions in local db table via setting env `STACKS_TRANSACTION_LOG=1`
- New prometheus metrics for mempool transaction processing times and
  outstanding mempool transactions
- New RPC endpoint with path `/v2/traits/contractAddr/contractName/traitContractName
  /traitContractAddr/traitName` to determine whether a given trait is implemented 
  within the specified contract (either explicitly or implicitly).
- Re-activate the Atlas network for propagating and storing transaction
  attachments. This re-enables off-chain BNS name storage.
- Re-activate microblock mining.

## Changed

- Improved chainstate directory layout
- Improved node boot up time
- Better handling of flash blocks
- The `/v2/pox` RPC endpoint was updated to include more useful
  information about the current and next PoX cycles. For details, see
  `docs/rpc-endpoints.md`
  
## Fixed 

- Fixed faulty logic in the mempool that was still treating the transaction fee
  as a fee rate, which prevented replace-by-fee from working as expected.

## [2.0.10.0.1]

This is a low-priority hotfix release to address a bug in the deserialization logic. The
chainstate directory of 2.0.10.0.1 is compatible with 2.0.10. This release also begins the
usage of the versioning scheme outlined in the [README.md](README.md).

## [2.0.10]

This is a low-priority hotfix release to address two bugs in the block downloader. The
chainstate directory of 2.0.10 is compatible with 2.0.9. If booting up a node from genesis, or
an existing node has stalled in downloading blocks, this hotfix is necessary for your
node.

## Fixed

- Bug in microblocks inventory vector calculation that included invalidated microblocks
  as present bit. This bug will impact nodes booting up from genesis, but not affect nodes
  currently running at the chain tip (#2518).
- Bug in microblocks downloader logic that would cause the stacks-node to fail to wake-up
  to process newly arrived microblocks in certain instances (#2491).

## [2.0.9]

This is a hotfix release for improved handling of arriving Stacks blocks through
both the RPC interface and the P2P ineterface.  The chainstate directory of
2.0.9 is compatible with the 2.0.8 chainstate.

## Fixed

- TOCTTOU bug fixed in the chain processing logic that, which now ensures that
  an arriving Stacks block is processed at most once.

## [2.0.8] - 2021-03-02

This is a hotfix release for improved handling of static analysis storage and
improved `at-block` behavior. The chainstate directory of 2.0.8 is compatible with
the 2.0.7 chainstate.

## Fixed

- Improved static analysis storage
- `at-block` behavior in `clarity-cli` and unit tests (no changes in `stacks-node`
  behavior).

## [2.0.7] - 2021-02-26

This is an emergency hotfix that prevents the node from accidentally deleting
valid block data if its descendant microblock stream is invalid for some reason.

## Fixed

- Do not delete a valid parent Stacks block.


## [2.0.6] - 2021-02-15

The database schema has not changed since 2.0.5, so when spinning up a
2.0.6 node from a 2.0.5 chainstate, you do not need to use a fresh
working directory. Earlier versions' chainstate directories are
incompatible, however.

### Fixed

- Miner RBF logic has two "fallback" logic changes. First, if the RBF
  logic has increased fees by more than 50%, do not submit a new
  transaction. Second, fix the "same chainstate hash" fallback check.
- Winning block txid lookups in the SortitionDB have been corrected
  to use the txid during the lookup.
- The miner will no longer attempt to mine a new Stacks block if it receives a
  microblock in a discontinuous microblock stream.

## [2.0.5] - 2021-02-12

The database schema has changed since 2.0.4, so when spinning up a 2.0.5
node from an earlier chainstate, you must use a fresh working directory.

### Added

- Miner heuristic for handling relatively large or computationally
  expensive transactions: such transactions will be dropped from the
  mempool to prevent miners from re-attempting them once they fail.
  Miners can also now continue processing transactions that are
  behind those transactions in the mempool "queue".

### Fixed

- Miner block assembly now uses the correct block limit available via
  the node config
- `tx_fees_streamed_produced` fees are included in miner coinbase
  events for event observers
- SQLite indexes are now correctly created on database instantion

### Changed

- STX unlock events are now sent over the events endpoint bundled
  into an associated unlock transaction
- Atlas attachments networking endpoints are disabled for this
  release, while networking issues are addressed in the
  implementation

## [2.0.4] - 2021-02-07

### Changed

- Atlas attachments networking endpoints are disabled for this
  release, while networking issues are addressed in the
  implementation.

## [2.0.3] - 2021-02-04

### Added

- `stacks-node --mine-at-height` commandline option, which tells the
  `stacks-node` not to mine until it has synchronized to the given
  Stacks block height
- A new RPC endpoint `/v2/blocks/upload/{consensus_hash}` that accepts
  an uploaded a Stacks block for a given sortition

### Changed

- Enabled WAL mode for the chainstate databases. This allows much more
  concurrency in the `stacks-node`, and improves network performance
  across the board. **NOTE:** *This changed the database schema, any
  running node would need to re-initialize their nodes from a new chain
  state when upgrading*.
- Default value `wait_time_for_microblocks`: from 60s to 30s
- The mempool now performs more transfer semantics checks before admitting
  a transaction (e.g., reject if origin = recipient): see issue #2354
- Improved the performance of the code that handles `GetBlocksInv` p2p
  messages by an order of magnitude.
- Improved the performance of the block-downloader's block and
  microblock search code by a factor of 5x.

### Fixed

- Miner mempool querying now works across short-lived forks: see issue #2389
- JSON deserialization for high-depth JSON objects
- Atlas attachment serving: see PR #2390
- Address issues #2379, #2356, #2347, #2346. The tracking of the
  `LeaderBlockCommit` operations inflight is improved, drastically
  reducing the number of block commit rejections. When
  a`LeaderBlockCommit` is not included in the Bitcoin block it was
  targeting, it is condemned to be rejected, per the Stacks
  consensus. To avoid wasting BTC, the miner now tries to send its
  next `LeaderBlockCommit` operations using the UTXOs of the previous
  transaction with a replacement by fee. The fee increase increments
  can be configured with the setting `rbf_fee_increment`.<|MERGE_RESOLUTION|>--- conflicted
+++ resolved
@@ -14,15 +14,12 @@
   will be useful for tools that use the Clarity library to analyze and
   manipulate Clarity source code, e.g. a formatter.
 - New RPC endpoint at /v2/constant_val to fetch a constant from a contract.
-<<<<<<< HEAD
 - New RPC endpoint at /v2/block_proposal for miner to validate proposed block.
   Only accessible on local loopback interface.
-=======
 - A new subsystem, called StackerDB, has been added, which allows a set of
   Stacks nodes to store off-chain data on behalf of a specially-crafter smart
 contract.  This is an opt-in feature; Stacks nodes explicitly subscribe to
 StackerDB replicas in their config files.
->>>>>>> 5ac03fca
 - Message definitions and codecs for Stacker DB, a replicated off-chain DB
   hosted by subscribed Stacks nodes and controlled by smart contracts
 - Added 3 new public and regionally diverse bootstrap nodes: est.stacksnodes.org, cet.stacksnodes.org, sgt.stacksnodes.org
