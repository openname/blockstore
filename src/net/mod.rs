// Copyright (C) 2013-2020 Blockstack PBC, a public benefit corporation
// Copyright (C) 2020 Stacks Open Internet Foundation
//
// This program is free software: you can redistribute it and/or modify
// it under the terms of the GNU General Public License as published by
// the Free Software Foundation, either version 3 of the License, or
// (at your option) any later version.
//
// This program is distributed in the hope that it will be useful,
// but WITHOUT ANY WARRANTY; without even the implied warranty of
// MERCHANTABILITY or FITNESS FOR A PARTICULAR PURPOSE.  See the
// GNU General Public License for more details.
//
// You should have received a copy of the GNU General Public License
// along with this program.  If not, see <http://www.gnu.org/licenses/>.

use std::borrow::Borrow;
use std::cmp::PartialEq;
use std::collections::{HashMap, HashSet};
use std::convert::From;
use std::convert::TryFrom;
use std::error;
use std::fmt;
use std::hash::Hash;
use std::hash::Hasher;
use std::io;
use std::io::prelude::*;
use std::io::{Read, Write};
use std::net::IpAddr;
use std::net::Ipv4Addr;
use std::net::Ipv6Addr;
use std::net::SocketAddr;
use std::ops::Deref;
use std::str::FromStr;

use rand::thread_rng;
use rand::RngCore;
use regex::Regex;
use rusqlite;
use serde::de::Error as de_Error;
use serde::ser::Error as ser_Error;
use serde::{Deserialize, Serialize};
use serde_json;
use url;

use burnchains::Txid;
use chainstate::burn::ConsensusHash;
use chainstate::stacks::db::blocks::MemPoolRejection;
use chainstate::stacks::index::Error as marf_error;
use chainstate::stacks::Error as chainstate_error;
use chainstate::stacks::{
    Error as chain_error, StacksBlock, StacksMicroblock, StacksPublicKey, StacksTransaction,
};
use clarity_vm::clarity::Error as clarity_error;
use codec::Error as codec_error;
use codec::StacksMessageCodec;
use core::mempool::*;
use core::POX_REWARD_CYCLE_LENGTH;
use net::atlas::{Attachment, AttachmentInstance};
use util::db::DBConn;
use util::db::Error as db_error;
use util::get_epoch_time_secs;
use util::hash::Hash160;
use util::hash::DOUBLE_SHA256_ENCODED_SIZE;
use util::hash::HASH160_ENCODED_SIZE;
use util::hash::{hex_bytes, to_hex};
use util::log;
use util::secp256k1::MessageSignature;
use util::secp256k1::Secp256k1PublicKey;
use util::secp256k1::MESSAGE_SIGNATURE_ENCODED_SIZE;
use util::strings::UrlString;
use vm::types::TraitIdentifier;
use vm::{
    analysis::contract_interface_builder::ContractInterface, types::PrincipalData, ClarityName,
    ContractName, Value,
};

use crate::codec::BURNCHAIN_HEADER_HASH_ENCODED_SIZE;
use crate::types::chainstate::BlockHeaderHash;
use crate::types::chainstate::PoxId;
use crate::types::chainstate::{BurnchainHeaderHash, StacksAddress, StacksBlockId};
use crate::types::StacksPublicKeyBuffer;
use crate::util::hash::Sha256Sum;

use self::dns::*;
pub use self::http::StacksHttp;

use core::StacksEpoch;

pub mod asn;
pub mod atlas;
pub mod chat;
pub mod codec;
pub mod connection;
pub mod db;
pub mod dns;
pub mod download;
pub mod http;
pub mod inv;
pub mod neighbors;
pub mod p2p;
pub mod poll;
pub mod prune;
pub mod relay;
pub mod rpc;
pub mod server;

#[derive(Debug)]
pub enum Error {
    /// Failed to encode
    SerializeError(String),
    /// Failed to read
    ReadError(io::Error),
    /// Failed to decode
    DeserializeError(String),
    /// Failed to write
    WriteError(io::Error),
    /// Underflow -- not enough bytes to form the message
    UnderflowError(String),
    /// Overflow -- message too big
    OverflowError(String),
    /// Wrong protocol family
    WrongProtocolFamily,
    /// Array is too big
    ArrayTooLong,
    /// Receive timed out
    RecvTimeout,
    /// Error signing a message
    SigningError(String),
    /// Error verifying a message
    VerifyingError(String),
    /// Read stream is drained.  Try again
    TemporarilyDrained,
    /// Read stream has reached EOF (socket closed, end-of-file reached, etc.)
    PermanentlyDrained,
    /// Failed to read from the FS
    FilesystemError,
    /// Database error
    DBError(db_error),
    /// Socket mutex was poisoned
    SocketMutexPoisoned,
    /// Socket not instantiated
    SocketNotConnectedToPeer,
    /// Not connected to peer
    ConnectionBroken,
    /// Connection could not be (re-)established
    ConnectionError,
    /// Too many outgoing messages
    OutboxOverflow,
    /// Too many incoming messages
    InboxOverflow,
    /// Send error
    SendError(String),
    /// Recv error
    RecvError(String),
    /// Invalid message
    InvalidMessage,
    /// Invalid network handle
    InvalidHandle,
    /// Network handle is full
    FullHandle,
    /// Invalid handshake
    InvalidHandshake,
    /// Stale neighbor
    StaleNeighbor,
    /// No such neighbor
    NoSuchNeighbor,
    /// Failed to bind
    BindError,
    /// Failed to poll
    PollError,
    /// Failed to accept
    AcceptError,
    /// Failed to register socket with poller
    RegisterError,
    /// Failed to query socket metadata
    SocketError,
    /// server is not bound to a socket
    NotConnected,
    /// Remote peer is not connected
    PeerNotConnected,
    /// Too many peers
    TooManyPeers,
    /// Peer already connected
    AlreadyConnected(usize, NeighborKey),
    /// Message already in progress
    InProgress,
    /// Peer is denied
    Denied,
    /// Data URL is not known
    NoDataUrl,
    /// Peer is transmitting too fast
    PeerThrottled,
    /// Error resolving a DNS name
    LookupError(String),
    /// MARF error, percolated up from chainstate
    MARFError(marf_error),
    /// Clarity VM error, percolated up from chainstate
    ClarityError(clarity_error),
    /// Catch-all for chainstate errors that don't map cleanly into network errors
    ChainstateError(String),
    /// Catch-all for errors that a client should receive more information about
    ClientError(ClientError),
    /// Coordinator hung up
    CoordinatorClosed,
    /// view of state is stale (e.g. from the sortition db)
    StaleView,
    /// Tried to connect to myself
    ConnectionCycle,
    /// Requested data not found
    NotFoundError,
    /// Transient error (akin to EAGAIN)
    Transient(String),
}

impl From<codec_error> for Error {
    fn from(e: codec_error) -> Self {
        match e {
            codec_error::SerializeError(s) => Error::SerializeError(s),
            codec_error::ReadError(e) => Error::ReadError(e),
            codec_error::DeserializeError(s) => Error::DeserializeError(s),
            codec_error::WriteError(e) => Error::WriteError(e),
            codec_error::UnderflowError(s) => Error::UnderflowError(s),
            codec_error::OverflowError(s) => Error::OverflowError(s),
            codec_error::ArrayTooLong => Error::ArrayTooLong,
        }
    }
}

/// Enum for passing data for ClientErrors
#[derive(Debug, Clone, PartialEq)]
pub enum ClientError {
    /// Catch-all
    Message(String),
    /// 404
    NotFound(String),
}

impl error::Error for ClientError {
    fn cause(&self) -> Option<&dyn error::Error> {
        None
    }
}

impl fmt::Display for ClientError {
    fn fmt(&self, f: &mut fmt::Formatter) -> fmt::Result {
        match self {
            ClientError::Message(s) => write!(f, "{}", s),
            ClientError::NotFound(s) => write!(f, "HTTP path not matched: {}", s),
        }
    }
}

impl fmt::Display for Error {
    fn fmt(&self, f: &mut fmt::Formatter) -> fmt::Result {
        match *self {
            Error::SerializeError(ref s) => fmt::Display::fmt(s, f),
            Error::DeserializeError(ref s) => fmt::Display::fmt(s, f),
            Error::ReadError(ref io) => fmt::Display::fmt(io, f),
            Error::WriteError(ref io) => fmt::Display::fmt(io, f),
            Error::UnderflowError(ref s) => fmt::Display::fmt(s, f),
            Error::OverflowError(ref s) => fmt::Display::fmt(s, f),
            Error::WrongProtocolFamily => write!(f, "Improper use of protocol family"),
            Error::ArrayTooLong => write!(f, "Array too long"),
            Error::RecvTimeout => write!(f, "Packet receive timeout"),
            Error::SigningError(ref s) => fmt::Display::fmt(s, f),
            Error::VerifyingError(ref s) => fmt::Display::fmt(s, f),
            Error::TemporarilyDrained => {
                write!(f, "Temporarily out of bytes to read; try again later")
            }
            Error::PermanentlyDrained => write!(f, "Out of bytes to read"),
            Error::FilesystemError => write!(f, "Disk I/O error"),
            Error::DBError(ref e) => fmt::Display::fmt(e, f),
            Error::SocketMutexPoisoned => write!(f, "socket mutex was poisoned"),
            Error::SocketNotConnectedToPeer => write!(f, "not connected to peer"),
            Error::ConnectionBroken => write!(f, "connection to peer node is broken"),
            Error::ConnectionError => write!(f, "connection to peer could not be (re-)established"),
            Error::OutboxOverflow => write!(f, "too many outgoing messages queued"),
            Error::InboxOverflow => write!(f, "too many messages pending"),
            Error::SendError(ref s) => fmt::Display::fmt(s, f),
            Error::RecvError(ref s) => fmt::Display::fmt(s, f),
            Error::InvalidMessage => write!(f, "invalid message (malformed or bad signature)"),
            Error::InvalidHandle => write!(f, "invalid network handle"),
            Error::FullHandle => write!(f, "network handle is full and needs to be drained"),
            Error::InvalidHandshake => write!(f, "invalid handshake from remote peer"),
            Error::StaleNeighbor => write!(f, "neighbor is too far behind the chain tip"),
            Error::NoSuchNeighbor => write!(f, "no such neighbor"),
            Error::BindError => write!(f, "Failed to bind to the given address"),
            Error::PollError => write!(f, "Failed to poll"),
            Error::AcceptError => write!(f, "Failed to accept connection"),
            Error::RegisterError => write!(f, "Failed to register socket with poller"),
            Error::SocketError => write!(f, "Socket error"),
            Error::NotConnected => write!(f, "Not connected to peer network"),
            Error::PeerNotConnected => write!(f, "Remote peer is not connected to us"),
            Error::TooManyPeers => write!(f, "Too many peer connections open"),
            Error::AlreadyConnected(ref _id, ref _nk) => write!(f, "Peer already connected"),
            Error::InProgress => write!(f, "Message already in progress"),
            Error::Denied => write!(f, "Peer is denied"),
            Error::NoDataUrl => write!(f, "No data URL available"),
            Error::PeerThrottled => write!(f, "Peer is transmitting too fast"),
            Error::LookupError(ref s) => fmt::Display::fmt(s, f),
            Error::ChainstateError(ref s) => fmt::Display::fmt(s, f),
            Error::ClarityError(ref e) => fmt::Display::fmt(e, f),
            Error::MARFError(ref e) => fmt::Display::fmt(e, f),
            Error::ClientError(ref e) => write!(f, "ClientError: {}", e),
            Error::CoordinatorClosed => write!(f, "Coordinator hung up"),
            Error::StaleView => write!(f, "State view is stale"),
            Error::ConnectionCycle => write!(f, "Tried to connect to myself"),
            Error::NotFoundError => write!(f, "Requested data not found"),
            Error::Transient(ref s) => write!(f, "Transient network error: {}", s),
        }
    }
}

impl error::Error for Error {
    fn cause(&self) -> Option<&dyn error::Error> {
        match *self {
            Error::SerializeError(ref _s) => None,
            Error::ReadError(ref io) => Some(io),
            Error::DeserializeError(ref _s) => None,
            Error::WriteError(ref io) => Some(io),
            Error::UnderflowError(ref _s) => None,
            Error::OverflowError(ref _s) => None,
            Error::WrongProtocolFamily => None,
            Error::ArrayTooLong => None,
            Error::RecvTimeout => None,
            Error::SigningError(ref _s) => None,
            Error::VerifyingError(ref _s) => None,
            Error::TemporarilyDrained => None,
            Error::PermanentlyDrained => None,
            Error::FilesystemError => None,
            Error::DBError(ref e) => Some(e),
            Error::SocketMutexPoisoned => None,
            Error::SocketNotConnectedToPeer => None,
            Error::ConnectionBroken => None,
            Error::ConnectionError => None,
            Error::OutboxOverflow => None,
            Error::InboxOverflow => None,
            Error::SendError(ref _s) => None,
            Error::RecvError(ref _s) => None,
            Error::InvalidMessage => None,
            Error::InvalidHandle => None,
            Error::FullHandle => None,
            Error::InvalidHandshake => None,
            Error::StaleNeighbor => None,
            Error::NoSuchNeighbor => None,
            Error::BindError => None,
            Error::PollError => None,
            Error::AcceptError => None,
            Error::RegisterError => None,
            Error::SocketError => None,
            Error::NotConnected => None,
            Error::PeerNotConnected => None,
            Error::TooManyPeers => None,
            Error::AlreadyConnected(ref _id, ref _nk) => None,
            Error::InProgress => None,
            Error::Denied => None,
            Error::NoDataUrl => None,
            Error::PeerThrottled => None,
            Error::LookupError(ref _s) => None,
            Error::ChainstateError(ref _s) => None,
            Error::ClientError(ref e) => Some(e),
            Error::ClarityError(ref e) => Some(e),
            Error::MARFError(ref e) => Some(e),
            Error::CoordinatorClosed => None,
            Error::StaleView => None,
            Error::ConnectionCycle => None,
            Error::NotFoundError => None,
            Error::Transient(ref _s) => None,
        }
    }
}

impl From<chain_error> for Error {
    fn from(e: chain_error) -> Error {
        match e {
            chain_error::InvalidStacksBlock(s) => {
                Error::ChainstateError(format!("Invalid stacks block: {}", s))
            }
            chain_error::InvalidStacksMicroblock(msg, hash) => {
                Error::ChainstateError(format!("Invalid stacks microblock {:?}: {}", hash, msg))
            }
            chain_error::InvalidStacksTransaction(s, _) => {
                Error::ChainstateError(format!("Invalid stacks transaction: {}", s))
            }
            chain_error::PostConditionFailed(s) => {
                Error::ChainstateError(format!("Postcondition failed: {}", s))
            }
            chain_error::ClarityError(e) => Error::ClarityError(e),
            chain_error::DBError(e) => Error::DBError(e),
            chain_error::NetError(e) => e,
            chain_error::MARFError(e) => Error::MARFError(e),
            chain_error::ReadError(e) => Error::ReadError(e),
            chain_error::WriteError(e) => Error::WriteError(e),
            _ => Error::ChainstateError(format!("Stacks chainstate error: {:?}", &e)),
        }
    }
}

impl From<db_error> for Error {
    fn from(e: db_error) -> Error {
        Error::DBError(e)
    }
}

impl From<rusqlite::Error> for Error {
    fn from(e: rusqlite::Error) -> Error {
        Error::DBError(db_error::SqliteError(e))
    }
}

#[cfg(test)]
impl PartialEq for Error {
    /// (make I/O errors comparable for testing purposes)
    fn eq(&self, other: &Self) -> bool {
        let s1 = format!("{:?}", self);
        let s2 = format!("{:?}", other);
        s1 == s2
    }
}

/// A container for an IPv4 or IPv6 address.
/// Rules:
/// -- If this is an IPv6 address, the octets are in network byte order
/// -- If this is an IPv4 address, the octets must encode an IPv6-to-IPv4-mapped address
pub struct PeerAddress([u8; 16]);
impl_array_newtype!(PeerAddress, u8, 16);
impl_array_hexstring_fmt!(PeerAddress);
impl_byte_array_newtype!(PeerAddress, u8, 16);

impl Serialize for PeerAddress {
    fn serialize<S: serde::Serializer>(&self, s: S) -> Result<S::Ok, S::Error> {
        let inst = format!("{}", self.to_socketaddr(0).ip());
        s.serialize_str(inst.as_str())
    }
}

impl<'de> Deserialize<'de> for PeerAddress {
    fn deserialize<D: serde::Deserializer<'de>>(d: D) -> Result<PeerAddress, D::Error> {
        let inst = String::deserialize(d)?;
        let ip = inst.parse::<IpAddr>().map_err(de_Error::custom)?;

        Ok(PeerAddress::from_ip(&ip))
    }
}

impl PeerAddress {
    /// Is this an IPv4 address?
    pub fn is_ipv4(&self) -> bool {
        self.ipv4_octets().is_some()
    }

    /// Get the octet representation of this peer address as an IPv4 address.
    /// The last 4 bytes of the list contain the IPv4 address.
    /// This method returns None if the bytes don't encode a valid IPv4-mapped address (i.e. ::ffff:0:0/96)
    pub fn ipv4_octets(&self) -> Option<[u8; 4]> {
        if self.0[0..12]
            != [
                0x00, 0x00, 0x00, 0x00, 0x00, 0x00, 0x00, 0x00, 0x00, 0x00, 0xff, 0xff,
            ]
        {
            return None;
        }
        let mut ret = [0u8; 4];
        ret.copy_from_slice(&self.0[12..16]);
        Some(ret)
    }

    /// Return the bit representation of this peer address as an IPv4 address, in network byte
    /// order.  Return None if this is not an IPv4 address.
    pub fn ipv4_bits(&self) -> Option<u32> {
        let octets_opt = self.ipv4_octets();
        if octets_opt.is_none() {
            return None;
        }

        let octets = octets_opt.unwrap();
        Some(
            ((octets[0] as u32) << 24)
                | ((octets[1] as u32) << 16)
                | ((octets[2] as u32) << 8)
                | (octets[3] as u32),
        )
    }

    /// Convert to SocketAddr
    pub fn to_socketaddr(&self, port: u16) -> SocketAddr {
        if self.is_ipv4() {
            SocketAddr::new(
                IpAddr::V4(Ipv4Addr::new(
                    self.0[12], self.0[13], self.0[14], self.0[15],
                )),
                port,
            )
        } else {
            let addr_words: [u16; 8] = [
                ((self.0[0] as u16) << 8) | (self.0[1] as u16),
                ((self.0[2] as u16) << 8) | (self.0[3] as u16),
                ((self.0[4] as u16) << 8) | (self.0[5] as u16),
                ((self.0[6] as u16) << 8) | (self.0[7] as u16),
                ((self.0[8] as u16) << 8) | (self.0[9] as u16),
                ((self.0[10] as u16) << 8) | (self.0[11] as u16),
                ((self.0[12] as u16) << 8) | (self.0[13] as u16),
                ((self.0[14] as u16) << 8) | (self.0[15] as u16),
            ];

            SocketAddr::new(
                IpAddr::V6(Ipv6Addr::new(
                    addr_words[0],
                    addr_words[1],
                    addr_words[2],
                    addr_words[3],
                    addr_words[4],
                    addr_words[5],
                    addr_words[6],
                    addr_words[7],
                )),
                port,
            )
        }
    }

    /// Convert from socket address
    pub fn from_socketaddr(addr: &SocketAddr) -> PeerAddress {
        PeerAddress::from_ip(&addr.ip())
    }

    /// Convert from IP address
    pub fn from_ip(addr: &IpAddr) -> PeerAddress {
        match addr {
            IpAddr::V4(ref addr) => {
                let octets = addr.octets();
                PeerAddress([
                    0x00, 0x00, 0x00, 0x00, 0x00, 0x00, 0x00, 0x00, 0x00, 0x00, 0xff, 0xff,
                    octets[0], octets[1], octets[2], octets[3],
                ])
            }
            IpAddr::V6(ref addr) => {
                let words = addr.segments();
                PeerAddress([
                    (words[0] >> 8) as u8,
                    (words[0] & 0xff) as u8,
                    (words[1] >> 8) as u8,
                    (words[1] & 0xff) as u8,
                    (words[2] >> 8) as u8,
                    (words[2] & 0xff) as u8,
                    (words[3] >> 8) as u8,
                    (words[3] & 0xff) as u8,
                    (words[4] >> 8) as u8,
                    (words[4] & 0xff) as u8,
                    (words[5] >> 8) as u8,
                    (words[5] & 0xff) as u8,
                    (words[6] >> 8) as u8,
                    (words[6] & 0xff) as u8,
                    (words[7] >> 8) as u8,
                    (words[7] & 0xff) as u8,
                ])
            }
        }
    }

    /// Convert from ipv4 octets
    pub fn from_ipv4(o1: u8, o2: u8, o3: u8, o4: u8) -> PeerAddress {
        PeerAddress([
            0x00, 0x00, 0x00, 0x00, 0x00, 0x00, 0x00, 0x00, 0x00, 0x00, 0xff, 0xff, o1, o2, o3, o4,
        ])
    }

    /// Is this the any-network address?  i.e. 0.0.0.0 (v4) or :: (v6)?
    pub fn is_anynet(&self) -> bool {
        self.0 == [0x00; 16] || self == &PeerAddress::from_ipv4(0, 0, 0, 0)
    }

    /// Is this a private IP address?
    pub fn is_in_private_range(&self) -> bool {
        if self.is_ipv4() {
            // 10.0.0.0/8, 172.16.0.0/12, or 192.168.0.0/16
            self.0[12] == 10
                || (self.0[12] == 172 && self.0[13] >= 16 && self.0[13] <= 31)
                || (self.0[12] == 192 && self.0[13] == 168)
        } else {
            self.0[0] >= 0xfc
        }
    }
}

pub const STACKS_PUBLIC_KEY_ENCODED_SIZE: u32 = 33;

/// supported HTTP content types
#[derive(Debug, Clone, PartialEq)]
pub enum HttpContentType {
    Bytes,
    Text,
    JSON,
}

impl fmt::Display for HttpContentType {
    fn fmt(&self, f: &mut fmt::Formatter) -> fmt::Result {
        write!(f, "{}", self.as_str())
    }
}

impl HttpContentType {
    pub fn as_str(&self) -> &'static str {
        match *self {
            HttpContentType::Bytes => "application/octet-stream",
            HttpContentType::Text => "text/plain",
            HttpContentType::JSON => "application/json",
        }
    }
}

impl FromStr for HttpContentType {
    type Err = codec_error;

    fn from_str(header: &str) -> Result<HttpContentType, codec_error> {
        let s = header.to_string().to_lowercase();
        if s == "application/octet-stream" {
            Ok(HttpContentType::Bytes)
        } else if s == "text/plain" {
            Ok(HttpContentType::Text)
        } else if s == "application/json" {
            Ok(HttpContentType::JSON)
        } else {
            Err(codec_error::DeserializeError(
                "Unsupported HTTP content type".to_string(),
            ))
        }
    }
}

/// HTTP request preamble
#[derive(Debug, Clone, PartialEq)]
pub struct HttpRequestPreamble {
    pub version: HttpVersion,
    pub verb: String,
    pub path: String,
    pub host: PeerHost,
    pub content_type: Option<HttpContentType>,
    pub content_length: Option<u32>,
    pub keep_alive: bool,
    pub headers: HashMap<String, String>,
}

/// HTTP response preamble
#[derive(Debug, Clone, PartialEq)]
pub struct HttpResponsePreamble {
    pub status_code: u16,
    pub reason: String,
    pub keep_alive: bool,
    pub content_length: Option<u32>, // if not given, then content will be transfer-encoed: chunked
    pub content_type: HttpContentType, // required header
    pub request_id: u32,             // X-Request-ID
    pub headers: HashMap<String, String>,
}

/// Maximum size an HTTP request or response preamble can be (within reason)
pub const HTTP_PREAMBLE_MAX_ENCODED_SIZE: u32 = 4096;
pub const HTTP_PREAMBLE_MAX_NUM_HEADERS: usize = 64;

/// P2P message preamble -- included in all p2p network messages
#[derive(Debug, Clone, PartialEq)]
pub struct Preamble {
    pub peer_version: u32,                           // software version
    pub network_id: u32,                             // mainnet, testnet, etc.
    pub seq: u32, // message sequence number -- pairs this message to a request
    pub burn_block_height: u64, // last-seen block height (at chain tip)
    pub burn_block_hash: BurnchainHeaderHash, // hash of the last-seen burn block
    pub burn_stable_block_height: u64, // latest stable block height (e.g. chain tip minus 7)
    pub burn_stable_block_hash: BurnchainHeaderHash, // latest stable burnchain header hash.
    pub additional_data: u32, // RESERVED; pointer to additional data (should be all 0's if not used)
    pub signature: MessageSignature, // signature from the peer that sent this
    pub payload_len: u32,     // length of the following payload, including relayers vector
}

/// Request for a block inventory or a list of blocks.
/// Aligned to a PoX reward cycle.
#[derive(Debug, Clone, PartialEq)]
pub struct GetBlocksInv {
    pub consensus_hash: ConsensusHash, // consensus hash at the start of the reward cycle
    pub num_blocks: u16,               // number of blocks to ask for
}

/// A bit vector that describes which block and microblock data node has data for in a given burn
/// chain block range.  Sent in reply to a GetBlocksInv.
#[derive(Debug, Clone, PartialEq)]
pub struct BlocksInvData {
    pub bitlen: u16, // number of bits represented in bitvec (not to exceed PoX reward cycle length).  Bits correspond to sortitions on the canonical burn chain fork.
    pub block_bitvec: Vec<u8>, // bitmap of which blocks the peer has, in sortition order.  block_bitvec[i] & (1 << j) != 0 means that this peer has the block for sortition 8*i + j
    pub microblocks_bitvec: Vec<u8>, // bitmap of which confirmed micrblocks the peer has, in sortition order.  microblocks_bitvec[i] & (1 << j) != 0 means that this peer has the microblocks produced by sortition 8*i + j
}

/// Request for a PoX bitvector range.
/// Requests bits for [start_reward_cycle, start_reward_cycle + num_anchor_blocks)
#[derive(Debug, Clone, PartialEq)]
pub struct GetPoxInv {
    pub consensus_hash: ConsensusHash,
    pub num_cycles: u16, // how many bits to expect
}

/// Response to a GetPoxInv request
#[derive(Debug, Clone, PartialEq)]
pub struct PoxInvData {
    pub bitlen: u16,         // number of bits represented
    pub pox_bitvec: Vec<u8>, // a bit will be '1' if the node knows for sure the status of its reward cycle's anchor block; 0 if not.
}

/// Blocks pushed
#[derive(Debug, Clone, PartialEq)]
pub struct BlocksData {
    pub blocks: Vec<(ConsensusHash, StacksBlock)>,
}

/// Microblocks pushed
#[derive(Debug, Clone, PartialEq)]
pub struct MicroblocksData {
    pub index_anchor_block: StacksBlockId,
    pub microblocks: Vec<StacksMicroblock>,
}

/// Block available hint
#[derive(Debug, Clone, PartialEq)]
pub struct BlocksAvailableData {
    pub available: Vec<(ConsensusHash, BurnchainHeaderHash)>,
}

/// A descriptor of a peer
#[derive(Clone, PartialEq, Eq, Hash, PartialOrd, Ord, Serialize, Deserialize)]
pub struct NeighborAddress {
    #[serde(rename = "ip")]
    pub addrbytes: PeerAddress,
    pub port: u16,
    pub public_key_hash: Hash160, // used as a hint; useful for when a node trusts another node to be honest about this
}

impl fmt::Display for NeighborAddress {
    fn fmt(&self, f: &mut fmt::Formatter) -> fmt::Result {
        write!(
            f,
            "{:?}://{:?}",
            &self.public_key_hash,
            &self.addrbytes.to_socketaddr(self.port)
        )
    }
}

impl fmt::Debug for NeighborAddress {
    fn fmt(&self, f: &mut fmt::Formatter) -> fmt::Result {
        write!(
            f,
            "{:?}://{:?}",
            &self.public_key_hash,
            &self.addrbytes.to_socketaddr(self.port)
        )
    }
}

impl NeighborAddress {
    pub fn clear_public_key(&mut self) -> () {
        self.public_key_hash = Hash160([0u8; 20]);
    }

    pub fn from_neighbor_key(nk: NeighborKey, pkh: Hash160) -> NeighborAddress {
        NeighborAddress {
            addrbytes: nk.addrbytes,
            port: nk.port,
            public_key_hash: pkh,
        }
    }
}

/// A descriptor of a list of known peers
#[derive(Debug, Clone, PartialEq, Serialize, Deserialize)]
pub struct NeighborsData {
    pub neighbors: Vec<NeighborAddress>,
}

/// Handshake request -- this is the first message sent to a peer.
/// The remote peer will reply a HandshakeAccept with just a preamble
/// if the peer accepts.  Otherwise it will get a HandshakeReject with just
/// a preamble.
///
/// To keep peer knowledge fresh, nodes will send handshakes to each other
/// as heartbeat messages.
#[derive(Debug, Clone, PartialEq)]
pub struct HandshakeData {
    pub addrbytes: PeerAddress,
    pub port: u16,
    pub services: u16, // bit field representing services this node offers
    pub node_public_key: StacksPublicKeyBuffer,
    pub expire_block_height: u64, // burn block height after which this node's key will be revoked,
    pub data_url: UrlString,
}

#[repr(u8)]
pub enum ServiceFlags {
    RELAY = 0x01,
    RPC = 0x02,
}

#[derive(Debug, Clone, PartialEq)]
pub struct HandshakeAcceptData {
    pub handshake: HandshakeData, // this peer's handshake information
    pub heartbeat_interval: u32,  // hint as to how long this peer will remember you
}

#[derive(Debug, Clone, PartialEq)]
pub struct NackData {
    pub error_code: u32,
}
pub mod NackErrorCodes {
    pub const HandshakeRequired: u32 = 1;
    pub const NoSuchBurnchainBlock: u32 = 2;
    pub const Throttled: u32 = 3;
    pub const InvalidPoxFork: u32 = 4;
    pub const InvalidMessage: u32 = 5;
}

#[derive(Debug, Clone, PartialEq)]
pub struct PingData {
    pub nonce: u32,
}

#[derive(Debug, Clone, PartialEq)]
pub struct PongData {
    pub nonce: u32,
}

#[derive(Debug, Clone, PartialEq)]
pub struct NatPunchData {
    pub addrbytes: PeerAddress,
    pub port: u16,
    pub nonce: u32,
}

#[derive(Debug, Clone, PartialEq, Eq, Hash)]
pub struct RelayData {
    pub peer: NeighborAddress,
    pub seq: u32,
}

/// All P2P message types
#[derive(Debug, Clone, PartialEq)]
pub enum StacksMessageType {
    Handshake(HandshakeData),
    HandshakeAccept(HandshakeAcceptData),
    HandshakeReject,
    GetNeighbors,
    Neighbors(NeighborsData),
    GetBlocksInv(GetBlocksInv),
    BlocksInv(BlocksInvData),
    GetPoxInv(GetPoxInv),
    PoxInv(PoxInvData),
    BlocksAvailable(BlocksAvailableData),
    MicroblocksAvailable(BlocksAvailableData),
    Blocks(BlocksData),
    Microblocks(MicroblocksData),
    Transaction(StacksTransaction),
    Nack(NackData),
    Ping(PingData),
    Pong(PongData),
    NatPunchRequest(u32),
    NatPunchReply(NatPunchData),
}

/// Peer address variants
#[derive(Clone, PartialEq)]
pub enum PeerHost {
    DNS(String, u16),
    IP(PeerAddress, u16),
}

impl fmt::Display for PeerHost {
    fn fmt(&self, f: &mut fmt::Formatter) -> fmt::Result {
        match *self {
            PeerHost::DNS(ref s, ref p) => write!(f, "{}:{}", s, p),
            PeerHost::IP(ref a, ref p) => write!(f, "{}", a.to_socketaddr(*p)),
        }
    }
}

impl fmt::Debug for PeerHost {
    fn fmt(&self, f: &mut fmt::Formatter) -> fmt::Result {
        match *self {
            PeerHost::DNS(ref s, ref p) => write!(f, "PeerHost::DNS({},{})", s, p),
            PeerHost::IP(ref a, ref p) => write!(f, "PeerHost::IP({:?},{})", a, p),
        }
    }
}

impl Hash for PeerHost {
    fn hash<H: Hasher>(&self, state: &mut H) {
        match *self {
            PeerHost::DNS(ref name, ref port) => {
                "DNS".hash(state);
                name.hash(state);
                port.hash(state);
            }
            PeerHost::IP(ref addrbytes, ref port) => {
                "IP".hash(state);
                addrbytes.hash(state);
                port.hash(state);
            }
        }
    }
}

impl PeerHost {
    pub fn hostname(&self) -> String {
        match *self {
            PeerHost::DNS(ref s, _) => s.clone(),
            PeerHost::IP(ref a, ref p) => format!("{}", a.to_socketaddr(*p).ip()),
        }
    }

    pub fn port(&self) -> u16 {
        match *self {
            PeerHost::DNS(_, ref p) => *p,
            PeerHost::IP(_, ref p) => *p,
        }
    }

    pub fn from_host_port(host: String, port: u16) -> PeerHost {
        // try as IP, and fall back to DNS
        match host.parse::<IpAddr>() {
            Ok(addr) => PeerHost::IP(PeerAddress::from_ip(&addr), port),
            Err(_) => PeerHost::DNS(host, port),
        }
    }

    pub fn from_socketaddr(socketaddr: &SocketAddr) -> PeerHost {
        PeerHost::IP(PeerAddress::from_socketaddr(socketaddr), socketaddr.port())
    }

    pub fn try_from_url(url_str: &UrlString) -> Option<PeerHost> {
        let url = match url_str.parse_to_block_url() {
            Ok(url) => url,
            Err(_e) => {
                return None;
            }
        };

        let port = match url.port_or_known_default() {
            Some(port) => port,
            None => {
                return None;
            }
        };

        match url.host() {
            Some(url::Host::Domain(name)) => Some(PeerHost::DNS(name.to_string(), port)),
            Some(url::Host::Ipv4(addr)) => Some(PeerHost::from_socketaddr(&SocketAddr::new(
                IpAddr::V4(addr),
                port,
            ))),
            Some(url::Host::Ipv6(addr)) => Some(PeerHost::from_socketaddr(&SocketAddr::new(
                IpAddr::V6(addr),
                port,
            ))),
            None => None,
        }
    }
}

/// The data we return on GET /v2/info
#[derive(Debug, Clone, PartialEq, Serialize, Deserialize)]
pub struct RPCPeerInfoData {
    pub peer_version: u32,
    pub pox_consensus: ConsensusHash,
    pub burn_block_height: u64,
    pub stable_pox_consensus: ConsensusHash,
    pub stable_burn_block_height: u64,
    pub server_version: String,
    pub network_id: u32,
    pub parent_network_id: u32,
    pub stacks_tip_height: u64,
    pub stacks_tip: BlockHeaderHash,
    pub stacks_tip_consensus_hash: ConsensusHash,
    pub genesis_chainstate_hash: Sha256Sum,
    pub unanchored_tip: StacksBlockId,
    pub unanchored_seq: u16,
    pub exit_at_block_height: Option<u64>,
}

#[derive(Debug, Clone, PartialEq, Serialize, Deserialize)]
pub struct RPCPoxCurrentCycleInfo {
    pub id: u64,
    pub min_threshold_ustx: u64,
    pub stacked_ustx: u64,
    pub is_pox_active: bool,
}

#[derive(Debug, Clone, PartialEq, Serialize, Deserialize)]
pub struct RPCPoxNextCycleInfo {
    pub id: u64,
    pub min_threshold_ustx: u64,
    pub min_increment_ustx: u64,
    pub stacked_ustx: u64,
    pub prepare_phase_start_block_height: u64,
    pub blocks_until_prepare_phase: i64,
    pub reward_phase_start_block_height: u64,
    pub blocks_until_reward_phase: u64,
    pub ustx_until_pox_rejection: u64,
}

/// The data we return on GET /v2/pox
#[derive(Debug, Clone, PartialEq, Serialize, Deserialize)]
pub struct RPCPoxInfoData {
    pub contract_id: String,
    pub pox_activation_threshold_ustx: u64,
    pub first_burnchain_block_height: u64,
    pub prepare_phase_block_length: u64,
    pub reward_phase_block_length: u64,
    pub reward_slots: u64,
    pub rejection_fraction: u64,
    pub total_liquid_supply_ustx: u64,
    pub current_cycle: RPCPoxCurrentCycleInfo,
    pub next_cycle: RPCPoxNextCycleInfo,

    // below are included for backwards-compatibility
    pub min_amount_ustx: u64,
    pub prepare_cycle_length: u64,
    pub reward_cycle_id: u64,
    pub reward_cycle_length: u64,
    pub rejection_votes_left_required: u64,
    pub next_reward_cycle_in: u64,
}

#[derive(Debug, Clone, PartialEq, Copy, Hash)]
#[repr(u8)]
pub enum HttpVersion {
    Http10 = 0x10,
    Http11 = 0x11,
}

#[derive(Debug, Clone, PartialEq, Hash)]
pub struct HttpRequestMetadata {
    pub version: HttpVersion,
    pub peer: PeerHost,
    pub keep_alive: bool,
}

#[derive(Debug, Clone, PartialEq, Serialize, Deserialize)]
pub struct MapEntryResponse {
    pub data: String,
    #[serde(rename = "proof")]
    #[serde(default)]
    #[serde(skip_serializing_if = "Option::is_none")]
    pub marf_proof: Option<String>,
}

#[derive(Debug, Clone, PartialEq, Serialize, Deserialize)]
pub struct ContractSrcResponse {
    pub source: String,
    pub publish_height: u32,
    #[serde(rename = "proof")]
    #[serde(default)]
    #[serde(skip_serializing_if = "Option::is_none")]
    pub marf_proof: Option<String>,
}

#[derive(Debug, Clone, PartialEq, Serialize, Deserialize)]
pub struct GetIsTraitImplementedResponse {
    pub is_implemented: bool,
}

#[derive(Debug, Clone, PartialEq, Serialize, Deserialize)]
pub struct CallReadOnlyResponse {
    pub okay: bool,
    #[serde(default)]
    #[serde(skip_serializing_if = "Option::is_none")]
    pub result: Option<String>,
    #[serde(default)]
    #[serde(skip_serializing_if = "Option::is_none")]
    pub cause: Option<String>,
}

#[derive(Debug, Clone, PartialEq, Serialize, Deserialize)]
pub struct AccountEntryResponse {
    pub balance: String,
    pub locked: String,
    pub unlock_height: u64,
    pub nonce: u64,
    #[serde(skip_serializing_if = "Option::is_none")]
    #[serde(default)]
    pub balance_proof: Option<String>,
    #[serde(skip_serializing_if = "Option::is_none")]
    #[serde(default)]
    pub nonce_proof: Option<String>,
}

#[derive(Debug, Clone, PartialEq, Serialize, Deserialize)]
pub enum UnconfirmedTransactionStatus {
    Microblock {
        block_hash: BlockHeaderHash,
        seq: u16,
    },
    Mempool,
}

#[derive(Debug, Clone, PartialEq, Serialize, Deserialize)]
pub struct UnconfirmedTransactionResponse {
    pub tx: String,
    pub status: UnconfirmedTransactionStatus,
}

#[derive(Serialize, Deserialize)]
pub struct PostTransactionRequestBody {
    pub tx: String,
    pub attachment: Option<String>,
}

#[derive(Debug, Clone, PartialEq)]
pub struct GetAttachmentResponse {
    pub attachment: Attachment,
}

impl Serialize for GetAttachmentResponse {
    fn serialize<S: serde::Serializer>(&self, s: S) -> Result<S::Ok, S::Error> {
        let hex_encoded = to_hex(&self.attachment.content[..]);
        s.serialize_str(hex_encoded.as_str())
    }
}

impl<'de> Deserialize<'de> for GetAttachmentResponse {
    fn deserialize<D: serde::Deserializer<'de>>(d: D) -> Result<GetAttachmentResponse, D::Error> {
        let payload = String::deserialize(d)?;
        let hex_encoded = payload.parse::<String>().map_err(de_Error::custom)?;
        let bytes = hex_bytes(&hex_encoded).map_err(de_Error::custom)?;
        let attachment = Attachment::new(bytes);
        Ok(GetAttachmentResponse { attachment })
    }
}

#[derive(Debug, Clone, PartialEq, Serialize, Deserialize)]
pub struct GetAttachmentsInvResponse {
    pub block_id: StacksBlockId,
    pub pages: Vec<AttachmentPage>,
}

#[derive(Debug, Clone, PartialEq, Serialize, Deserialize)]
pub struct AttachmentPage {
    pub index: u32,
    pub inventory: Vec<u8>,
}

/// Request ID to use or expect from non-Stacks HTTP clients.
/// In particular, if a HTTP response does not contain the x-request-id header, then it's assumed
/// to be this value.  This is needed to support fetching immutables like block and microblock data
/// from non-Stacks nodes (like Gaia hubs, CDNs, vanilla HTTP servers, and so on).
pub const HTTP_REQUEST_ID_RESERVED: u32 = 0;

impl HttpRequestMetadata {
    pub fn new(host: String, port: u16) -> HttpRequestMetadata {
        HttpRequestMetadata {
            version: HttpVersion::Http11,
            peer: PeerHost::from_host_port(host, port),
            keep_alive: true,
        }
    }

    pub fn from_host(peer_host: PeerHost) -> HttpRequestMetadata {
        HttpRequestMetadata {
            version: HttpVersion::Http11,
            peer: peer_host,
            keep_alive: true,
        }
    }

    pub fn from_preamble(preamble: &HttpRequestPreamble) -> HttpRequestMetadata {
        HttpRequestMetadata {
            version: preamble.version,
            peer: preamble.host.clone(),
            keep_alive: preamble.keep_alive,
        }
    }
}

#[derive(Serialize, Deserialize)]
pub struct CallReadOnlyRequestBody {
    pub sender: String,
    pub arguments: Vec<String>,
}

/// Items in the NeighborsInfo -- combines NeighborKey and NeighborAddress
#[derive(Debug, Clone, PartialEq, Serialize, Deserialize)]
pub struct RPCNeighbor {
    pub network_id: u32,
    pub peer_version: u32,
    #[serde(rename = "ip")]
    pub addrbytes: PeerAddress,
    pub port: u16,
    pub public_key_hash: Hash160,
    pub authenticated: bool,
}

impl RPCNeighbor {
    pub fn from_neighbor_key_and_pubkh(nk: NeighborKey, pkh: Hash160, auth: bool) -> RPCNeighbor {
        RPCNeighbor {
            network_id: nk.network_id,
            peer_version: nk.peer_version,
            addrbytes: nk.addrbytes,
            port: nk.port,
            public_key_hash: pkh,
            authenticated: auth,
        }
    }
}

/// Struct given back from a call to `/v2/neighbors`.
#[derive(Debug, Clone, PartialEq, Serialize, Deserialize)]
pub struct RPCNeighborsInfo {
    pub sample: Vec<RPCNeighbor>,
    pub inbound: Vec<RPCNeighbor>,
    pub outbound: Vec<RPCNeighbor>,
}

/// All HTTP request paths we support, and the arguments they carry in their paths
#[derive(Debug, Clone, PartialEq)]
pub enum HttpRequestType {
    GetInfo(HttpRequestMetadata),
    GetPoxInfo(HttpRequestMetadata, Option<StacksBlockId>),
    GetNeighbors(HttpRequestMetadata),
    GetBlock(HttpRequestMetadata, StacksBlockId),
    GetMicroblocksIndexed(HttpRequestMetadata, StacksBlockId),
    GetMicroblocksConfirmed(HttpRequestMetadata, StacksBlockId),
    GetMicroblocksUnconfirmed(HttpRequestMetadata, StacksBlockId, u16),
    GetTransactionUnconfirmed(HttpRequestMetadata, Txid),
    PostTransaction(HttpRequestMetadata, StacksTransaction, Option<Attachment>),
    PostBlock(HttpRequestMetadata, ConsensusHash, StacksBlock),
    PostMicroblock(HttpRequestMetadata, StacksMicroblock, Option<StacksBlockId>),
    GetAccount(
        HttpRequestMetadata,
        PrincipalData,
        Option<StacksBlockId>,
        bool,
    ),
    GetMapEntry(
        HttpRequestMetadata,
        StacksAddress,
        ContractName,
        ClarityName,
        Value,
        Option<StacksBlockId>,
        bool,
    ),
    CallReadOnlyFunction(
        HttpRequestMetadata,
        StacksAddress,
        ContractName,
        PrincipalData,
        ClarityName,
        Vec<Value>,
        Option<StacksBlockId>,
    ),
    GetTransferCost(HttpRequestMetadata),
    GetContractSrc(
        HttpRequestMetadata,
        StacksAddress,
        ContractName,
        Option<StacksBlockId>,
        bool,
    ),
    GetContractABI(
        HttpRequestMetadata,
        StacksAddress,
        ContractName,
        Option<StacksBlockId>,
    ),
    OptionsPreflight(HttpRequestMetadata, String),
    GetAttachment(HttpRequestMetadata, Hash160),
    GetAttachmentsInv(HttpRequestMetadata, StacksBlockId, HashSet<u32>),
    GetIsTraitImplemented(
        HttpRequestMetadata,
        StacksAddress,
        ContractName,
        TraitIdentifier,
        Option<StacksBlockId>,
    ),
    /// catch-all for any errors we should surface from parsing
    ClientError(HttpRequestMetadata, ClientError),
}

/// The fields that Actually Matter to http responses
#[derive(Debug, Clone, PartialEq)]
pub struct HttpResponseMetadata {
    pub client_version: HttpVersion,
    pub client_keep_alive: bool,
    pub request_id: u32,
    pub content_length: Option<u32>,
}

impl HttpResponseMetadata {
    pub fn make_request_id() -> u32 {
        let mut rng = thread_rng();
        let mut request_id = HTTP_REQUEST_ID_RESERVED;
        while request_id == HTTP_REQUEST_ID_RESERVED {
            request_id = rng.next_u32();
        }
        request_id
    }

    pub fn new(
        client_version: HttpVersion,
        request_id: u32,
        content_length: Option<u32>,
        client_keep_alive: bool,
    ) -> HttpResponseMetadata {
        HttpResponseMetadata {
            client_version: client_version,
            client_keep_alive: client_keep_alive,
            request_id: request_id,
            content_length: content_length,
        }
    }

    pub fn from_preamble(
        request_version: HttpVersion,
        preamble: &HttpResponsePreamble,
    ) -> HttpResponseMetadata {
        HttpResponseMetadata {
            client_version: request_version,
            client_keep_alive: preamble.keep_alive,
            request_id: preamble.request_id,
            content_length: preamble.content_length.clone(),
        }
    }

    pub fn empty_error() -> HttpResponseMetadata {
        HttpResponseMetadata {
            client_version: HttpVersion::Http11,
            client_keep_alive: false,
            request_id: HttpResponseMetadata::make_request_id(),
            content_length: Some(0),
        }
    }
}

impl From<&HttpRequestType> for HttpResponseMetadata {
    fn from(req: &HttpRequestType) -> HttpResponseMetadata {
        let metadata = req.metadata();
        HttpResponseMetadata::new(
            metadata.version,
            HttpResponseMetadata::make_request_id(),
            None,
            metadata.keep_alive,
        )
    }
}

/// All data-plane message types a peer can reply with.
#[derive(Debug, Clone, PartialEq)]
pub enum HttpResponseType {
    PeerInfo(HttpResponseMetadata, RPCPeerInfoData),
    PoxInfo(HttpResponseMetadata, RPCPoxInfoData),
    Neighbors(HttpResponseMetadata, RPCNeighborsInfo),
    Block(HttpResponseMetadata, StacksBlock),
    BlockStream(HttpResponseMetadata),
    Microblocks(HttpResponseMetadata, Vec<StacksMicroblock>),
    MicroblockStream(HttpResponseMetadata),
    TransactionID(HttpResponseMetadata, Txid),
    StacksBlockAccepted(HttpResponseMetadata, StacksBlockId, bool),
    MicroblockHash(HttpResponseMetadata, BlockHeaderHash),
    TokenTransferCost(HttpResponseMetadata, u64),
    GetMapEntry(HttpResponseMetadata, MapEntryResponse),
    CallReadOnlyFunction(HttpResponseMetadata, CallReadOnlyResponse),
    GetAccount(HttpResponseMetadata, AccountEntryResponse),
    GetContractABI(HttpResponseMetadata, ContractInterface),
    GetContractSrc(HttpResponseMetadata, ContractSrcResponse),
    GetIsTraitImplemented(HttpResponseMetadata, GetIsTraitImplementedResponse),
    UnconfirmedTransaction(HttpResponseMetadata, UnconfirmedTransactionResponse),
    GetAttachment(HttpResponseMetadata, GetAttachmentResponse),
    GetAttachmentsInv(HttpResponseMetadata, GetAttachmentsInvResponse),
    OptionsPreflight(HttpResponseMetadata),
    // peer-given error responses
    BadRequest(HttpResponseMetadata, String),
    BadRequestJSON(HttpResponseMetadata, serde_json::Value),
    Unauthorized(HttpResponseMetadata, String),
    PaymentRequired(HttpResponseMetadata, String),
    Forbidden(HttpResponseMetadata, String),
    NotFound(HttpResponseMetadata, String),
    ServerError(HttpResponseMetadata, String),
    ServiceUnavailable(HttpResponseMetadata, String),
    Error(HttpResponseMetadata, u16, String),
}

#[derive(Debug, Clone, PartialEq, Copy)]
pub enum UrlScheme {
    Http,
    Https,
}

#[derive(Debug, Clone, Copy, PartialEq, Eq, Hash)]
#[repr(u8)]
pub enum StacksMessageID {
    Handshake = 0,
    HandshakeAccept = 1,
    HandshakeReject = 2,
    GetNeighbors = 3,
    Neighbors = 4,
    GetBlocksInv = 5,
    BlocksInv = 6,
    GetPoxInv = 7,
    PoxInv = 8,
    BlocksAvailable = 9,
    MicroblocksAvailable = 10,
    Blocks = 11,
    Microblocks = 12,
    Transaction = 13,
    Nack = 14,
    Ping = 15,
    Pong = 16,
    NatPunchRequest = 17,
    NatPunchReply = 18,
    Reserved = 255,
}

/// Message type for all P2P Stacks network messages
#[derive(Debug, Clone, PartialEq)]
pub struct StacksMessage {
    pub preamble: Preamble,
    pub relayers: Vec<RelayData>,
    pub payload: StacksMessageType,
}

/// Message type for HTTP
#[derive(Debug, Clone, PartialEq)]
pub enum StacksHttpMessage {
    Request(HttpRequestType),
    Response(HttpResponseType),
}

/// HTTP message preamble
#[derive(Debug, Clone, PartialEq)]
pub enum StacksHttpPreamble {
    Request(HttpRequestPreamble),
    Response(HttpResponsePreamble),
}

/// Network messages implement this to have multiple messages in flight.
pub trait MessageSequence {
    fn request_id(&self) -> u32;
    fn get_message_name(&self) -> &'static str;
}

pub trait ProtocolFamily {
    type Preamble: StacksMessageCodec + Send + Sync + Clone + PartialEq + std::fmt::Debug;
    type Message: MessageSequence + Send + Sync + Clone + PartialEq + std::fmt::Debug;

    /// Return the maximum possible length of the serialized Preamble type
    fn preamble_size_hint(&mut self) -> usize;

    /// Determine how long the message payload will be, given the Preamble (may return None if the
    /// payload length cannot be determined solely by the Preamble).
    fn payload_len(&mut self, preamble: &Self::Preamble) -> Option<usize>;

    /// Given a byte buffer of a length at last that of the value returned by preamble_size_hint,
    /// parse a Preamble and return both the Preamble and the number of bytes actually consumed by it.
    fn read_preamble(&mut self, buf: &[u8]) -> Result<(Self::Preamble, usize), Error>;

    /// Given a preamble and a byte buffer, parse out a message and return both the message and the
    /// number of bytes actually consumed by it.  Only used if the message is _not_ streamed.  The
    /// buf slice is guaranteed to have at least `payload_len()` bytes if `payload_len()` returns
    /// Some(...).
    fn read_payload(
        &mut self,
        preamble: &Self::Preamble,
        buf: &[u8],
    ) -> Result<(Self::Message, usize), Error>;

    /// Given a preamble and a Read, attempt to stream a message.  This will be called if
    /// `payload_len()` returns None.  This method will be repeatedly called with new data until a
    /// message can be obtained; therefore, the ProtocolFamily implementation will need to do its
    /// own bufferring and state-tracking.
    fn stream_payload<R: Read>(
        &mut self,
        preamble: &Self::Preamble,
        fd: &mut R,
    ) -> Result<(Option<(Self::Message, usize)>, usize), Error>;

    /// Given a public key, a preamble, and the yet-to-be-parsed message bytes, verify the message
    /// authenticity.  Not all protocols need to do this.
    fn verify_payload_bytes(
        &mut self,
        key: &StacksPublicKey,
        preamble: &Self::Preamble,
        bytes: &[u8],
    ) -> Result<(), Error>;

    /// Given a Write and a Message, write it out.  This method is also responsible for generating
    /// and writing out a Preamble for its Message.
    fn write_message<W: Write>(&mut self, fd: &mut W, message: &Self::Message)
        -> Result<(), Error>;
}

// these implement the ProtocolFamily trait
#[derive(Debug, Clone, PartialEq)]
pub struct StacksP2P {}

// an array in our protocol can't exceed this many items
pub const ARRAY_MAX_LEN: u32 = u32::MAX;

// maximum number of neighbors in a NeighborsData
pub const MAX_NEIGHBORS_DATA_LEN: u32 = 128;

// number of peers to relay to, depending on outbound or inbound
pub const MAX_BROADCAST_OUTBOUND_RECEIVERS: usize = 8;
pub const MAX_BROADCAST_INBOUND_RECEIVERS: usize = 16;

// maximum number of blocks that can be announced as available
pub const BLOCKS_AVAILABLE_MAX_LEN: u32 = 32;

// maximum number of PoX reward cycles we can ask about
#[cfg(not(test))]
pub const GETPOXINV_MAX_BITLEN: u64 = 4096;
#[cfg(test)]
pub const GETPOXINV_MAX_BITLEN: u64 = 8;

// maximum number of blocks that can be pushed at once (even if the entire message is undersized).
// This bound is needed since it bounds the amount of I/O a peer can be asked to do to validate the
// message.
pub const BLOCKS_PUSHED_MAX: u32 = 32;

impl_byte_array_message_codec!(ConsensusHash, 20);
impl_byte_array_message_codec!(Hash160, 20);
impl_byte_array_message_codec!(BurnchainHeaderHash, 32);
impl_byte_array_message_codec!(BlockHeaderHash, 32);
impl_byte_array_message_codec!(StacksBlockId, 32);
impl_byte_array_message_codec!(MessageSignature, 65);
impl_byte_array_message_codec!(PeerAddress, 16);
impl_byte_array_message_codec!(StacksPublicKeyBuffer, 33);

impl_byte_array_serde!(ConsensusHash);

/// neighbor identifier
#[derive(Clone, Eq, PartialOrd, Ord)]
pub struct NeighborKey {
    pub peer_version: u32,
    pub network_id: u32,
    pub addrbytes: PeerAddress,
    pub port: u16,
}

impl Hash for NeighborKey {
    fn hash<H: Hasher>(&self, state: &mut H) {
        // ignores peer version and network ID -- we don't accept or deal with messages that have
        // incompatible versions or network IDs in the first place
        let peer_major_version = self.peer_version & 0xff000000;
        peer_major_version.hash(state);
        self.addrbytes.hash(state);
        self.port.hash(state);
    }
}

impl PartialEq for NeighborKey {
    fn eq(&self, other: &NeighborKey) -> bool {
        // only check major version byte in peer_version
        self.network_id == other.network_id
            && (self.peer_version & 0xff000000) == (other.peer_version & 0xff000000)
            && self.addrbytes == other.addrbytes
            && self.port == other.port
    }
}

impl fmt::Display for NeighborKey {
    fn fmt(&self, f: &mut fmt::Formatter) -> fmt::Result {
        let peer_version_str = if self.peer_version > 0 {
            format!("{:08x}", self.peer_version)
        } else {
            "UNKNOWN".to_string()
        };
        let network_id_str = if self.network_id > 0 {
            format!("{:08x}", self.network_id)
        } else {
            "UNKNOWN".to_string()
        };
        write!(
            f,
            "{}+{}://{:?}",
            peer_version_str,
            network_id_str,
            &self.addrbytes.to_socketaddr(self.port)
        )
    }
}

impl fmt::Debug for NeighborKey {
    fn fmt(&self, f: &mut fmt::Formatter) -> fmt::Result {
        fmt::Display::fmt(self, f)
    }
}

impl NeighborKey {
    pub fn empty() -> NeighborKey {
        NeighborKey {
            peer_version: 0,
            network_id: 0,
            addrbytes: PeerAddress([0u8; 16]),
            port: 0,
        }
    }

    pub fn from_neighbor_address(
        peer_version: u32,
        network_id: u32,
        na: &NeighborAddress,
    ) -> NeighborKey {
        NeighborKey {
            peer_version: peer_version,
            network_id: network_id,
            addrbytes: na.addrbytes.clone(),
            port: na.port,
        }
    }
}

/// Entry in the neighbor set
#[derive(Debug, Clone, PartialEq)]
pub struct Neighbor {
    pub addr: NeighborKey,

    // fields below this can change at runtime
    pub public_key: Secp256k1PublicKey,
    pub expire_block: u64,
    pub last_contact_time: u64, // time when we last authenticated with this peer via a Handshake

    pub allowed: i64, // allow deadline (negative == "forever")
    pub denied: i64,  // deny deadline (negative == "forever")

    pub asn: u32, // AS number
    pub org: u32, // organization identifier

    pub in_degree: u32,  // number of peers who list this peer as a neighbor
    pub out_degree: u32, // number of neighbors this peer has
}

impl Neighbor {
    pub fn is_allowed(&self) -> bool {
        self.allowed < 0 || (self.allowed as u64) > get_epoch_time_secs()
    }

    pub fn is_always_allowed(&self) -> bool {
        self.allowed < 0
    }

    pub fn is_denied(&self) -> bool {
        self.denied < 0 || (self.denied as u64) > get_epoch_time_secs()
    }
}

impl fmt::Display for Neighbor {
    fn fmt(&self, f: &mut fmt::Formatter) -> fmt::Result {
        write!(f, "{}@{}", self.public_key.to_hex(), self.addr)
    }
}

pub const NUM_NEIGHBORS: usize = 32;

// maximum number of unconfirmed microblocks can get streamed to us
pub const MAX_MICROBLOCKS_UNCONFIRMED: usize = 1024;

// how long a peer will be denied for if it misbehaves
#[cfg(test)]
pub const DENY_BAN_DURATION: u64 = 30; // seconds
#[cfg(not(test))]
pub const DENY_BAN_DURATION: u64 = 86400; // seconds (1 day)

pub const DENY_MIN_BAN_DURATION: u64 = 2;

/// Result of doing network work
pub struct NetworkResult {
    pub download_pox_id: Option<PoxId>, // PoX ID as it was when we begin downloading blocks (set if we have downloaded new blocks)
    pub unhandled_messages: HashMap<NeighborKey, Vec<StacksMessage>>,
    pub blocks: Vec<(ConsensusHash, StacksBlock, u64)>, // blocks we downloaded, and time taken
    pub confirmed_microblocks: Vec<(ConsensusHash, Vec<StacksMicroblock>, u64)>, // confiremd microblocks we downloaded, and time taken
    pub pushed_transactions: HashMap<NeighborKey, Vec<(Vec<RelayData>, StacksTransaction)>>, // all transactions pushed to us and their message relay hints
    pub pushed_blocks: HashMap<NeighborKey, Vec<BlocksData>>, // all blocks pushed to us
    pub pushed_microblocks: HashMap<NeighborKey, Vec<(Vec<RelayData>, MicroblocksData)>>, // all microblocks pushed to us, and the relay hints from the message
    pub uploaded_transactions: Vec<StacksTransaction>, // transactions sent to us by the http server
    pub uploaded_blocks: Vec<BlocksData>,              // blocks sent to us via the http server
    pub uploaded_microblocks: Vec<MicroblocksData>,    // microblocks sent to us by the http server
    pub attachments: Vec<(AttachmentInstance, Attachment)>,
    pub num_state_machine_passes: u64,
    pub num_inv_sync_passes: u64,
    pub num_download_passes: u64,
}

impl NetworkResult {
    pub fn new(
        num_state_machine_passes: u64,
        num_inv_sync_passes: u64,
        num_download_passes: u64,
    ) -> NetworkResult {
        NetworkResult {
            unhandled_messages: HashMap::new(),
            download_pox_id: None,
            blocks: vec![],
            confirmed_microblocks: vec![],
            pushed_transactions: HashMap::new(),
            pushed_blocks: HashMap::new(),
            pushed_microblocks: HashMap::new(),
            uploaded_transactions: vec![],
            uploaded_blocks: vec![],
            uploaded_microblocks: vec![],
            attachments: vec![],
            num_state_machine_passes: num_state_machine_passes,
            num_inv_sync_passes: num_inv_sync_passes,
            num_download_passes: num_download_passes,
        }
    }

    pub fn has_blocks(&self) -> bool {
        self.blocks.len() > 0 || self.pushed_blocks.len() > 0
    }

    pub fn has_microblocks(&self) -> bool {
        self.confirmed_microblocks.len() > 0
            || self.pushed_microblocks.len() > 0
            || self.uploaded_microblocks.len() > 0
    }

    pub fn has_transactions(&self) -> bool {
        self.pushed_transactions.len() > 0 || self.uploaded_transactions.len() > 0
    }

    pub fn has_attachments(&self) -> bool {
        self.attachments.len() > 0
    }

    pub fn transactions(&self) -> Vec<StacksTransaction> {
        self.pushed_transactions
            .values()
            .flat_map(|pushed_txs| pushed_txs.iter().map(|(_, tx)| tx.clone()))
            .chain(self.uploaded_transactions.iter().map(|x| x.clone()))
            .collect()
    }

    pub fn has_data_to_store(&self) -> bool {
        self.has_blocks()
            || self.has_microblocks()
            || self.has_transactions()
            || self.has_attachments()
    }

    pub fn consume_unsolicited(
        &mut self,
        unhandled_messages: HashMap<NeighborKey, Vec<StacksMessage>>,
    ) -> () {
        for (neighbor_key, messages) in unhandled_messages.into_iter() {
            for message in messages.into_iter() {
                match message.payload {
                    StacksMessageType::Blocks(block_data) => {
                        if let Some(blocks_msgs) = self.pushed_blocks.get_mut(&neighbor_key) {
                            blocks_msgs.push(block_data);
                        } else {
                            self.pushed_blocks
                                .insert(neighbor_key.clone(), vec![block_data]);
                        }
                    }
                    StacksMessageType::Microblocks(mblock_data) => {
                        if let Some(mblocks_msgs) = self.pushed_microblocks.get_mut(&neighbor_key) {
                            mblocks_msgs.push((message.relayers, mblock_data));
                        } else {
                            self.pushed_microblocks.insert(
                                neighbor_key.clone(),
                                vec![(message.relayers, mblock_data)],
                            );
                        }
                    }
                    StacksMessageType::Transaction(tx_data) => {
                        if let Some(tx_msgs) = self.pushed_transactions.get_mut(&neighbor_key) {
                            tx_msgs.push((message.relayers, tx_data));
                        } else {
                            self.pushed_transactions
                                .insert(neighbor_key.clone(), vec![(message.relayers, tx_data)]);
                        }
                    }
                    _ => {
                        // forward along
                        if let Some(messages) = self.unhandled_messages.get_mut(&neighbor_key) {
                            messages.push(message);
                        } else {
                            self.unhandled_messages
                                .insert(neighbor_key.clone(), vec![message]);
                        }
                    }
                }
            }
        }
    }

    pub fn consume_http_uploads(&mut self, mut msgs: Vec<StacksMessageType>) -> () {
        for msg in msgs.drain(..) {
            match msg {
                StacksMessageType::Transaction(tx_data) => {
                    self.uploaded_transactions.push(tx_data);
                }
                StacksMessageType::Blocks(block_data) => {
                    self.uploaded_blocks.push(block_data);
                }
                StacksMessageType::Microblocks(mblock_data) => {
                    self.uploaded_microblocks.push(mblock_data);
                }
                _ => {
                    // drop
                    warn!("Dropping unknown HTTP message");
                }
            }
        }
    }
}

pub trait Requestable: std::fmt::Display {
    fn get_url(&self) -> &UrlString;

    fn make_request_type(&self, peer_host: PeerHost) -> HttpRequestType;
}

#[cfg(test)]
pub mod test {
    use std::fs;
    use std::io;
    use std::io::Cursor;
    use std::io::ErrorKind;
    use std::io::Read;
    use std::io::Write;
    use std::net::*;
    use std::ops::Deref;
    use std::ops::DerefMut;
    use std::sync::mpsc::sync_channel;
    use std::thread;
    use std::{collections::HashMap, sync::Mutex};

    use mio;
    use rand;
    use rand::RngCore;

    use address::*;
    use burnchains::bitcoin::address::*;
    use burnchains::bitcoin::keys::*;
    use burnchains::bitcoin::*;
    use burnchains::burnchain::*;
    use burnchains::db::BurnchainDB;
    use burnchains::test::*;
    use burnchains::*;
    use chainstate::burn::db::sortdb;
    use chainstate::burn::db::sortdb::*;
    use chainstate::burn::operations::*;
    use chainstate::burn::*;
    use chainstate::coordinator::tests::*;
    use chainstate::coordinator::*;
    use chainstate::stacks::boot::*;
    use chainstate::stacks::db::StacksChainState;
    use chainstate::stacks::db::*;
    use chainstate::stacks::miner::test::*;
    use chainstate::stacks::miner::*;
    use chainstate::stacks::*;
    use chainstate::*;
    use core::NETWORK_P2P_PORT;
    use net::asn::*;
    use net::atlas::*;
    use net::chat::*;
    use net::codec::*;
    use net::connection::*;
    use net::db::*;
    use net::neighbors::*;
    use net::p2p::*;
    use net::poll::*;
    use net::relay::*;
    use net::rpc::RPCHandlerArgs;
    use net::Error as net_error;
    use util::get_epoch_time_secs;
    use util::hash::*;
    use util::secp256k1::*;
    use util::strings::*;
    use util::uint::*;
    use util::vrf::*;
    use vm::costs::ExecutionCost;
    use vm::database::STXBalance;
    use vm::types::*;

    use crate::chainstate::stacks::boot::test::get_parent_tip;
    use crate::types::chainstate::StacksMicroblockHeader;
    use crate::types::proof::TrieHash;
    use crate::util::boot::boot_code_test_addr;
    use crate::{
        chainstate::stacks::{db::accounts::MinerReward, events::StacksTransactionReceipt},
        codec::StacksMessageCodec,
    };

    use super::*;

    impl StacksMessageCodec for BlockstackOperationType {
        fn consensus_serialize<W: Write>(&self, fd: &mut W) -> Result<(), codec_error> {
            match self {
                BlockstackOperationType::LeaderKeyRegister(ref op) => op.consensus_serialize(fd),
                BlockstackOperationType::LeaderBlockCommit(ref op) => op.consensus_serialize(fd),
                BlockstackOperationType::UserBurnSupport(ref op) => op.consensus_serialize(fd),
                BlockstackOperationType::TransferStx(_)
                | BlockstackOperationType::PreStx(_)
                | BlockstackOperationType::StackStx(_) => Ok(()),
            }
        }

        fn consensus_deserialize<R: Read>(
            fd: &mut R,
        ) -> Result<BlockstackOperationType, codec_error> {
            panic!("not used");
        }
    }

    // emulate a socket
    pub struct NetCursor<T> {
        c: Cursor<T>,
        closed: bool,
        block: bool,
        read_error: Option<io::ErrorKind>,
        write_error: Option<io::ErrorKind>,
    }

    impl<T> NetCursor<T> {
        pub fn new(inner: T) -> NetCursor<T> {
            NetCursor {
                c: Cursor::new(inner),
                closed: false,
                block: false,
                read_error: None,
                write_error: None,
            }
        }

        pub fn close(&mut self) -> () {
            self.closed = true;
        }

        pub fn block(&mut self) -> () {
            self.block = true;
        }

        pub fn unblock(&mut self) -> () {
            self.block = false;
        }

        pub fn set_read_error(&mut self, e: Option<io::ErrorKind>) -> () {
            self.read_error = e;
        }

        pub fn set_write_error(&mut self, e: Option<io::ErrorKind>) -> () {
            self.write_error = e;
        }
    }

    impl<T> Deref for NetCursor<T> {
        type Target = Cursor<T>;
        fn deref(&self) -> &Cursor<T> {
            &self.c
        }
    }

    impl<T> DerefMut for NetCursor<T> {
        fn deref_mut(&mut self) -> &mut Cursor<T> {
            &mut self.c
        }
    }

    impl<T> Read for NetCursor<T>
    where
        T: AsRef<[u8]>,
    {
        fn read(&mut self, buf: &mut [u8]) -> io::Result<usize> {
            if self.block {
                return Err(io::Error::from(ErrorKind::WouldBlock));
            }
            if self.closed {
                return Ok(0);
            }
            match self.read_error {
                Some(ref e) => {
                    return Err(io::Error::from((*e).clone()));
                }
                None => {}
            }

            let sz = self.c.read(buf)?;
            if sz == 0 {
                // when reading from a non-blocking socket, a return value of 0 indicates the
                // remote end was closed.  For this reason, when we're out of bytes to read on our
                // inner cursor, but still have bytes, we need to re-interpret this as EWOULDBLOCK.
                return Err(io::Error::from(ErrorKind::WouldBlock));
            } else {
                return Ok(sz);
            }
        }
    }

    impl Write for NetCursor<&mut [u8]> {
        fn write(&mut self, buf: &[u8]) -> io::Result<usize> {
            if self.block {
                return Err(io::Error::from(ErrorKind::WouldBlock));
            }
            if self.closed {
                return Err(io::Error::from(ErrorKind::Other)); // EBADF
            }
            match self.write_error {
                Some(ref e) => {
                    return Err(io::Error::from((*e).clone()));
                }
                None => {}
            }
            self.c.write(buf)
        }
        fn flush(&mut self) -> io::Result<()> {
            self.c.flush()
        }
    }

    impl Write for NetCursor<&mut Vec<u8>> {
        fn write(&mut self, buf: &[u8]) -> io::Result<usize> {
            self.c.write(buf)
        }
        fn flush(&mut self) -> io::Result<()> {
            self.c.flush()
        }
    }

    impl Write for NetCursor<Vec<u8>> {
        fn write(&mut self, buf: &[u8]) -> io::Result<usize> {
            self.c.write(buf)
        }
        fn flush(&mut self) -> io::Result<()> {
            self.c.flush()
        }
    }

    /// make a TCP server and a pair of TCP client sockets
    pub fn make_tcp_sockets() -> (
        mio::tcp::TcpListener,
        mio::tcp::TcpStream,
        mio::tcp::TcpStream,
    ) {
        let mut rng = rand::thread_rng();
        let (std_listener, port) = {
            let std_listener;
            let mut next_port;
            loop {
                next_port = 1024 + (rng.next_u32() % (65535 - 1024));
                let hostport = format!("127.0.0.1:{}", next_port);
                std_listener = match std::net::TcpListener::bind(
                    &hostport.parse::<std::net::SocketAddr>().unwrap(),
                ) {
                    Ok(sock) => sock,
                    Err(e) => match e.kind() {
                        io::ErrorKind::AddrInUse => {
                            continue;
                        }
                        _ => {
                            assert!(false, "TcpListener::bind({}): {:?}", &hostport, &e);
                            unreachable!();
                        }
                    },
                };
                break;
            }
            (std_listener, next_port)
        };

        let std_sock_1 = std::net::TcpStream::connect(
            &format!("127.0.0.1:{}", port)
                .parse::<std::net::SocketAddr>()
                .unwrap(),
        )
        .unwrap();
        let sock_1 = mio::tcp::TcpStream::from_stream(std_sock_1).unwrap();
        let (std_sock_2, _) = std_listener.accept().unwrap();
        let sock_2 = mio::tcp::TcpStream::from_stream(std_sock_2).unwrap();

        sock_1.set_nodelay(true).unwrap();
        sock_2.set_nodelay(true).unwrap();

        let listener = mio::tcp::TcpListener::from_std(std_listener).unwrap();

        (listener, sock_1, sock_2)
    }

    #[derive(Clone)]
    pub struct TestEventObserverBlock {
        pub block: StacksBlock,
        pub metadata: StacksHeaderInfo,
        pub receipts: Vec<StacksTransactionReceipt>,
        pub parent: StacksBlockId,
        pub winner_txid: Txid,
        pub matured_rewards: Vec<MinerReward>,
        pub matured_rewards_info: Option<MinerRewardInfo>,
    }

    pub struct TestEventObserver {
        blocks: Mutex<Vec<TestEventObserverBlock>>,
    }

    impl TestEventObserver {
        pub fn get_blocks(&self) -> Vec<TestEventObserverBlock> {
            self.blocks.lock().unwrap().deref().to_vec()
        }

        pub fn new() -> TestEventObserver {
            TestEventObserver {
                blocks: Mutex::new(vec![]),
            }
        }
    }

    impl BlockEventDispatcher for TestEventObserver {
        fn announce_block(
            &self,
            block: StacksBlock,
            metadata: StacksHeaderInfo,
            receipts: Vec<events::StacksTransactionReceipt>,
            parent: &StacksBlockId,
            winner_txid: Txid,
            matured_rewards: Vec<accounts::MinerReward>,
            matured_rewards_info: Option<MinerRewardInfo>,
            parent_burn_block_hash: BurnchainHeaderHash,
            parent_burn_block_height: u32,
            parent_burn_block_timestamp: u64,
        ) {
            self.blocks.lock().unwrap().push(TestEventObserverBlock {
                block,
                metadata,
                receipts,
                parent: parent.clone(),
                winner_txid,
                matured_rewards,
                matured_rewards_info,
            })
        }

        fn announce_burn_block(
            &self,
            _burn_block: &BurnchainHeaderHash,
            _burn_block_height: u64,
            _rewards: Vec<(StacksAddress, u64)>,
            _burns: u64,
            _reward_recipients: Vec<StacksAddress>,
        ) {
            // pass
        }

        fn dispatch_boot_receipts(&mut self, _receipts: Vec<events::StacksTransactionReceipt>) {
            // pass
        }
    }

    // describes a peer's initial configuration
    #[derive(Debug, Clone)]
    pub struct TestPeerConfig {
        pub network_id: u32,
        pub peer_version: u32,
        pub current_block: u64,
        pub private_key: Secp256k1PrivateKey,
        pub private_key_expire: u64,
        pub initial_neighbors: Vec<Neighbor>,
        pub asn4_entries: Vec<ASEntry4>,
        pub burnchain: Burnchain,
        pub connection_opts: ConnectionOptions,
        pub server_port: u16,
        pub http_port: u16,
        pub asn: u32,
        pub org: u32,
        pub allowed: i64,
        pub denied: i64,
        pub data_url: UrlString,
        pub test_name: String,
        pub initial_balances: Vec<(PrincipalData, u64)>,
        pub initial_lockups: Vec<ChainstateAccountLockup>,
        pub spending_account: TestMiner,
        pub setup_code: String,
        pub epochs: Option<Vec<StacksEpoch>>,
    }

    impl TestPeerConfig {
        pub fn default() -> TestPeerConfig {
            let conn_opts = ConnectionOptions::default();
            let start_block = 0;
            let mut burnchain = Burnchain::default_unittest(
                start_block,
                &BurnchainHeaderHash::from_hex(
                    "0000000000000000000000000000000000000000000000000000000000000000",
                )
                .unwrap(),
            );
<<<<<<< HEAD
            burnchain.pox_constants = PoxConstants::new(5, 3, 3, 25, 5, u64::MAX, u64::MAX);
=======
            burnchain.pox_constants = PoxConstants::new(
                5,
                3,
                3,
                25,
                5,
                u64::max_value(),
                u64::max_value(),
                u32::max_value(),
            );
>>>>>>> 7f0fbad4

            let mut spending_account = TestMinerFactory::new().next_miner(
                &burnchain,
                1,
                1,
                AddressHashMode::SerializeP2PKH,
            );
            spending_account.test_with_tx_fees = false; // manually set transaction fees

            TestPeerConfig {
                network_id: 0x80000000,
                peer_version: 0x01020304,
                current_block: start_block + (burnchain.consensus_hash_lifetime + 1) as u64,
                private_key: Secp256k1PrivateKey::new(),
                private_key_expire: start_block + conn_opts.private_key_lifetime,
                initial_neighbors: vec![],
                asn4_entries: vec![],
                burnchain: burnchain,
                connection_opts: conn_opts,
                server_port: 32000,
                http_port: 32001,
                asn: 0,
                org: 0,
                allowed: 0,
                denied: 0,
                data_url: "".into(),
                test_name: "".into(),
                initial_balances: vec![],
                initial_lockups: vec![],
                spending_account: spending_account,
                setup_code: "".into(),
                epochs: None,
            }
        }

        pub fn from_port(p: u16) -> TestPeerConfig {
            let mut config = TestPeerConfig {
                server_port: p,
                http_port: p + 1,
                ..TestPeerConfig::default()
            };
            config.data_url =
                UrlString::try_from(format!("http://localhost:{}", config.http_port).as_str())
                    .unwrap();
            config
        }

        pub fn new(test_name: &str, p2p_port: u16, rpc_port: u16) -> TestPeerConfig {
            let mut config = TestPeerConfig {
                test_name: test_name.into(),
                server_port: p2p_port,
                http_port: rpc_port,
                ..TestPeerConfig::default()
            };
            config.data_url =
                UrlString::try_from(format!("http://localhost:{}", config.http_port).as_str())
                    .unwrap();
            config
        }

        pub fn add_neighbor(&mut self, n: &Neighbor) -> () {
            self.initial_neighbors.push(n.clone());
        }

        pub fn to_neighbor(&self) -> Neighbor {
            Neighbor {
                addr: NeighborKey {
                    peer_version: self.peer_version,
                    network_id: self.network_id,
                    addrbytes: PeerAddress([
                        0, 0, 0, 0, 0, 0, 0, 0, 0, 0, 0xff, 0xff, 127, 0, 0, 1,
                    ]),
                    port: self.server_port,
                },
                public_key: Secp256k1PublicKey::from_private(&self.private_key),
                expire_block: self.private_key_expire,

                // not known yet
                last_contact_time: 0,
                allowed: self.allowed,
                denied: self.denied,
                asn: self.asn,
                org: self.org,
                in_degree: 0,
                out_degree: 0,
            }
        }

        pub fn to_peer_host(&self) -> PeerHost {
            PeerHost::IP(
                PeerAddress([0, 0, 0, 0, 0, 0, 0, 0, 0, 0, 0xff, 0xff, 127, 0, 0, 1]),
                self.http_port,
            )
        }
    }

    pub fn dns_thread_start(max_inflight: u64) -> (DNSClient, thread::JoinHandle<()>) {
        let (mut resolver, client) = DNSResolver::new(max_inflight);
        let jh = thread::spawn(move || {
            resolver.thread_main();
        });
        (client, jh)
    }

    pub fn dns_thread_shutdown(dns_client: DNSClient, thread_handle: thread::JoinHandle<()>) {
        drop(dns_client);
        thread_handle.join().unwrap();
    }

    pub struct TestPeer<'a> {
        pub config: TestPeerConfig,
        pub network: PeerNetwork,
        pub sortdb: Option<SortitionDB>,
        pub miner: TestMiner,
        pub stacks_node: Option<TestStacksNode>,
        pub relayer: Relayer,
        pub mempool: Option<MemPoolDB>,
        pub chainstate_path: String,
        pub coord: ChainsCoordinator<'a, TestEventObserver, (), OnChainRewardSetProvider>,
    }

    impl<'a> TestPeer<'a> {
        pub fn new(config: TestPeerConfig) -> TestPeer<'a> {
            TestPeer::new_with_observer(config, None)
        }

        pub fn new_with_observer(
            mut config: TestPeerConfig,
            observer: Option<&'a TestEventObserver>,
        ) -> TestPeer<'a> {
            let test_path = format!(
                "/tmp/blockstack-test-peer-{}-{}",
                &config.test_name, config.server_port
            );
            match fs::metadata(&test_path) {
                Ok(_) => {
                    fs::remove_dir_all(&test_path).unwrap();
                }
                Err(_) => {}
            };

            fs::create_dir_all(&test_path).unwrap();

            let mut miner_factory = TestMinerFactory::new();
            let mut miner =
                miner_factory.next_miner(&config.burnchain, 1, 1, AddressHashMode::SerializeP2PKH);

            // manually set fees
            miner.test_with_tx_fees = false;

            let mut burnchain = get_burnchain(&test_path, None);
            burnchain.first_block_height = config.burnchain.first_block_height;
            burnchain.first_block_hash = config.burnchain.first_block_hash;
            burnchain.pox_constants = config.burnchain.pox_constants;

            config.burnchain = burnchain.clone();

            let epochs = config
                .epochs
                .clone()
                .unwrap_or_else(|| StacksEpoch::unit_test(config.burnchain.first_block_height));

            let mut sortdb = SortitionDB::connect(
                &config.burnchain.get_db_path(),
                config.burnchain.first_block_height,
                &config.burnchain.first_block_hash,
                0,
                &epochs,
                burnchain.pox_constants.clone(),
                true,
            )
            .unwrap();

            let first_burnchain_block_height = config.burnchain.first_block_height;
            let first_burnchain_block_hash = config.burnchain.first_block_hash;

            let _burnchain_blocks_db = BurnchainDB::connect(
                &config.burnchain.get_burnchaindb_path(),
                first_burnchain_block_height,
                &first_burnchain_block_hash,
                0,
                true,
            )
            .unwrap();

            let chainstate_path = get_chainstate_path_str(&test_path);
            let peerdb_path = format!("{}/peers.sqlite", &test_path);

            let mut peerdb = PeerDB::connect(
                &peerdb_path,
                true,
                config.network_id,
                config.burnchain.network_id,
                None,
                config.private_key_expire,
                PeerAddress::from_ipv4(127, 0, 0, 1),
                NETWORK_P2P_PORT,
                config.data_url.clone(),
                &config.asn4_entries,
                Some(&config.initial_neighbors),
            )
            .unwrap();
            {
                // bootstrap nodes *always* allowed
                let mut tx = peerdb.tx_begin().unwrap();
                for initial_neighbor in config.initial_neighbors.iter() {
                    PeerDB::set_allow_peer(
                        &mut tx,
                        initial_neighbor.addr.network_id,
                        &initial_neighbor.addr.addrbytes,
                        initial_neighbor.addr.port,
                        -1,
                    )
                    .unwrap();
                }
                tx.commit().unwrap();
            }

            let atlasdb_path = format!("{}/atlas.sqlite", &test_path);
            let atlasdb =
                AtlasDB::connect(AtlasConfig::default(false), &atlasdb_path, true).unwrap();

            let conf = config.clone();
            let post_flight_callback = move |clarity_tx: &mut ClarityTx| {
                if conf.setup_code.len() > 0 {
                    clarity_tx.connection().as_transaction(|clarity| {
                        let boot_code_addr = boot_code_test_addr();
                        let boot_code_account = StacksAccount {
                            principal: boot_code_addr.to_account_principal(),
                            nonce: 0,
                            stx_balance: STXBalance::zero(),
                        };

                        let boot_code_auth = TransactionAuth::Standard(
                            TransactionSpendingCondition::Singlesig(SinglesigSpendingCondition {
                                signer: boot_code_addr.bytes.clone(),
                                hash_mode: SinglesigHashMode::P2PKH,
                                key_encoding: TransactionPublicKeyEncoding::Uncompressed,
                                nonce: 0,
                                tx_fee: 0,
                                signature: MessageSignature::empty(),
                            }),
                        );

                        debug!(
                            "Instantiate test-specific boot code contract '{}.{}' ({} bytes)...",
                            &boot_code_addr.to_string(),
                            &conf.test_name,
                            conf.setup_code.len()
                        );

                        let smart_contract =
                            TransactionPayload::SmartContract(TransactionSmartContract {
                                name: ContractName::try_from(conf.test_name.as_str())
                                    .expect("FATAL: invalid boot-code contract name"),
                                code_body: StacksString::from_str(&conf.setup_code)
                                    .expect("FATAL: invalid boot code body"),
                            });

                        let boot_code_smart_contract = StacksTransaction::new(
                            TransactionVersion::Testnet,
                            boot_code_auth.clone(),
                            smart_contract,
                        );
                        StacksChainState::process_transaction_payload(
                            clarity,
                            &boot_code_smart_contract,
                            &boot_code_account,
                        )
                        .unwrap();
                    });
                }
            };

            let mut boot_data = ChainStateBootData::new(
                &config.burnchain,
                config.initial_balances.clone(),
                Some(Box::new(post_flight_callback)),
            );

            if !config.initial_lockups.is_empty() {
                let lockups = config.initial_lockups.clone();
                boot_data.get_bulk_initial_lockups =
                    Some(Box::new(move || Box::new(lockups.into_iter().map(|e| e))));
            }

            let (chainstate, _) = StacksChainState::open_and_exec(
                false,
                config.network_id,
                &chainstate_path,
                Some(&mut boot_data),
                ExecutionCost::max_value(),
            )
            .unwrap();

            let (tx, _) = sync_channel(100000);
            let mut coord = ChainsCoordinator::test_new_with_observer(
                &burnchain,
                config.network_id,
                &test_path,
                OnChainRewardSetProvider(),
                tx,
                observer,
            );
            coord.handle_new_burnchain_block().unwrap();

            let mut stacks_node = TestStacksNode::from_chainstate(chainstate);

            {
                // pre-populate burnchain
                let prev_snapshot = SortitionDB::get_first_block_snapshot(sortdb.conn()).unwrap();
                let mut fork = TestBurnchainFork::new(
                    prev_snapshot.block_height,
                    &prev_snapshot.burn_header_hash,
                    &prev_snapshot.index_root,
                    0,
                );
                for i in prev_snapshot.block_height..config.current_block {
                    let burn_block = {
                        let ic = sortdb.index_conn();
                        let mut burn_block = fork.next_block(&ic);
                        stacks_node.add_key_register(&mut burn_block, &mut miner);
                        burn_block
                    };
                    fork.append_block(burn_block);

                    fork.mine_pending_blocks_pox(&mut sortdb, &config.burnchain, &mut coord);
                }
            }

            let local_addr =
                SocketAddr::new(IpAddr::V4(Ipv4Addr::new(0, 0, 0, 0)), config.server_port);
            let http_local_addr =
                SocketAddr::new(IpAddr::V4(Ipv4Addr::new(0, 0, 0, 0)), config.http_port);

            {
                let mut tx = peerdb.tx_begin().unwrap();
                PeerDB::set_local_ipaddr(
                    &mut tx,
                    &PeerAddress::from_socketaddr(&SocketAddr::new(
                        IpAddr::V4(Ipv4Addr::new(127, 0, 0, 1)),
                        config.server_port,
                    )),
                    config.server_port,
                )
                .unwrap();
                PeerDB::set_local_services(&mut tx, ServiceFlags::RELAY as u16).unwrap();
                PeerDB::set_local_private_key(
                    &mut tx,
                    &config.private_key,
                    config.private_key_expire,
                )
                .unwrap();

                tx.commit().unwrap();
            }

            let local_peer = PeerDB::get_local_peer(peerdb.conn()).unwrap();
            let burnchain_view = {
                let chaintip = SortitionDB::get_canonical_burn_chain_tip(&sortdb.conn()).unwrap();
                SortitionDB::get_burnchain_view(&sortdb.conn(), &config.burnchain, &chaintip)
                    .unwrap()
            };
            let mut peer_network = PeerNetwork::new(
                peerdb,
                atlasdb,
                local_peer,
                config.peer_version,
                config.burnchain.clone(),
                burnchain_view,
                config.connection_opts.clone(),
            );

            peer_network.bind(&local_addr, &http_local_addr).unwrap();
            let relayer = Relayer::from_p2p(&mut peer_network);
            let mempool = MemPoolDB::open(false, config.network_id, &chainstate_path).unwrap();

            TestPeer {
                config: config,
                network: peer_network,
                sortdb: Some(sortdb),
                miner: miner,
                stacks_node: Some(stacks_node),
                relayer: relayer,
                mempool: Some(mempool),
                chainstate_path: chainstate_path,
                coord: coord,
            }
        }

        pub fn connect_initial(&mut self) -> Result<(), net_error> {
            let local_peer = PeerDB::get_local_peer(self.network.peerdb.conn()).unwrap();
            let chain_view = match self.sortdb {
                Some(ref mut sortdb) => {
                    let chaintip =
                        SortitionDB::get_canonical_burn_chain_tip(sortdb.conn()).unwrap();
                    SortitionDB::get_burnchain_view(
                        &sortdb.conn(),
                        &self.config.burnchain,
                        &chaintip,
                    )
                    .unwrap()
                }
                None => panic!("Misconfigured peer: no sortdb"),
            };

            self.network.local_peer = local_peer;
            self.network.chain_view = chain_view;

            for n in self.config.initial_neighbors.iter() {
                self.network.connect_peer(&n.addr).and_then(|e| Ok(()))?;
            }
            Ok(())
        }

        pub fn local_peer(&self) -> &LocalPeer {
            &self.network.local_peer
        }

        pub fn step(&mut self) -> Result<NetworkResult, net_error> {
            let mut sortdb = self.sortdb.take().unwrap();
            let mut stacks_node = self.stacks_node.take().unwrap();
            let mut mempool = self.mempool.take().unwrap();

            let ret = self.network.run(
                &mut sortdb,
                &mut stacks_node.chainstate,
                &mut mempool,
                None,
                false,
                false,
                10,
                &RPCHandlerArgs::default(),
                &mut HashSet::new(),
            );

            self.sortdb = Some(sortdb);
            self.stacks_node = Some(stacks_node);
            self.mempool = Some(mempool);

            ret
        }

        pub fn step_dns(&mut self, dns_client: &mut DNSClient) -> Result<NetworkResult, net_error> {
            let mut sortdb = self.sortdb.take().unwrap();
            let mut stacks_node = self.stacks_node.take().unwrap();
            let mut mempool = self.mempool.take().unwrap();

            let ret = self.network.run(
                &mut sortdb,
                &mut stacks_node.chainstate,
                &mut mempool,
                Some(dns_client),
                false,
                false,
                10,
                &RPCHandlerArgs::default(),
                &mut HashSet::new(),
            );

            self.sortdb = Some(sortdb);
            self.stacks_node = Some(stacks_node);
            self.mempool = Some(mempool);

            ret
        }

        pub fn for_each_convo_p2p<F, R>(&mut self, mut f: F) -> Vec<Result<R, net_error>>
        where
            F: FnMut(usize, &mut ConversationP2P) -> Result<R, net_error>,
        {
            let mut ret = vec![];
            for (event_id, convo) in self.network.peers.iter_mut() {
                let res = f(*event_id, convo);
                ret.push(res);
            }
            ret
        }

        // this is a fake block -- don't try inserting it
        pub fn empty_burnchain_block(&self, block_height: u64) -> BurnchainBlock {
            assert!(block_height + 1 >= self.config.burnchain.first_block_height);
            let prev_block_height = block_height - 1;

            let block_hash_i = Uint256::from_u64(block_height);
            let mut block_hash_bytes = [0u8; 32];
            block_hash_bytes.copy_from_slice(&block_hash_i.to_u8_slice());

            let prev_block_hash_i = Uint256::from_u64(prev_block_height);
            let mut prev_block_hash_bytes = [0u8; 32];
            prev_block_hash_bytes.copy_from_slice(&prev_block_hash_i.to_u8_slice());

            BurnchainBlock::Bitcoin(BitcoinBlock {
                block_height: block_height + 1,
                block_hash: BurnchainHeaderHash(block_hash_bytes),
                parent_block_hash: BurnchainHeaderHash(prev_block_hash_bytes),
                txs: vec![],
                timestamp: get_epoch_time_secs(),
            })
        }

        fn make_empty_burnchain_block(&mut self) -> BurnchainBlock {
            let empty_block = {
                let sortdb = self.sortdb.take().unwrap();
                let sn = SortitionDB::get_canonical_burn_chain_tip(sortdb.conn()).unwrap();
                let empty_block = self.empty_burnchain_block(sn.block_height);
                self.sortdb = Some(sortdb);
                empty_block
            };
            empty_block
        }

        pub fn next_burnchain_block(
            &mut self,
            blockstack_ops: Vec<BlockstackOperationType>,
        ) -> (u64, BurnchainHeaderHash, ConsensusHash) {
            self.inner_next_burnchain_block(blockstack_ops, true, true)
        }

        pub fn next_burnchain_block_raw(
            &mut self,
            blockstack_ops: Vec<BlockstackOperationType>,
        ) -> (u64, BurnchainHeaderHash, ConsensusHash) {
            self.inner_next_burnchain_block(blockstack_ops, false, false)
        }

        pub fn set_ops_consensus_hash(
            blockstack_ops: &mut Vec<BlockstackOperationType>,
            ch: &ConsensusHash,
        ) {
            for op in blockstack_ops.iter_mut() {
                match op {
                    BlockstackOperationType::LeaderKeyRegister(ref mut data) => {
                        data.consensus_hash = (*ch).clone();
                    }
                    BlockstackOperationType::UserBurnSupport(ref mut data) => {
                        data.consensus_hash = (*ch).clone();
                    }
                    _ => {}
                }
            }
        }

        pub fn set_ops_burn_header_hash(
            blockstack_ops: &mut Vec<BlockstackOperationType>,
            bhh: &BurnchainHeaderHash,
        ) {
            for op in blockstack_ops.iter_mut() {
                op.set_burn_header_hash(bhh.clone());
            }
        }

        fn inner_next_burnchain_block(
            &mut self,
            mut blockstack_ops: Vec<BlockstackOperationType>,
            set_consensus_hash: bool,
            set_burn_hash: bool,
        ) -> (u64, BurnchainHeaderHash, ConsensusHash) {
            let sortdb = self.sortdb.take().unwrap();
            let (block_height, block_hash) = {
                let tip = SortitionDB::get_canonical_burn_chain_tip(&sortdb.conn()).unwrap();

                if set_consensus_hash {
                    TestPeer::set_ops_consensus_hash(&mut blockstack_ops, &tip.consensus_hash);
                }

                // quick'n'dirty hash of all operations and block height
                let mut op_buf = vec![];
                for op in blockstack_ops.iter() {
                    op.consensus_serialize(&mut op_buf).unwrap();
                }
                op_buf.append(&mut (tip.block_height + 1).to_be_bytes().to_vec());
                let h = Sha512Trunc256Sum::from_data(&op_buf);
                let mut hash_buf = [0u8; 32];
                hash_buf.copy_from_slice(&h.0);

                let block_header_hash = BurnchainHeaderHash(hash_buf);
                let block_header = BurnchainBlockHeader::from_parent_snapshot(
                    &tip,
                    block_header_hash.clone(),
                    blockstack_ops.len() as u64,
                );

                if set_burn_hash {
                    TestPeer::set_ops_burn_header_hash(&mut blockstack_ops, &block_header_hash);
                }

                let mut burnchain_db =
                    BurnchainDB::open(&self.config.burnchain.get_burnchaindb_path(), true).unwrap();
                burnchain_db
                    .raw_store_burnchain_block(block_header.clone(), blockstack_ops)
                    .unwrap();

                (block_header.block_height, block_header_hash)
            };

            self.coord.handle_new_burnchain_block().unwrap();

            let pox_id = {
                let ic = sortdb.index_conn();
                let tip_sort_id = SortitionDB::get_canonical_sortition_tip(sortdb.conn()).unwrap();
                let sortdb_reader = SortitionHandleConn::open_reader(&ic, &tip_sort_id).unwrap();
                sortdb_reader.get_pox_id().unwrap()
            };

            test_debug!(
                "\n\n{:?}: after burn block {:?}, tip PoX ID is {:?}\n\n",
                &self.to_neighbor().addr,
                &block_hash,
                &pox_id
            );

            let tip = SortitionDB::get_canonical_burn_chain_tip(&sortdb.conn()).unwrap();
            self.sortdb = Some(sortdb);
            (block_height, block_hash, tip.consensus_hash)
        }

        pub fn preprocess_stacks_block(&mut self, block: &StacksBlock) -> Result<bool, String> {
            let sortdb = self.sortdb.take().unwrap();
            let mut node = self.stacks_node.take().unwrap();
            let res = {
                let sn = {
                    let ic = sortdb.index_conn();
                    let tip = SortitionDB::get_canonical_burn_chain_tip(&ic).unwrap();
                    let sn_opt = SortitionDB::get_block_snapshot_for_winning_stacks_block(
                        &ic,
                        &tip.sortition_id,
                        &block.block_hash(),
                    )
                    .unwrap();
                    if sn_opt.is_none() {
                        return Err(format!(
                            "No such block in canonical burn fork: {}",
                            &block.block_hash()
                        ));
                    }
                    sn_opt.unwrap()
                };

                let parent_sn = {
                    let db_handle = sortdb.index_handle(&sn.sortition_id);
                    let parent_sn = db_handle
                        .get_block_snapshot(&sn.parent_burn_header_hash)
                        .unwrap();
                    parent_sn.unwrap()
                };

                let ic = sortdb.index_conn();
                node.chainstate
                    .preprocess_anchored_block(
                        &ic,
                        &sn.consensus_hash,
                        block,
                        &parent_sn.consensus_hash,
                        5,
                    )
                    .map_err(|e| format!("Failed to preprocess anchored block: {:?}", &e))
            };
            if res.is_ok() {
                let pox_id = {
                    let ic = sortdb.index_conn();
                    let tip_sort_id =
                        SortitionDB::get_canonical_sortition_tip(sortdb.conn()).unwrap();
                    let sortdb_reader =
                        SortitionHandleConn::open_reader(&ic, &tip_sort_id).unwrap();
                    sortdb_reader.get_pox_id().unwrap()
                };
                test_debug!(
                    "\n\n{:?}: after stacks block {:?}, tip PoX ID is {:?}\n\n",
                    &self.to_neighbor().addr,
                    &block.block_hash(),
                    &pox_id
                );
                self.coord.handle_new_stacks_block().unwrap();
            }

            self.sortdb = Some(sortdb);
            self.stacks_node = Some(node);
            res
        }

        pub fn preprocess_stacks_microblocks(
            &mut self,
            microblocks: &Vec<StacksMicroblock>,
        ) -> Result<bool, String> {
            assert!(microblocks.len() > 0);
            let sortdb = self.sortdb.take().unwrap();
            let mut node = self.stacks_node.take().unwrap();
            let res = {
                let anchor_block_hash = microblocks[0].header.prev_block.clone();
                let sn = {
                    let ic = sortdb.index_conn();
                    let tip = SortitionDB::get_canonical_burn_chain_tip(&ic).unwrap();
                    let sn_opt = SortitionDB::get_block_snapshot_for_winning_stacks_block(
                        &ic,
                        &tip.sortition_id,
                        &anchor_block_hash,
                    )
                    .unwrap();
                    if sn_opt.is_none() {
                        return Err(format!(
                            "No such block in canonical burn fork: {}",
                            &anchor_block_hash
                        ));
                    }
                    sn_opt.unwrap()
                };

                let mut res = Ok(true);
                for mblock in microblocks.iter() {
                    res = node
                        .chainstate
                        .preprocess_streamed_microblock(
                            &sn.consensus_hash,
                            &anchor_block_hash,
                            mblock,
                        )
                        .map_err(|e| format!("Failed to preprocess microblock: {:?}", &e));

                    if res.is_err() {
                        break;
                    }
                }
                res
            };

            self.sortdb = Some(sortdb);
            self.stacks_node = Some(node);
            res
        }

        pub fn process_stacks_epoch_at_tip(
            &mut self,
            block: &StacksBlock,
            microblocks: &Vec<StacksMicroblock>,
        ) -> () {
            let sortdb = self.sortdb.take().unwrap();
            let mut node = self.stacks_node.take().unwrap();
            {
                let ic = sortdb.index_conn();
                let tip = SortitionDB::get_canonical_burn_chain_tip(&ic).unwrap();
                node.chainstate
                    .preprocess_stacks_epoch(&ic, &tip, block, microblocks)
                    .unwrap();
            }
            self.coord.handle_new_stacks_block().unwrap();

            let pox_id = {
                let ic = sortdb.index_conn();
                let tip_sort_id = SortitionDB::get_canonical_sortition_tip(sortdb.conn()).unwrap();
                let sortdb_reader = SortitionHandleConn::open_reader(&ic, &tip_sort_id).unwrap();
                sortdb_reader.get_pox_id().unwrap()
            };
            test_debug!(
                "\n\n{:?}: after stacks block {:?}, tip PoX ID is {:?}\n\n",
                &self.to_neighbor().addr,
                &block.block_hash(),
                &pox_id
            );

            self.sortdb = Some(sortdb);
            self.stacks_node = Some(node);
        }

        pub fn process_stacks_epoch(
            &mut self,
            block: &StacksBlock,
            consensus_hash: &ConsensusHash,
            microblocks: &Vec<StacksMicroblock>,
        ) -> () {
            let sortdb = self.sortdb.take().unwrap();
            let mut node = self.stacks_node.take().unwrap();
            {
                let ic = sortdb.index_conn();
                Relayer::process_new_anchored_block(
                    &ic,
                    &mut node.chainstate,
                    consensus_hash,
                    block,
                    0,
                )
                .unwrap();

                let block_hash = block.block_hash();
                for mblock in microblocks.iter() {
                    node.chainstate
                        .preprocess_streamed_microblock(consensus_hash, &block_hash, mblock)
                        .unwrap();
                }
            }
            self.coord.handle_new_stacks_block().unwrap();

            let pox_id = {
                let ic = sortdb.index_conn();
                let tip_sort_id = SortitionDB::get_canonical_sortition_tip(sortdb.conn()).unwrap();
                let sortdb_reader = SortitionHandleConn::open_reader(&ic, &tip_sort_id).unwrap();
                sortdb_reader.get_pox_id().unwrap()
            };

            test_debug!(
                "\n\n{:?}: after stacks block {:?}, tip PoX ID is {:?}\n\n",
                &self.to_neighbor().addr,
                &block.block_hash(),
                &pox_id
            );

            self.sortdb = Some(sortdb);
            self.stacks_node = Some(node);
        }

        pub fn add_empty_burnchain_block(&mut self) -> (u64, BurnchainHeaderHash, ConsensusHash) {
            self.next_burnchain_block(vec![])
        }

        pub fn chainstate(&mut self) -> &mut StacksChainState {
            &mut self.stacks_node.as_mut().unwrap().chainstate
        }

        pub fn sortdb(&mut self) -> &mut SortitionDB {
            self.sortdb.as_mut().unwrap()
        }

        pub fn with_db_state<F, R>(&mut self, f: F) -> Result<R, net_error>
        where
            F: FnOnce(
                &mut SortitionDB,
                &mut StacksChainState,
                &mut Relayer,
                &mut MemPoolDB,
            ) -> Result<R, net_error>,
        {
            let mut sortdb = self.sortdb.take().unwrap();
            let mut stacks_node = self.stacks_node.take().unwrap();
            let mut mempool = self.mempool.take().unwrap();

            let res = f(
                &mut sortdb,
                &mut stacks_node.chainstate,
                &mut self.relayer,
                &mut mempool,
            );

            self.stacks_node = Some(stacks_node);
            self.sortdb = Some(sortdb);
            self.mempool = Some(mempool);
            res
        }

        pub fn with_mining_state<F, R>(&mut self, f: F) -> Result<R, net_error>
        where
            F: FnOnce(
                &mut SortitionDB,
                &mut TestMiner,
                &mut TestMiner,
                &mut TestStacksNode,
            ) -> Result<R, net_error>,
        {
            let mut stacks_node = self.stacks_node.take().unwrap();
            let mut sortdb = self.sortdb.take().unwrap();
            let res = f(
                &mut sortdb,
                &mut self.miner,
                &mut self.config.spending_account,
                &mut stacks_node,
            );
            self.sortdb = Some(sortdb);
            self.stacks_node = Some(stacks_node);
            res
        }

        pub fn with_network_state<F, R>(&mut self, f: F) -> Result<R, net_error>
        where
            F: FnOnce(
                &mut SortitionDB,
                &mut StacksChainState,
                &mut PeerNetwork,
                &mut Relayer,
                &mut MemPoolDB,
            ) -> Result<R, net_error>,
        {
            let mut sortdb = self.sortdb.take().unwrap();
            let mut stacks_node = self.stacks_node.take().unwrap();
            let mut mempool = self.mempool.take().unwrap();

            let res = f(
                &mut sortdb,
                &mut stacks_node.chainstate,
                &mut self.network,
                &mut self.relayer,
                &mut mempool,
            );

            self.stacks_node = Some(stacks_node);
            self.sortdb = Some(sortdb);
            self.mempool = Some(mempool);
            res
        }

        pub fn with_peer_state<F, R>(&mut self, f: F) -> Result<R, net_error>
        where
            F: FnOnce(
                &mut TestPeer,
                &mut SortitionDB,
                &mut StacksChainState,
                &mut MemPoolDB,
            ) -> Result<R, net_error>,
        {
            let mut sortdb = self.sortdb.take().unwrap();
            let mut stacks_node = self.stacks_node.take().unwrap();
            let mut mempool = self.mempool.take().unwrap();

            let res = f(self, &mut sortdb, &mut stacks_node.chainstate, &mut mempool);

            self.stacks_node = Some(stacks_node);
            self.sortdb = Some(sortdb);
            self.mempool = Some(mempool);
            res
        }

        /// Make a tenure with the given transactions. Creates a coinbase tx with the given nonce, and then increments
        ///  the provided reference.
        pub fn tenure_with_txs(
            &mut self,
            txs: &[StacksTransaction],
            coinbase_nonce: &mut usize,
        ) -> StacksBlockId {
            let microblock_privkey = StacksPrivateKey::new();
            let microblock_pubkeyhash =
                Hash160::from_node_public_key(&StacksPublicKey::from_private(&microblock_privkey));
            let tip =
                SortitionDB::get_canonical_burn_chain_tip(&self.sortdb.as_ref().unwrap().conn())
                    .unwrap();
            let (burn_ops, stacks_block, microblocks) = self.make_tenure(
                |ref mut miner,
                 ref mut sortdb,
                 ref mut chainstate,
                 vrf_proof,
                 ref parent_opt,
                 ref parent_microblock_header_opt| {
                    let parent_tip = get_parent_tip(parent_opt, chainstate, sortdb);
                    let coinbase_tx = make_coinbase(miner, *coinbase_nonce);

                    let mut block_txs = vec![coinbase_tx];
                    block_txs.extend_from_slice(txs);

                    let block_builder = StacksBlockBuilder::make_regtest_block_builder(
                        &parent_tip,
                        vrf_proof,
                        tip.total_burn,
                        microblock_pubkeyhash,
                    )
                    .unwrap();
                    let (anchored_block, _size, _cost) =
                        StacksBlockBuilder::make_anchored_block_from_txs(
                            block_builder,
                            chainstate,
                            &sortdb.index_conn(),
                            block_txs,
                        )
                        .unwrap();
                    (anchored_block, vec![])
                },
            );

            let (_, _, consensus_hash) = self.next_burnchain_block(burn_ops);
            self.process_stacks_epoch_at_tip(&stacks_block, &microblocks);

            *coinbase_nonce += 1;

            StacksBlockId::new(&consensus_hash, &stacks_block.block_hash())
        }

        // Make a tenure
        pub fn make_tenure<F>(
            &mut self,
            mut tenure_builder: F,
        ) -> (
            Vec<BlockstackOperationType>,
            StacksBlock,
            Vec<StacksMicroblock>,
        )
        where
            F: FnMut(
                &mut TestMiner,
                &mut SortitionDB,
                &mut StacksChainState,
                VRFProof,
                Option<&StacksBlock>,
                Option<&StacksMicroblockHeader>,
            ) -> (StacksBlock, Vec<StacksMicroblock>),
        {
            let mut sortdb = self.sortdb.take().unwrap();
            let mut burn_block = {
                let sn = SortitionDB::get_canonical_burn_chain_tip(sortdb.conn()).unwrap();
                TestBurnchainBlock::new(&sn, 0)
            };

            let last_sortition_block =
                SortitionDB::get_canonical_burn_chain_tip(sortdb.conn()).unwrap(); // no forks here

            let mut stacks_node = self.stacks_node.take().unwrap();

            let parent_block_opt = stacks_node.get_last_anchored_block(&self.miner);
            let parent_microblock_header_opt =
                get_last_microblock_header(&stacks_node, &self.miner, parent_block_opt.as_ref());
            let last_key = stacks_node.get_last_key(&self.miner);

            let network_id = self.config.network_id;
            let chainstate_path = self.chainstate_path.clone();
            let burn_block_height = burn_block.block_height;

            let proof = self
                .miner
                .make_proof(
                    &last_key.public_key,
                    &burn_block.parent_snapshot.sortition_hash,
                )
                .expect(&format!(
                    "FATAL: no private key for {}",
                    last_key.public_key.to_hex()
                ));

            let (stacks_block, microblocks) = tenure_builder(
                &mut self.miner,
                &mut sortdb,
                &mut stacks_node.chainstate,
                proof,
                parent_block_opt.as_ref(),
                parent_microblock_header_opt.as_ref(),
            );

            let mut block_commit_op = stacks_node.make_tenure_commitment(
                &mut sortdb,
                &mut burn_block,
                &mut self.miner,
                &stacks_block,
                &microblocks,
                1000,
                &last_key,
                Some(&last_sortition_block),
            );
            let leader_key_op = stacks_node.add_key_register(&mut burn_block, &mut self.miner);

            // patch in reward set info
            match get_next_recipients(
                &last_sortition_block,
                &mut stacks_node.chainstate,
                &mut sortdb,
                &self.config.burnchain,
                &OnChainRewardSetProvider(),
            ) {
                Ok(recipients) => {
                    block_commit_op.commit_outs = match recipients {
                        Some(info) => {
                            let mut recipients = info
                                .recipients
                                .into_iter()
                                .map(|x| x.0)
                                .collect::<Vec<StacksAddress>>();
                            if recipients.len() == 1 {
                                recipients.push(StacksAddress::burn_address(false));
                            }
                            recipients
                        }
                        None => vec![],
                    };
                    test_debug!(
                        "Block commit at height {} has {} recipients: {:?}",
                        block_commit_op.block_height,
                        block_commit_op.commit_outs.len(),
                        &block_commit_op.commit_outs
                    );
                }
                Err(e) => {
                    panic!("Failure fetching recipient set: {:?}", e);
                }
            };

            self.stacks_node = Some(stacks_node);
            self.sortdb = Some(sortdb);
            (
                vec![
                    BlockstackOperationType::LeaderKeyRegister(leader_key_op),
                    BlockstackOperationType::LeaderBlockCommit(block_commit_op),
                ],
                stacks_block,
                microblocks,
            )
        }

        // have this peer produce an anchored block and microblock tail using its internal miner.
        pub fn make_default_tenure(
            &mut self,
        ) -> (
            Vec<BlockstackOperationType>,
            StacksBlock,
            Vec<StacksMicroblock>,
        ) {
            let mut sortdb = self.sortdb.take().unwrap();
            let mut burn_block = {
                let sn = SortitionDB::get_canonical_burn_chain_tip(sortdb.conn()).unwrap();
                TestBurnchainBlock::new(&sn, 0)
            };

            let mut stacks_node = self.stacks_node.take().unwrap();

            let parent_block_opt = stacks_node.get_last_anchored_block(&self.miner);
            let parent_microblock_header_opt =
                get_last_microblock_header(&stacks_node, &self.miner, parent_block_opt.as_ref());
            let last_key = stacks_node.get_last_key(&self.miner);

            let network_id = self.config.network_id;
            let chainstate_path = self.chainstate_path.clone();
            let burn_block_height = burn_block.block_height;

            let (stacks_block, microblocks, block_commit_op) = stacks_node.mine_stacks_block(
                &mut sortdb,
                &mut self.miner,
                &mut burn_block,
                &last_key,
                parent_block_opt.as_ref(),
                1000,
                |mut builder, ref mut miner, ref sortdb| {
                    let (mut miner_chainstate, _) =
                        StacksChainState::open(false, network_id, &chainstate_path).unwrap();
                    let sort_iconn = sortdb.index_conn();
                    let mut epoch = builder
                        .epoch_begin(&mut miner_chainstate, &sort_iconn)
                        .unwrap();

                    let (stacks_block, microblocks) =
                        mine_smart_contract_block_contract_call_microblock(
                            &mut epoch,
                            &mut builder,
                            miner,
                            burn_block_height as usize,
                            parent_microblock_header_opt.as_ref(),
                        );

                    builder.epoch_finish(epoch);
                    (stacks_block, microblocks)
                },
            );

            let leader_key_op = stacks_node.add_key_register(&mut burn_block, &mut self.miner);

            self.stacks_node = Some(stacks_node);
            self.sortdb = Some(sortdb);
            (
                vec![
                    BlockstackOperationType::LeaderKeyRegister(leader_key_op),
                    BlockstackOperationType::LeaderBlockCommit(block_commit_op),
                ],
                stacks_block,
                microblocks,
            )
        }

        pub fn to_neighbor(&self) -> Neighbor {
            self.config.to_neighbor()
        }

        pub fn to_peer_host(&self) -> PeerHost {
            self.config.to_peer_host()
        }

        pub fn get_public_key(&self) -> Secp256k1PublicKey {
            let local_peer = PeerDB::get_local_peer(&self.network.peerdb.conn()).unwrap();
            Secp256k1PublicKey::from_private(&local_peer.private_key)
        }

        pub fn get_peerdb_conn(&self) -> &DBConn {
            self.network.peerdb.conn()
        }

        pub fn get_burnchain_view(&mut self) -> Result<BurnchainView, db_error> {
            let sortdb = self.sortdb.take().unwrap();
            let view_res = {
                let chaintip = SortitionDB::get_canonical_burn_chain_tip(&sortdb.conn()).unwrap();
                SortitionDB::get_burnchain_view(&sortdb.conn(), &self.config.burnchain, &chaintip)
            };
            self.sortdb = Some(sortdb);
            view_res
        }

        pub fn dump_frontier(&self) -> () {
            let conn = self.network.peerdb.conn();
            let peers = PeerDB::get_all_peers(conn).unwrap();
            debug!("--- BEGIN ALL PEERS ({}) ---", peers.len());
            debug!("{:#?}", &peers);
            debug!("--- END ALL PEERS ({}) -----", peers.len());
        }
    }
}<|MERGE_RESOLUTION|>--- conflicted
+++ resolved
@@ -2188,9 +2188,7 @@
                 )
                 .unwrap(),
             );
-<<<<<<< HEAD
-            burnchain.pox_constants = PoxConstants::new(5, 3, 3, 25, 5, u64::MAX, u64::MAX);
-=======
+
             burnchain.pox_constants = PoxConstants::new(
                 5,
                 3,
@@ -2201,7 +2199,6 @@
                 u64::max_value(),
                 u32::max_value(),
             );
->>>>>>> 7f0fbad4
 
             let mut spending_account = TestMinerFactory::new().next_miner(
                 &burnchain,
