--- conflicted
+++ resolved
@@ -356,11 +356,7 @@
     #[cfg(test)]
     pub fn test_default() -> PoxConstants {
         // 20 reward slots; 10 prepare-phase slots
-<<<<<<< HEAD
-        PoxConstants::new(10, 5, 3, 25, 5, 5000, 10000, u32::MAX)
-=======
         PoxConstants::new(10, 5, 3, 25, 5, 5000, 10000, u32::MAX, u32::MAX, u32::MAX)
->>>>>>> b80dde40
     }
 
     /// Returns the PoX contract that is "active" at the given burn block height
