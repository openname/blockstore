--- conflicted
+++ resolved
@@ -377,19 +377,12 @@
 
         let use_mainnet = self.mainnet;
         conn.as_transaction(|clarity_db| {
-<<<<<<< HEAD
             let (ast, _analysis) = clarity_db
                 .analyze_smart_contract(
                     &boot_code_id("costs", use_mainnet),
                     ClarityVersion::Clarity1,
                     BOOT_CODE_COSTS,
-=======
-            let (ast, _) = clarity_db
-                .analyze_smart_contract(
-                    &boot_code_id("costs", use_mainnet),
-                    BOOT_CODE_COSTS,
                     ASTRules::PrecheckSize,
->>>>>>> 9d897256
                 )
                 .unwrap();
             clarity_db
@@ -430,19 +423,12 @@
         });
 
         conn.as_transaction(|clarity_db| {
-<<<<<<< HEAD
             let (ast, _analysis) = clarity_db
                 .analyze_smart_contract(
                     &boot_code_id("pox", use_mainnet),
                     ClarityVersion::Clarity1,
                     &*BOOT_CODE_POX_TESTNET,
-=======
-            let (ast, _) = clarity_db
-                .analyze_smart_contract(
-                    &boot_code_id("pox", use_mainnet),
-                    &*BOOT_CODE_POX_TESTNET,
-                    ASTRules::PrecheckSize,
->>>>>>> 9d897256
+                    ASTRules::PrecheckSize
                 )
                 .unwrap();
             clarity_db
@@ -562,13 +548,8 @@
             result
         };
 
-<<<<<<< HEAD
         let mut env = OwnedEnvironment::new_free(self.mainnet, self.chain_id, clarity_db, epoch_id);
-        env.eval_read_only(contract, program)
-=======
-        let mut env = OwnedEnvironment::new_free(self.mainnet, clarity_db, epoch_id);
         env.eval_read_only_with_rules(contract, program, ast_rules)
->>>>>>> 9d897256
             .map(|(x, _, _)| x)
             .map_err(Error::from)
     }
@@ -905,6 +886,7 @@
                     tx_conn,
                     &pox_2_contract_tx,
                     &boot_code_account,
+                    ASTRules::PrecheckSize
                 )
                 .expect("FATAL: Failed to process PoX 2 contract initialization");
 
@@ -1302,13 +1284,9 @@
                 .as_transaction(|tx| {
                     tx.analyze_smart_contract(
                         &contract_identifier,
-<<<<<<< HEAD
                         ClarityVersion::Clarity1,
                         &contract,
-=======
-                        &contract,
                         ASTRules::PrecheckSize,
->>>>>>> 9d897256
                     )
                 })
                 .unwrap_err();
@@ -1319,13 +1297,9 @@
                 .as_transaction(|tx| {
                     tx.analyze_smart_contract(
                         &contract_identifier,
-<<<<<<< HEAD
                         ClarityVersion::Clarity1,
                         &contract,
-=======
-                        &contract,
                         ASTRules::PrecheckSize,
->>>>>>> 9d897256
                     )
                 })
                 .unwrap_err();
@@ -1369,15 +1343,12 @@
 
             conn.as_transaction(|conn| {
                 let (ct_ast, ct_analysis) = conn
-<<<<<<< HEAD
                     .analyze_smart_contract(
                         &contract_identifier,
                         ClarityVersion::Clarity1,
                         &contract,
+                        ASTRules::PrecheckSize
                     )
-=======
-                    .analyze_smart_contract(&contract_identifier, &contract, ASTRules::PrecheckSize)
->>>>>>> 9d897256
                     .unwrap();
                 conn.initialize_smart_contract(
                     &contract_identifier,
@@ -1425,15 +1396,12 @@
                 let mut tx = conn.start_transaction_processing();
 
                 let (ct_ast, ct_analysis) = tx
-<<<<<<< HEAD
                     .analyze_smart_contract(
                         &contract_identifier,
                         ClarityVersion::Clarity1,
                         &contract,
+                        ASTRules::PrecheckSize
                     )
-=======
-                    .analyze_smart_contract(&contract_identifier, &contract, ASTRules::PrecheckSize)
->>>>>>> 9d897256
                     .unwrap();
                 tx.initialize_smart_contract(
                     &contract_identifier,
@@ -1456,15 +1424,12 @@
                 let contract = "(define-public (foo (x int) (y int)) (ok (+ x y)))";
 
                 let (ct_ast, ct_analysis) = tx
-<<<<<<< HEAD
                     .analyze_smart_contract(
                         &contract_identifier,
                         ClarityVersion::Clarity1,
                         &contract,
+                        ASTRules::PrecheckSize
                     )
-=======
-                    .analyze_smart_contract(&contract_identifier, &contract, ASTRules::PrecheckSize)
->>>>>>> 9d897256
                     .unwrap();
                 tx.initialize_smart_contract(
                     &contract_identifier,
@@ -1489,15 +1454,12 @@
                 let contract = "(define-public (foo (x int) (y int)) (ok (+ x y)))";
 
                 let (ct_ast, _ct_analysis) = tx
-<<<<<<< HEAD
                     .analyze_smart_contract(
                         &contract_identifier,
                         ClarityVersion::Clarity1,
                         &contract,
+                        ASTRules::PrecheckSize
                     )
-=======
-                    .analyze_smart_contract(&contract_identifier, &contract, ASTRules::PrecheckSize)
->>>>>>> 9d897256
                     .unwrap();
                 assert!(format!(
                     "{}",
@@ -1546,15 +1508,12 @@
 
             conn.as_transaction(|conn| {
                 let (ct_ast, ct_analysis) = conn
-<<<<<<< HEAD
                     .analyze_smart_contract(
                         &contract_identifier,
                         ClarityVersion::Clarity1,
                         &contract,
+                        ASTRules::PrecheckSize
                     )
-=======
-                    .analyze_smart_contract(&contract_identifier, &contract, ASTRules::PrecheckSize)
->>>>>>> 9d897256
                     .unwrap();
                 conn.initialize_smart_contract(
                     &contract_identifier,
@@ -1609,15 +1568,12 @@
 
             conn.as_transaction(|conn| {
                 let (ct_ast, ct_analysis) = conn
-<<<<<<< HEAD
                     .analyze_smart_contract(
                         &contract_identifier,
                         ClarityVersion::Clarity1,
                         &contract,
+                        ASTRules::PrecheckSize
                     )
-=======
-                    .analyze_smart_contract(&contract_identifier, &contract, ASTRules::PrecheckSize)
->>>>>>> 9d897256
                     .unwrap();
                 conn.initialize_smart_contract(
                     &contract_identifier,
@@ -1704,15 +1660,12 @@
 
             conn.as_transaction(|conn| {
                 let (ct_ast, ct_analysis) = conn
-<<<<<<< HEAD
                     .analyze_smart_contract(
                         &contract_identifier,
                         ClarityVersion::Clarity1,
                         &contract,
+                        ASTRules::PrecheckSize
                     )
-=======
-                    .analyze_smart_contract(&contract_identifier, &contract, ASTRules::PrecheckSize)
->>>>>>> 9d897256
                     .unwrap();
                 conn.initialize_smart_contract(
                     &contract_identifier,
@@ -1838,15 +1791,12 @@
 
             conn.as_transaction(|conn| {
                 let (ct_ast, ct_analysis) = conn
-<<<<<<< HEAD
                     .analyze_smart_contract(
                         &contract_identifier,
                         ClarityVersion::Clarity1,
                         &contract,
+                        ASTRules::PrecheckSize
                     )
-=======
-                    .analyze_smart_contract(&contract_identifier, &contract, ASTRules::PrecheckSize)
->>>>>>> 9d897256
                     .unwrap();
                 conn.initialize_smart_contract(
                     &contract_identifier,
@@ -2140,7 +2090,6 @@
             ) -> Option<StacksEpoch> {
                 self.get_stacks_epoch(0)
             }
-<<<<<<< HEAD
             fn get_v1_unlock_height(&self) -> u32 {
                 u32::max_value()
             }
@@ -2165,10 +2114,9 @@
                 _sortition_id: &SortitionId,
             ) -> Option<(Vec<TupleData>, u128)> {
                 return None;
-=======
+            }
             fn get_ast_rules(&self, height: u32) -> ASTRules {
                 ASTRules::Typical
->>>>>>> 9d897256
             }
         }
 
@@ -2201,15 +2149,12 @@
 
             conn.as_transaction(|conn| {
                 let (ct_ast, ct_analysis) = conn
-<<<<<<< HEAD
                     .analyze_smart_contract(
                         &contract_identifier,
                         ClarityVersion::Clarity1,
                         &contract,
+                        ASTRules::PrecheckSize
                     )
-=======
-                    .analyze_smart_contract(&contract_identifier, &contract, ASTRules::PrecheckSize)
->>>>>>> 9d897256
                     .unwrap();
                 conn.initialize_smart_contract(
                     &contract_identifier,
