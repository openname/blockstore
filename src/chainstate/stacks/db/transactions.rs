--- conflicted
+++ resolved
@@ -502,10 +502,6 @@
                 // store analysis -- if this fails, then the have some pretty bad problems
                 clarity_tx.connection().save_analysis(&contract_id, &contract_analysis)
                     .expect("FATAL: failed to store contract analysis");
-<<<<<<< HEAD
-
-                Ok(asset_map.get_stx_burned_total())
-=======
                 
                 let receipt = StacksTransactionReceipt {
                     transaction: tx.clone(),
@@ -516,7 +512,6 @@
                 };
 
                 Ok(receipt)
->>>>>>> b0a90008
             },
             TransactionPayload::PoisonMicroblock(ref _mblock_header_1, ref _mblock_header_2) => {
                 // post-conditions are not allowed for this variant, since they're non-sensical.
@@ -559,13 +554,8 @@
         // TODO: don't do this here; do it when we know what the STX/compute rate will be, and then
         // debit the account (aborting the _whole block_ if the balance would go negative)
         let fee = StacksChainState::pay_transaction_fee(clarity_tx, tx, &payer_account)?;
-<<<<<<< HEAD
-
-        let burns = StacksChainState::process_transaction_payload(clarity_tx, tx, &origin_account)?;
-=======
     
         let tx_receipt = StacksChainState::process_transaction_payload(clarity_tx, tx, &origin_account)?;
->>>>>>> b0a90008
 
         // update the account nonces
         StacksChainState::update_account_nonce(clarity_tx, &origin_account);
@@ -1247,13 +1237,8 @@
 
             let account_2 = StacksChainState::get_account(&mut conn, &addr_2.to_account_principal());
             assert_eq!(account_2.nonce, next_nonce);
-<<<<<<< HEAD
-
-            let (fee_2, _) = StacksChainState::process_transaction(&mut conn, &signed_tx_2).unwrap();
-=======
         
             let (fee_, _) = StacksChainState::process_transaction(&mut conn, &signed_tx_2).unwrap();
->>>>>>> b0a90008
 
             // nonce should have incremented
             next_nonce += 1;
