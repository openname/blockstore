/*
 copyright: (c) 2013-2019 by Blockstack PBC, a public benefit corporation.

 This file is part of Blockstack.

 Blockstack is free software. You may redistribute or modify
 it under the terms of the GNU General Public License as published by
 the Free Software Foundation, either version 3 of the License or
 (at your option) any later version.

 Blockstack is distributed in the hope that it will be useful,
 but WITHOUT ANY WARRANTY, including without the implied warranty of
 MERCHANTABILITY or FITNESS FOR A PARTICULAR PURPOSE. See the
 GNU General Public License for more details.

 You should have received a copy of the GNU General Public License
 along with Blockstack. If not, see <http://www.gnu.org/licenses/>.
*/

use std::io;
use std::io::prelude::*;
use std::io::{Read, Write};

use std::fmt;
use std::fs;
use std::collections::{HashSet, HashMap};

use chainstate::stacks::Error;
use chainstate::stacks::*;
use chainstate::stacks::db::*;

use std::path::{Path, PathBuf};

use util::db::Error as db_error;
use util::db::{
    DBConn,
    query_rows,
    query_count
};

use util::strings::StacksString;

use util::hash::to_hex;

use chainstate::burn::db::burndb::*;

use net::Error as net_error;

use vm::types::{
    PrincipalData,
    StandardPrincipalData,
    QualifiedContractIdentifier
};

use vm::contexts::{
    AssetMap,
    AssetMapEntry
};

use vm::ast::build_ast;
use vm::analysis::run_analysis;
use vm::types::{
    Value,
    AssetIdentifier
};

use vm::clarity::{
    ClarityBlockConnection,
    ClarityTransactionConnection,
    ClarityConnection,
    ClarityInstance
};

use vm::errors::Error as InterpreterError;

pub use vm::analysis::errors::CheckErrors;
use vm::clarity::Error as clarity_error;

use vm::database::ClarityDatabase;

use vm::contracts::Contract;

// make it possible to have a set of Values
impl std::hash::Hash for Value {
    fn hash<H: std::hash::Hasher>(&self, state: &mut H) {
        let mut s = vec![];
        self.consensus_serialize(&mut s).expect("FATAL: failed to serialize to vec");
        s.hash(state);
    }
}

impl StacksChainState {
    /// Check the account nonces for the supplied stacks transaction,
    ///   returning the origin and payer accounts if valid.
    pub fn check_transaction_nonces<T: ClarityConnection>(clarity_tx: &mut T, tx: &StacksTransaction) -> Result<(StacksAccount, StacksAccount), Error> {
        // who's sending it?
        let origin = tx.get_origin();
        let origin_account = StacksChainState::get_account(clarity_tx, &tx.origin_address().into());

        // who's paying the fee?
        let payer_account =
            if let Some(sponsor_address) = tx.sponsor_address() {
                let payer = tx.get_payer();
                let payer_account = StacksChainState::get_account(clarity_tx, &sponsor_address.into());

                if payer.nonce() != payer_account.nonce {
                    let msg = format!("Bad nonce: payer account {} nonce of tx {} is {} (expected {})", &payer_account.principal, tx.txid(), payer.nonce(), payer_account.nonce);
                    warn!("{}", &msg);
                    return Err(Error::InvalidStacksTransaction(msg));
                }

                payer_account
            } else {
                origin_account.clone()
            };

        // check nonces
        if origin.nonce() != origin_account.nonce {
            let msg = format!("Bad nonce: origin account {} nonce of tx {} is {} (expected {})", &origin_account.principal, tx.txid(), origin.nonce(), origin_account.nonce);
            warn!("{}", &msg);
            return Err(Error::InvalidStacksTransaction(msg));
        }

        Ok((origin_account, payer_account))
    }

    /// Pay the transaction fee (but don't credit it to the miner yet).
    /// Does not touch the account nonce
    /// TODO: the fee paid here isn't the bare fee in the transaction, but is instead the
    /// block-wide STX/compute-unit rate, times the compute units used by this tx.
    fn pay_transaction_fee(clarity_tx: &mut ClarityTransactionConnection, tx: &StacksTransaction, payer_account: &StacksAccount) -> Result<u64, Error> {
        if payer_account.stx_balance < tx.get_fee_rate() as u128 {
            return Err(Error::InvalidFee);
        }
        StacksChainState::account_debit(clarity_tx, &payer_account.principal, tx.get_fee_rate());
        Ok(tx.get_fee_rate())
    }

    /// Pre-check a transaction -- make sure it's well-formed
    pub fn process_transaction_precheck(config: &DBConfig, tx: &StacksTransaction) -> Result<(), Error> {
        // valid auth?
        tx.verify().map_err(Error::NetError)?;

        // destined for us?
        if config.chain_id != tx.chain_id {
            let msg = format!("Invalid tx {}: invalid chain ID {} (expected {})", tx.txid(), tx.chain_id, config.chain_id);
            warn!("{}", &msg);

            return Err(Error::InvalidStacksTransaction(msg));
        }

        match tx.version {
            TransactionVersion::Mainnet => {
                if !config.mainnet {
                    let msg = format!("Invalid tx {}: on testnet; got mainnet", tx.txid());
                    warn!("{}", &msg);

                    return Err(Error::InvalidStacksTransaction(msg));
                }
            },
            TransactionVersion::Testnet => {
                if config.mainnet {
                    let msg = format!("Invalid tx {}: on mainnet; got testnet", tx.txid());
                    warn!("{}", &msg);

                    return Err(Error::InvalidStacksTransaction(msg));
                }
            }
        }

        Ok(())
    }

    /// Apply a post-conditions check.
    /// Return true if they all pass.
    /// Return false if at least one fails.
    fn check_transaction_postconditions(post_conditions: &Vec<TransactionPostCondition>, post_condition_mode: &TransactionPostConditionMode, origin_account: &StacksAccount, asset_map: &AssetMap) -> bool {
        let mut checked_fungible_assets : HashMap<PrincipalData, HashSet<AssetIdentifier>> = HashMap::new();
        let mut checked_nonfungible_assets : HashMap<PrincipalData, HashMap<AssetIdentifier, HashSet<Value>>> = HashMap::new();
        let allow_unchecked_assets = *post_condition_mode == TransactionPostConditionMode::Allow;

        for postcond in post_conditions {
            match postcond {
                TransactionPostCondition::STX(ref principal, ref condition_code, ref amount_sent_condition) => {
                    let account_principal = principal.to_principal_data(&origin_account.principal);

                    let amount_transferred = asset_map.get_stx(&account_principal).unwrap_or(0);
                    let amount_burned = asset_map.get_stx_burned(&account_principal).unwrap_or(0);

                    let amount_sent = amount_transferred.checked_add(amount_burned).expect("FATAL: sent waaaaay too much STX");

                    if !condition_code.check(*amount_sent_condition as u128, amount_sent) {
                        info!("Post-condition check failure on STX owned by {:?}: {:?} {:?} {}", account_principal, amount_sent_condition, condition_code, amount_sent);
                        return false;
                    }

                    if let Some(ref mut asset_ids) = checked_fungible_assets.get_mut(&account_principal) {
                        if amount_transferred > 0 {
                            asset_ids.insert(AssetIdentifier::STX());
                        }
                        if amount_burned > 0 {
                            asset_ids.insert(AssetIdentifier::STX_burned());
                        }
                    }
                    else {
                        let mut h = HashSet::new();
                        if amount_transferred > 0 {
                            h.insert(AssetIdentifier::STX());
                        }
                        if amount_burned > 0 {
                            h.insert(AssetIdentifier::STX_burned());
                        }
                        checked_fungible_assets.insert(account_principal, h);
                    }
                },
                TransactionPostCondition::Fungible(ref principal, ref asset_info, ref condition_code, ref amount_sent_condition) => {
                    let account_principal = principal.to_principal_data(&origin_account.principal);
                    let asset_id = AssetIdentifier {
                        contract_identifier: QualifiedContractIdentifier::new(StandardPrincipalData::from(asset_info.contract_address.clone()), asset_info.contract_name.clone()),
                        asset_name: asset_info.asset_name.clone()
                    };

                    let amount_sent = asset_map.get_fungible_tokens(&account_principal, &asset_id).unwrap_or(0);
                    if !condition_code.check(*amount_sent_condition as u128, amount_sent) {
                        info!("Post-condition check failure on fungible asset {:?} owned by {:?}: {} {:?} {}", &asset_id, account_principal, amount_sent_condition, condition_code, amount_sent);
                        return false;
                    }

                    if let Some(ref mut asset_ids) = checked_fungible_assets.get_mut(&account_principal) {
                        asset_ids.insert(asset_id);
                    }
                    else {
                        let mut h = HashSet::new();
                        h.insert(asset_id);
                        checked_fungible_assets.insert(account_principal, h);
                    }
                },
                TransactionPostCondition::Nonfungible(ref principal, ref asset_info, ref asset_value, ref condition_code) => {
                    let account_principal = principal.to_principal_data(&origin_account.principal);
                    let asset_id = AssetIdentifier {
                        contract_identifier: QualifiedContractIdentifier::new(StandardPrincipalData::from(asset_info.contract_address.clone()), asset_info.contract_name.clone()),
                        asset_name: asset_info.asset_name.clone()
                    };

                    let empty_assets = vec![];
                    let assets_sent = asset_map.get_nonfungible_tokens(&account_principal, &asset_id).unwrap_or(&empty_assets);
                    if !condition_code.check(asset_value, assets_sent) {
                        info!("Post-condition check failure on non-fungible asset {:?} owned by {:?}: {:?} {:?}", &asset_id, account_principal, &asset_value, condition_code);
                        return false;
                    }

                    if let Some(ref mut asset_id_map) = checked_nonfungible_assets.get_mut(&account_principal) {
                        if let Some(ref mut asset_values) = asset_id_map.get_mut(&asset_id) {
                            asset_values.insert(asset_value.clone());
                        }
                        else {
                            let mut asset_set = HashSet::new();
                            asset_set.insert(asset_value.clone());
                            asset_id_map.insert(asset_id, asset_set);
                        }
                    }
                    else {
                        let mut asset_id_map = HashMap::new();
                        let mut asset_set = HashSet::new();
                        asset_set.insert(asset_value.clone());
                        asset_id_map.insert(asset_id, asset_set);
                        checked_nonfungible_assets.insert(account_principal, asset_id_map);
                    }
                }
            }
        }

        if !allow_unchecked_assets {
            // make sure every asset transferred is covered by a postcondition
            let asset_map_copy = (*asset_map).clone();
            let mut all_assets_sent = asset_map_copy.to_table();
            for (principal, mut assets) in all_assets_sent.drain() {
                for (asset_identifier, asset_entry) in assets.drain() {
                    match asset_entry {
                        AssetMapEntry::Asset(values) => {
                            // this is a NFT
                            if let Some(ref checked_nft_asset_map) = checked_nonfungible_assets.get(&principal) {
                                if let Some(ref nfts) = checked_nft_asset_map.get(&asset_identifier) {
                                    // each value must be covered
                                    for v in values {
                                        if !nfts.contains(&v) {
                                            info!("Post-condition check failure: Non-fungible asset {:?} value {:?} was moved by {:?} but not checked", &asset_identifier, &v, &principal);
                                            return false;
                                        }
                                    }
                                }
                                else {
                                    // no values covered
                                    info!("Post-condition check failure: No checks for non-fungible asset type {:?} moved by {:?}", &asset_identifier, &principal);
                                    return false;
                                }
                            }
                            else {
                                // no NFT for this principal
                                info!("Post-condition check failure: No checks for any non-fungible assets, but moved {:?} by {:?}", &asset_identifier, &principal);
                                return false;
                            }
                        },
                        _ => {
                            // This is STX or a fungible token
                            if let Some(ref checked_ft_asset_ids) = checked_fungible_assets.get(&principal) {
                                if !checked_ft_asset_ids.contains(&asset_identifier) {
                                    info!("Post-condition check failure: checks did not cover transfer of {:?} by {:?}", &asset_identifier, &principal);
                                    return false;
                                }
                            }
                            else {
                                info!("Post-condition check failure: No checks for fungible token type {:?} moved by {:?}", &asset_identifier, &principal);
                                return false;
                            }
                        }
                    }
                }
            }
        }
        return true;
    }

    /// Process a token transfer payload (but pass the transaction that wraps it, in order to do
    /// post-condition checks).
    fn process_transaction_token_transfer(clarity_tx: &mut ClarityTransactionConnection, txid: &Txid,
                                          recipient_principal: &PrincipalData, amount: u64,
                                          origin_account: &StacksAccount) -> Result<(), Error> {
        if &origin_account.principal == recipient_principal {
            // not allowed to send to yourself
            let msg = format!("Error validating STX-transfer transaction: address tried to send to itself");
            warn!("{}", &msg);
            return Err(Error::InvalidStacksTransaction(msg));
        }

        clarity_tx.with_clarity_db(|ref mut db| {
            // does the sender have ths amount?
            let cur_balance = db.get_account_stx_balance(&origin_account.principal);
            let recipient_balance = db.get_account_stx_balance(&recipient_principal);

            let new_balance = cur_balance.checked_sub(amount as u128)
                .ok_or(clarity_error::BadTransaction(format!("Address {} has {} microSTX; needed at least {}", &origin_account.principal, cur_balance, amount)))?;

            let new_recipient_balance = recipient_balance.checked_add(amount as u128)
                .ok_or(clarity_error::BadTransaction(format!("Address {} has {} microSTX; cannot add {}", &recipient_principal, recipient_balance, amount)))?;

            db.set_account_stx_balance(&origin_account.principal, new_balance);
            db.set_account_stx_balance(&recipient_principal, new_recipient_balance);

            Ok(())
        })
        .map_err(|e| {
            match e {
                clarity_error::BadTransaction(ref s) => {
                    let msg = format!("Error validating STX-transfer transaction {:?}: {}", txid, s);
                    warn!("{}", &msg);

                    Error::InvalidStacksTransaction(msg)
                },
                _ => {
                    // any other clarity error shouldn't happen
                    panic!("BUG: clarity VM error {:?} when processint token transfer", &e);
                }
            }
        })
    }

    /// Process the transaction's payload, and run the post-conditions against the resulting state.
    /// Returns the number of STX burned.
    pub fn process_transaction_payload(clarity_tx: &mut ClarityTransactionConnection, tx: &StacksTransaction,
                                       origin_account: &StacksAccount) -> Result<StacksTransactionReceipt, Error> {
        match tx.payload {
            TransactionPayload::TokenTransfer(ref addr, ref amount, ref _memo) => {
                // post-conditions are not allowed for this variant, since they're non-sensical.
                // Their presence in this variant makes the transaction invalid.
                if tx.post_conditions.len() > 0 {
                    let msg = format!("Invalid Stacks transaction: TokenTransfer transactions do not support post-conditions");
                    warn!("{}", &msg);

                    return Err(Error::InvalidStacksTransaction(msg));
                }

                StacksChainState::process_transaction_token_transfer(clarity_tx, &tx.txid(), addr, *amount, origin_account)?;

                let sender = origin_account.principal.clone();
                let recipient = addr.clone();
                let amount = u128::try_from(*amount).unwrap();
                let event_data = STXTransferEventData { sender, recipient, amount };
                let receipt = StacksTransactionReceipt {
                    transaction: tx.clone(),
                    events: vec![StacksTransactionEvent::STXEvent(STXEventType::STXTransferEvent(event_data))],
                    result: Value::okay_true(),
                    stx_burned: 0,
                    contract_analysis: None,
                };

                // no burns
                Ok(receipt)
            },
            TransactionPayload::ContractCall(ref contract_call) => {
                // if this calls a function that doesn't exist or is syntactically invalid, then the
                // transaction is invalid (since this can be checked statically by the miner).
                // if on the other hand the contract being called has a runtime error, then the
                // transaction is still valid, but no changes will materialize besides debiting the
                // tx fee.
                let contract_id = contract_call.to_clarity_contract_id();
                let contract_call_resp = clarity_tx.run_contract_call(
                    &origin_account.principal, &contract_id, &contract_call.function_name, &contract_call.function_args,
                    |asset_map, _| {
                        !StacksChainState::check_transaction_postconditions(&tx.post_conditions, &tx.post_condition_mode,
                                                                            origin_account, asset_map) });

                let (result, asset_map, events) = match contract_call_resp {
                    Ok((return_value, asset_map, events)) => {
                        info!("Contract-call to {}.{:?} args {:?} returned {:?}", &contract_id, &contract_call.function_name, &contract_call.function_args, &return_value);
                        Ok((return_value, asset_map, events))
                    },
                    Err(e) => {
                        match e {
                            // runtime errors are okay -- we just have an empty asset map
                            clarity_error::Interpreter(InterpreterError::Runtime(ref runtime_error, ref stack)) => {
                                info!("Runtime error {:?} on contract-call {}.{:?} {:?}, stack trace {:?}", runtime_error, &contract_id, &contract_call.function_name, &contract_call.function_args, stack);
                                Ok((Value::err_none(), AssetMap::new(), vec![]))
                            },
                            _ => Err(e)
                        }
                    }
                }.map_err(|e| {
                    warn!("Invalid contract-call transaction {}: {:?}", &tx.txid(), &e);
                    Error::ClarityError(e)
                })?;

                let receipt = StacksTransactionReceipt {
                    transaction: tx.clone(),
                    events,
                    result,
                    stx_burned: asset_map.get_stx_burned_total(),
                    contract_analysis: None,
                };

                Ok(receipt)
            },
            TransactionPayload::SmartContract(ref smart_contract) => {
                let issuer_principal = match origin_account.principal {
                    PrincipalData::Standard(ref p) => {
                        p.clone()
                    },
                    _ => {
                        unreachable!("BUG: transaction issued by something other than a standard principal");
                    }
                };

                let contract_id = QualifiedContractIdentifier::new(issuer_principal, smart_contract.name.clone());
                let contract_code_str = smart_contract.code_body.to_string();

                // can't be instantiated already -- if this fails, then the transaction is invalid
                // (because this can be checked statically by the miner before mining the block).
                if StacksChainState::get_contract(clarity_tx, &contract_id)?.is_some() {
                    let msg = format!("Duplicate contract '{}'", &contract_id);
                    warn!("{}", &msg);

                    return Err(Error::InvalidStacksTransaction(msg));
                }

                // analysis pass -- if this fails, then the transaction is still accepted, but nothing is stored or processed.
                // The reason for this is that analyzing the transaction is itself an expensive
                // operation, and the paying account will need to be debited the fee regardless.
                let analysis_resp = clarity_tx.analyze_smart_contract(&contract_id, &contract_code_str);
                let (contract_ast, contract_analysis) = match analysis_resp {
                    Ok((ast, analysis)) => (ast, analysis),
                    Err(e) => {
                        // this analysis isn't free -- convert to runtime error
                        error!("Runtime error in contract analysis for {}: {}", &contract_id, &e);
                        let receipt = StacksTransactionReceipt {
                            transaction: tx.clone(),
                            events: vec![],
                            result: Value::err_none(),
                            stx_burned: 0,
                            contract_analysis: None,
                        };
                
                        // abort now -- no burns
                        return Ok(receipt);
                    }
                };

                // execution -- if this fails due to a runtime error, then the transaction is still
                // accepted, but the contract does not materialize (but the sender is out their fee).
                let initialize_resp = clarity_tx.initialize_smart_contract(
                    &contract_id, &contract_ast, &contract_code_str,
                    |asset_map, _| {
                        !StacksChainState::check_transaction_postconditions(&tx.post_conditions, &tx.post_condition_mode,
                                                                            origin_account, asset_map) });
                let (asset_map, events) = match initialize_resp {
                    Ok((asset_map, events)) => {
                        Ok((asset_map, events))
                    },
                    Err(e) => {
                        match e {
                            // runtime errors are okay -- we just have an empty asset map
                            clarity_error::Interpreter(InterpreterError::Runtime(ref runtime_error, ref stack)) => {
                                info!("Runtime error {:?} on instantiating {}, code {:?}, stack trace {:?}", runtime_error, &contract_id, &contract_code_str, stack);
                                Ok((AssetMap::new(), vec![]))
                            },
                            _ => Err(e)
                        }
                    }
                }.map_err(|e| {
                    info!("Invalid smart-contract transaction {}: {}", &tx.txid(), &e);
                    Error::ClarityError(e)
                })?;

                // store analysis -- if this fails, then the have some pretty bad problems
                clarity_tx.save_analysis(&contract_id, &contract_analysis)
                    .expect("FATAL: failed to store contract analysis");
                
                let receipt = StacksTransactionReceipt {
                    transaction: tx.clone(),
                    events,
                    result: Value::okay_true(),
                    stx_burned: asset_map.get_stx_burned_total(),
                    contract_analysis: Some(contract_analysis),
                };

                Ok(receipt)
            },
            TransactionPayload::PoisonMicroblock(ref _mblock_header_1, ref _mblock_header_2) => {
                // post-conditions are not allowed for this variant, since they're non-sensical.
                // Their presence in this variant makes the transaction invalid.
                if tx.post_conditions.len() > 0 {
                    let msg = format!("Invalid Stacks transaction: PoisonMicroblock transactions do not support post-conditions");
                    warn!("{}", &msg);

                    return Err(Error::InvalidStacksTransaction(msg));
                }

                // TODO: actually implement this, but not necessarily for this PR
                panic!("Not implemented yet");
            },
            TransactionPayload::Coinbase(_) => {
                // no-op; not handled here
                // NOTE: technically, post-conditions are allowed (even if they're non-sensical).
                let receipt = StacksTransactionReceipt {
                    transaction: tx.clone(),
                    events: vec![],
                    result: Value::okay_true(),
                    stx_burned: 0,
                    contract_analysis: None,
                };

                Ok(receipt)
            }
        }
    }

    /// Process a transaction.  Return the fee, the amount of STX destroyed and the events emitted
    pub fn process_transaction(clarity_block: &mut ClarityTx, tx: &StacksTransaction) -> Result<(u64, StacksTransactionReceipt), Error> {
        debug!("Process transaction {}", tx.txid());

        StacksChainState::process_transaction_precheck(&clarity_block.config, tx)?;

        let mut transaction = clarity_block.connection().start_transaction_processing();
        let (origin_account, payer_account) = StacksChainState::check_transaction_nonces(&mut transaction, tx)?;

        // pay fee
        // TODO: don't do this here; do it when we know what the STX/compute rate will be, and then
        // debit the account (aborting the _whole block_ if the balance would go negative)
        let fee = StacksChainState::pay_transaction_fee(&mut transaction, tx, &payer_account)?;
    
        let tx_receipt = StacksChainState::process_transaction_payload(&mut transaction, tx, &origin_account)?;

        // update the account nonces
        StacksChainState::update_account_nonce(&mut transaction, &origin_account);
        if origin_account != payer_account {
            StacksChainState::update_account_nonce(&mut transaction, &payer_account);
        }

        transaction.commit();

        Ok((fee, tx_receipt))
    }
}

#[cfg(test)]
pub mod test {
    use super::*;
    use chainstate::*;
    use chainstate::stacks::*;
    use chainstate::stacks::Error;
    use chainstate::stacks::db::test::*;
    use chainstate::stacks::index::*;
    use chainstate::stacks::index::storage::*;
    use burnchains::Address;

    use vm::contracts::Contract;
    use vm::types::*;
    use vm::representations::ContractName;
    use vm::representations::ClarityName;

    #[test]
    fn process_token_transfer_stx_transaction() {
        let mut chainstate = instantiate_chainstate(false, 0x80000000, "process-token-transfer-stx-transaction");

        let privk = StacksPrivateKey::from_hex("6d430bb91222408e7706c9001cfaeb91b08c2be6d5ac95779ab52c6b431950e001").unwrap();
        let auth = TransactionAuth::from_p2pkh(&privk).unwrap();
        let addr = auth.origin().address_testnet();
        let recv_addr = StacksAddress { version: 1, bytes: Hash160([0xff; 20]) };

        let mut tx_stx_transfer = StacksTransaction::new(
            TransactionVersion::Testnet, auth.clone(),
            TransactionPayload::TokenTransfer(recv_addr.clone().into(), 123, TokenTransferMemo([0u8; 34])));

        tx_stx_transfer.chain_id = 0x80000000;
        tx_stx_transfer.post_condition_mode = TransactionPostConditionMode::Allow;
        tx_stx_transfer.set_fee_rate(0);

        let mut signer = StacksTransactionSigner::new(&tx_stx_transfer);
        signer.sign_origin(&privk).unwrap();

        let signed_tx = signer.get_tx().unwrap();

        let mut conn = chainstate.block_begin(&FIRST_BURNCHAIN_BLOCK_HASH, &FIRST_STACKS_BLOCK_HASH, &BurnchainHeaderHash([1u8; 32]), &BlockHeaderHash([1u8; 32]));

        // give the spending account some stx
        let _account = StacksChainState::get_account(&mut conn, &addr.to_account_principal());
        let recv_account = StacksChainState::get_account(&mut conn, &recv_addr.to_account_principal());

        assert_eq!(recv_account.stx_balance, 0);
        assert_eq!(recv_account.nonce, 0);

        conn.connection().as_transaction(
            |tx| StacksChainState::account_credit(tx, &addr.to_account_principal(), 223));

        let (fee, _) = StacksChainState::process_transaction(&mut conn, &signed_tx).unwrap();

        let account_after = StacksChainState::get_account(&mut conn, &addr.to_account_principal());
        assert_eq!(account_after.nonce, 1);
        assert_eq!(account_after.stx_balance, 100);

        let recv_account_after = StacksChainState::get_account(&mut conn, &recv_addr.to_account_principal());
        assert_eq!(recv_account_after.nonce, 0);
        assert_eq!(recv_account_after.stx_balance, 123);

        assert_eq!(fee, 0);

        let auth = TransactionAuth::from_p2pkh(&privk).unwrap();
        let recv_addr = PrincipalData::from(QualifiedContractIdentifier {
            issuer: StacksAddress { version: 1, bytes: Hash160([0xfe; 20]) }.into(),
            name: "contract-hellow".into()
        });

        let mut tx_stx_transfer = StacksTransaction::new(
            TransactionVersion::Testnet, auth.clone(),
            TransactionPayload::TokenTransfer(recv_addr.clone(), 100, TokenTransferMemo([0u8; 34])));

        tx_stx_transfer.chain_id = 0x80000000;
        tx_stx_transfer.post_condition_mode = TransactionPostConditionMode::Allow;
        tx_stx_transfer.set_fee_rate(0);
        tx_stx_transfer.set_origin_nonce(1);

        let mut signer = StacksTransactionSigner::new(&tx_stx_transfer);
        signer.sign_origin(&privk).unwrap();

        let signed_tx = signer.get_tx().unwrap();

        let recv_account = StacksChainState::get_account(&mut conn, &recv_addr);

        assert_eq!(recv_account.stx_balance, 0);
        assert_eq!(recv_account.nonce, 0);

        let (fee, _) = StacksChainState::process_transaction(&mut conn, &signed_tx).unwrap();
        
        let account_after = StacksChainState::get_account(&mut conn, &addr.to_account_principal());
        assert_eq!(account_after.nonce, 2);
        assert_eq!(account_after.stx_balance, 0);

        let recv_account_after = StacksChainState::get_account(&mut conn, &recv_addr);
        assert_eq!(recv_account_after.nonce, 0);
        assert_eq!(recv_account_after.stx_balance, 100);

        assert_eq!(fee, 0);

        conn.commit_block();
    }

    #[test]
    fn process_token_transfer_stx_transaction_invalid() {
        let mut chainstate = instantiate_chainstate(false, 0x80000000, "process-token-transfer-stx-transaction-invalid");

        let privk = StacksPrivateKey::from_hex("6d430bb91222408e7706c9001cfaeb91b08c2be6d5ac95779ab52c6b431950e001").unwrap();
        let privk_sponsor = StacksPrivateKey::from_hex("7e3af4db6af6b3c67e2c6c6d7d5983b519f4d9b3a6e00580ae96dcace3bde8bc01").unwrap();

        let auth = TransactionAuth::from_p2pkh(&privk).unwrap();
        let addr = auth.origin().address_testnet();
        let sponsor_addr = StacksAddress::from_public_keys(C32_ADDRESS_VERSION_TESTNET_SINGLESIG, &AddressHashMode::SerializeP2PKH, 1, &vec![StacksPublicKey::from_private(&privk_sponsor)]).unwrap();
        let recv_addr = addr.clone();       // shouldn't be allowed

        let auth_sponsored = {
            let auth_origin = TransactionAuth::from_p2pkh(&privk).unwrap();
            let auth_sponsor = TransactionAuth::from_p2pkh(&privk_sponsor).unwrap();
            auth_origin.into_sponsored(auth_sponsor).unwrap()
        };

        let mut tx_stx_transfer_same_receiver = StacksTransaction::new(
            TransactionVersion::Testnet, auth.clone(),
            TransactionPayload::TokenTransfer(recv_addr.clone().into(), 123, TokenTransferMemo([0u8; 34])));

        let mut tx_stx_transfer_wrong_network = StacksTransaction::new(
            TransactionVersion::Mainnet, auth.clone(),
            TransactionPayload::TokenTransfer(sponsor_addr.clone().into(), 123, TokenTransferMemo([0u8; 34])));
        
        let mut tx_stx_transfer_wrong_chain_id = StacksTransaction::new(
            TransactionVersion::Testnet, auth.clone(),
            TransactionPayload::TokenTransfer(sponsor_addr.clone().into(), 123, TokenTransferMemo([0u8; 34])));
        
        let mut tx_stx_transfer_postconditions = StacksTransaction::new(
            TransactionVersion::Testnet, auth.clone(),
            TransactionPayload::TokenTransfer(sponsor_addr.clone().into(), 123, TokenTransferMemo([0u8; 34])));

        tx_stx_transfer_postconditions.add_post_condition(TransactionPostCondition::STX(PostConditionPrincipal::Origin, FungibleConditionCode::SentGt, 0));

        let mut wrong_nonce_auth = auth.clone();
        wrong_nonce_auth.set_origin_nonce(1);
        let mut tx_stx_transfer_wrong_nonce = StacksTransaction::new(
            TransactionVersion::Testnet, wrong_nonce_auth,
            TransactionPayload::TokenTransfer(recv_addr.clone().into(), 123, TokenTransferMemo([0u8; 34])));

        let mut wrong_nonce_auth_sponsored = auth_sponsored.clone();
        wrong_nonce_auth_sponsored.set_sponsor_nonce(1).unwrap();
        let mut tx_stx_transfer_wrong_nonce_sponsored = StacksTransaction::new(
            TransactionVersion::Testnet, wrong_nonce_auth_sponsored,
            TransactionPayload::TokenTransfer(recv_addr.clone().into(), 123, TokenTransferMemo([0u8; 34])));

        tx_stx_transfer_same_receiver.chain_id = 0x80000000;
        tx_stx_transfer_wrong_network.chain_id = 0x80000000;
        tx_stx_transfer_wrong_chain_id.chain_id = 0x80000001;
        tx_stx_transfer_postconditions.chain_id = 0x80000000;
        tx_stx_transfer_wrong_nonce.chain_id = 0x80000000;
        tx_stx_transfer_wrong_nonce_sponsored.chain_id = 0x80000000;

        tx_stx_transfer_same_receiver.post_condition_mode = TransactionPostConditionMode::Allow;
        tx_stx_transfer_wrong_network.post_condition_mode = TransactionPostConditionMode::Allow;
        tx_stx_transfer_wrong_chain_id.post_condition_mode = TransactionPostConditionMode::Allow;
        tx_stx_transfer_postconditions.post_condition_mode = TransactionPostConditionMode::Allow;
        tx_stx_transfer_wrong_nonce.post_condition_mode = TransactionPostConditionMode::Allow;
        tx_stx_transfer_wrong_nonce_sponsored.post_condition_mode = TransactionPostConditionMode::Allow;

        tx_stx_transfer_same_receiver.set_fee_rate(0);
        tx_stx_transfer_wrong_network.set_fee_rate(0);
        tx_stx_transfer_wrong_chain_id.set_fee_rate(0);
        tx_stx_transfer_postconditions.set_fee_rate(0);
        tx_stx_transfer_wrong_nonce.set_fee_rate(0);
        tx_stx_transfer_wrong_nonce_sponsored.set_fee_rate(0);

        let error_frags = vec![
            "address tried to send to itself".to_string(),
            "on testnet; got mainnet".to_string(),
            "invalid chain ID".to_string(),
            "do not support post-conditions".to_string(),
            "Bad nonce".to_string(),
            "Bad nonce".to_string(),
        ];

        let mut conn = chainstate.block_begin(&FIRST_BURNCHAIN_BLOCK_HASH, &FIRST_STACKS_BLOCK_HASH, &BurnchainHeaderHash([1u8; 32]), &BlockHeaderHash([1u8; 32]));
        conn.connection().as_transaction(
            |tx| StacksChainState::account_credit(tx, &addr.to_account_principal(), 123));

        for (tx_stx_transfer, err_frag) in [tx_stx_transfer_same_receiver, tx_stx_transfer_wrong_network, tx_stx_transfer_wrong_chain_id, tx_stx_transfer_postconditions, tx_stx_transfer_wrong_nonce, tx_stx_transfer_wrong_nonce_sponsored].iter().zip(error_frags) {
            let mut signer = StacksTransactionSigner::new(&tx_stx_transfer);
            signer.sign_origin(&privk).unwrap();

            if tx_stx_transfer.auth.is_sponsored() {
                signer.sign_sponsor(&privk_sponsor).unwrap();
            }

            let signed_tx = signer.get_tx().unwrap();

            // give the spending account some stx
            let account = StacksChainState::get_account(&mut conn, &addr.to_account_principal());

            assert_eq!(account.stx_balance, 123);
            assert_eq!(account.nonce, 0);

            let res = StacksChainState::process_transaction(&mut conn, &signed_tx);
            assert!(res.is_err());

            match res {
                Err(Error::InvalidStacksTransaction(msg)) => {
                    assert!(msg.contains(&err_frag), err_frag);
                },
                _ => {
                    eprintln!("bad error: {:?}", &res);
                    assert!(false);
                }
            }

            let account_after = StacksChainState::get_account(&mut conn, &addr.to_account_principal());
            assert_eq!(account_after.stx_balance, 123);
            assert_eq!(account_after.nonce, 0);
        }

        conn.commit_block();
    }

    #[test]
    fn process_token_transfer_stx_sponsored_transaction() {
        let mut chainstate = instantiate_chainstate(false, 0x80000000, "process-token-transfer-stx-sponsored-transaction");

        let privk_origin = StacksPrivateKey::from_hex("6d430bb91222408e7706c9001cfaeb91b08c2be6d5ac95779ab52c6b431950e001").unwrap();
        let privk_sponsor = StacksPrivateKey::from_hex("7e3af4db6af6b3c67e2c6c6d7d5983b519f4d9b3a6e00580ae96dcace3bde8bc01").unwrap();

        let auth_origin = TransactionAuth::from_p2pkh(&privk_origin).unwrap();
        let auth_sponsor = TransactionAuth::from_p2pkh(&privk_sponsor).unwrap();
        let auth = auth_origin.into_sponsored(auth_sponsor).unwrap();

        let addr = auth.origin().address_testnet();
        let addr_sponsor = auth.sponsor().unwrap().address_testnet();

        let recv_addr = StacksAddress { version: 1, bytes: Hash160([0xff; 20]) };

        let mut tx_stx_transfer = StacksTransaction::new(
            TransactionVersion::Testnet, auth.clone(),
            TransactionPayload::TokenTransfer(recv_addr.clone().into(), 123, TokenTransferMemo([0u8; 34])));

        tx_stx_transfer.chain_id = 0x80000000;
        tx_stx_transfer.post_condition_mode = TransactionPostConditionMode::Allow;
        tx_stx_transfer.set_fee_rate(0);

        let mut signer = StacksTransactionSigner::new(&tx_stx_transfer);
        signer.sign_origin(&privk_origin).unwrap();
        signer.sign_sponsor(&privk_sponsor).unwrap();

        let signed_tx = signer.get_tx().unwrap();

        let mut conn = chainstate.block_begin(&FIRST_BURNCHAIN_BLOCK_HASH, &FIRST_STACKS_BLOCK_HASH, &BurnchainHeaderHash([1u8; 32]), &BlockHeaderHash([1u8; 32]));

        let account = StacksChainState::get_account(&mut conn, &addr.to_account_principal());
        let account_sponsor = StacksChainState::get_account(&mut conn, &addr_sponsor.to_account_principal());
        let recv_account = StacksChainState::get_account(&mut conn, &recv_addr.to_account_principal());

        assert_eq!(account.nonce, 0);
        assert_eq!(account_sponsor.nonce, 0);
        assert_eq!(account_sponsor.stx_balance, 0);
        assert_eq!(recv_account.nonce, 0);
        assert_eq!(recv_account.stx_balance, 0);

        // give the spending account some stx
        conn.connection().as_transaction(
            |tx| StacksChainState::account_credit(tx, &addr.to_account_principal(), 123));

        let (fee, _) = StacksChainState::process_transaction(&mut conn, &signed_tx).unwrap();

        let account_after = StacksChainState::get_account(&mut conn, &addr.to_account_principal());
        assert_eq!(account_after.nonce, 1);
        assert_eq!(account_after.stx_balance, 0);

        let account_sponsor_after = StacksChainState::get_account(&mut conn, &addr_sponsor.to_account_principal());
        assert_eq!(account_sponsor_after.nonce, 1);
        assert_eq!(account_sponsor_after.stx_balance, 0);

        let recv_account_after = StacksChainState::get_account(&mut conn, &recv_addr.to_account_principal());
        assert_eq!(recv_account_after.nonce, 0);
        assert_eq!(recv_account_after.stx_balance, 123);

        conn.commit_block();

        assert_eq!(fee, 0);
    }

    #[test]
    fn process_smart_contract_transaction() {
        let contract = "
        (define-data-var bar int 0)
        (define-public (get-bar) (ok (var-get bar)))
        (define-public (set-bar (x int) (y int))
          (begin (var-set bar (/ x y)) (ok (var-get bar))))";

        let mut chainstate = instantiate_chainstate(false, 0x80000000, "process-smart-contract-transaction");

        let privk = StacksPrivateKey::from_hex("6d430bb91222408e7706c9001cfaeb91b08c2be6d5ac95779ab52c6b431950e001").unwrap();
        let auth = TransactionAuth::from_p2pkh(&privk).unwrap();
        let addr = auth.origin().address_testnet();

        let mut tx_contract_call = StacksTransaction::new(TransactionVersion::Testnet,
                                                          auth.clone(),
                                                          TransactionPayload::new_smart_contract(&"hello-world".to_string(), &contract.to_string()).unwrap());

        tx_contract_call.chain_id = 0x80000000;
        tx_contract_call.set_fee_rate(0);

        let mut signer = StacksTransactionSigner::new(&tx_contract_call);
        signer.sign_origin(&privk).unwrap();

        let signed_tx = signer.get_tx().unwrap();

        let mut conn = chainstate.block_begin(&FIRST_BURNCHAIN_BLOCK_HASH, &FIRST_STACKS_BLOCK_HASH, &BurnchainHeaderHash([1u8; 32]), &BlockHeaderHash([1u8; 32]));

        let contract_id = QualifiedContractIdentifier::new(StandardPrincipalData::from(addr.clone()), ContractName::from("hello-world"));
        let contract_before_res = StacksChainState::get_contract(&mut conn, &contract_id).unwrap();
        assert!(contract_before_res.is_none());

        let account = StacksChainState::get_account(&mut conn, &addr.to_account_principal());
        assert_eq!(account.nonce, 0);

        let (fee, _) = StacksChainState::process_transaction(&mut conn, &signed_tx).unwrap();

        let account = StacksChainState::get_account(&mut conn, &addr.to_account_principal());
        assert_eq!(account.nonce, 1);

        let contract_res = StacksChainState::get_contract(&mut conn, &contract_id);

        conn.commit_block();

        assert_eq!(fee, 0);
        assert!(contract_res.is_ok());
    }

    #[test]
    fn process_smart_contract_transaction_invalid() {
        let contract_correct = "
        (define-data-var bar int 0)
        (define-public (get-bar) (ok (var-get bar)))
        (define-public (set-bar (x int) (y int))
          (begin (var-set bar (/ x y)) (ok (var-get bar))))";

        let contract_syntax_error = "
        (define-data-var bar int 0)) ;; oops
        (define-public (get-bar) (ok (var-get bar)))
        (define-public (set-bar (x int) (y int))
          (begin (var-set bar (/ x y)) (ok (var-get bar))))";

        let mut chainstate = instantiate_chainstate(false, 0x80000000, "process-smart-contract-transaction-invalid");

        let privk = StacksPrivateKey::from_hex("6d430bb91222408e7706c9001cfaeb91b08c2be6d5ac95779ab52c6b431950e001").unwrap();
        let auth = TransactionAuth::from_p2pkh(&privk).unwrap();
        let addr = auth.origin().address_testnet();

        let mut conn = chainstate.block_begin(&FIRST_BURNCHAIN_BLOCK_HASH, &FIRST_STACKS_BLOCK_HASH, &BurnchainHeaderHash([1u8; 32]), &BlockHeaderHash([1u8; 32]));

        let contracts = vec![
            contract_correct.clone(),
            contract_correct.clone(),
            contract_syntax_error,      // should still be mined, even though analysis fails
        ];

        let expected_behavior = vec![
            true,
            false,
            true,
        ];

        let contract_names = vec![
            "hello-world-0",
            "hello-world-0",
            "hello-world-1",
        ];

        let mut next_nonce = 0;
        for i in 0..contracts.len() {
            let contract_name = contract_names[i].to_string();
            let contract = contracts[i].to_string();

            test_debug!("\ninstantiate contract\n{}\n", &contracts[i]);

            let mut tx_contract = StacksTransaction::new(TransactionVersion::Testnet,
                                                         auth.clone(),
                                                         TransactionPayload::new_smart_contract(&contract_name, &contract).unwrap());

            tx_contract.chain_id = 0x80000000;
            tx_contract.set_fee_rate(0);
            tx_contract.set_origin_nonce(next_nonce);

            let mut signer = StacksTransactionSigner::new(&tx_contract);
            signer.sign_origin(&privk).unwrap();

            let signed_tx = signer.get_tx().unwrap();

            let _contract_id = QualifiedContractIdentifier::new(StandardPrincipalData::from(addr.clone()), ContractName::from(contract_name.as_str()));

            let account = StacksChainState::get_account(&mut conn, &addr.to_account_principal());
            assert_eq!(account.nonce, next_nonce);

            let res = StacksChainState::process_transaction(&mut conn, &signed_tx);
            if expected_behavior[i] {
                assert!(res.is_ok());

                // account nonce should increment
                let account = StacksChainState::get_account(&mut conn, &addr.to_account_principal());
                assert_eq!(account.nonce, next_nonce + 1);

                next_nonce += 1;
            }
            else {
                assert!(res.is_err());

                // account nonce should NOT increment
                let account = StacksChainState::get_account(&mut conn, &addr.to_account_principal());
                assert_eq!(account.nonce, next_nonce);
                continue;
            }
        }
    }

    #[test]
    fn process_smart_contract_transaction_runtime_error() {
        let contract_correct = "
        (define-data-var bar int 0)
        (define-public (get-bar) (ok (var-get bar)))
        (define-public (set-bar (x int) (y int))
          (begin (var-set bar (/ x y)) (ok (var-get bar))))";

        let contract_runtime_error_definition = "
        (define-data-var bar int (/ 1 0))   ;; divide-by-zero
        (define-public (get-bar) (ok (var-get bar)))
        (define-public (set-bar (x int) (y int))
          (begin (var-set bar (/ x y)) (ok (var-get bar))))";

        let contract_runtime_error_bare_code = "
        (define-data-var bar int 0)
        (define-public (get-bar) (ok (var-get bar)))
        (define-public (set-bar (x int) (y int))
          (begin (var-set bar (/ x y)) (ok (var-get bar))))
        (begin (set-bar 1 0) (ok 1))";

        let mut chainstate = instantiate_chainstate(false, 0x80000000, "process-smart-contract-transaction-runtime-error");

        let privk = StacksPrivateKey::from_hex("6d430bb91222408e7706c9001cfaeb91b08c2be6d5ac95779ab52c6b431950e001").unwrap();
        let auth = TransactionAuth::from_p2pkh(&privk).unwrap();
        let addr = auth.origin().address_testnet();

        let mut conn = chainstate.block_begin(&FIRST_BURNCHAIN_BLOCK_HASH, &FIRST_STACKS_BLOCK_HASH, &BurnchainHeaderHash([1u8; 32]), &BlockHeaderHash([1u8; 32]));

        let contracts = vec![
            contract_correct,
            contract_runtime_error_definition,
            contract_runtime_error_bare_code
        ];

        let contract_names = vec![
            "hello-world-0",
            "hello-world-1",
            "hello-world-2"
        ];

        for i in 0..contracts.len() {
            let contract_name = contract_names[i].to_string();
            let contract = contracts[i].to_string();

            let mut tx_contract = StacksTransaction::new(TransactionVersion::Testnet,
                                                         auth.clone(),
                                                         TransactionPayload::new_smart_contract(&contract_name, &contract).unwrap());

            tx_contract.chain_id = 0x80000000;
            tx_contract.set_fee_rate(0);
            tx_contract.set_origin_nonce(i as u64);

            let mut signer = StacksTransactionSigner::new(&tx_contract);
            signer.sign_origin(&privk).unwrap();

            let signed_tx = signer.get_tx().unwrap();

            let contract_id = QualifiedContractIdentifier::new(StandardPrincipalData::from(addr.clone()), ContractName::from(contract_name.as_str()));
            let contract_before_res = StacksChainState::get_contract(&mut conn, &contract_id).unwrap();
            assert!(contract_before_res.is_none());

            let account = StacksChainState::get_account(&mut conn, &addr.to_account_principal());
            assert_eq!(account.nonce, i as u64);

            // runtime error should be handled
            let (_fee, _) = StacksChainState::process_transaction(&mut conn, &signed_tx).unwrap();

            // account nonce should increment
            let account = StacksChainState::get_account(&mut conn, &addr.to_account_principal());
            assert_eq!(account.nonce, (i+1) as u64);

            // contract is instantiated despite runtime error
            let contract_res = StacksChainState::get_contract(&mut conn, &contract_id);
            assert!(contract_res.is_ok());
        }

        conn.commit_block();
    }

    #[test]
    fn process_smart_contract_sponsored_transaction() {
        let contract = "
        (define-data-var bar int 0)
        (define-public (get-bar) (ok (var-get bar)))
        (define-public (set-bar (x int) (y int))
          (begin (var-set bar (/ x y)) (ok (var-get bar))))";

        let mut chainstate = instantiate_chainstate(false, 0x80000000, "process-smart-contract-sponsored-tx");

        let privk_origin = StacksPrivateKey::from_hex("6d430bb91222408e7706c9001cfaeb91b08c2be6d5ac95779ab52c6b431950e001").unwrap();
        let privk_sponsor = StacksPrivateKey::from_hex("7e3af4db6af6b3c67e2c6c6d7d5983b519f4d9b3a6e00580ae96dcace3bde8bc01").unwrap();

        let auth_origin = TransactionAuth::from_p2pkh(&privk_origin).unwrap();
        let auth_sponsor = TransactionAuth::from_p2pkh(&privk_sponsor).unwrap();

        let auth = auth_origin.into_sponsored(auth_sponsor).unwrap();

        let addr = auth.origin().address_testnet();
        let addr_sponsor = auth.sponsor().unwrap().address_testnet();

        let mut tx_contract_call = StacksTransaction::new(TransactionVersion::Testnet,
                                                          auth.clone(),
                                                          TransactionPayload::new_smart_contract(&"hello-world".to_string(), &contract.to_string()).unwrap());

        tx_contract_call.chain_id = 0x80000000;
        tx_contract_call.set_fee_rate(0);

        let mut signer = StacksTransactionSigner::new(&tx_contract_call);
        signer.sign_origin(&privk_origin).unwrap();
        signer.sign_sponsor(&privk_sponsor).unwrap();

        let signed_tx = signer.get_tx().unwrap();

        let mut conn = chainstate.block_begin(&FIRST_BURNCHAIN_BLOCK_HASH, &FIRST_STACKS_BLOCK_HASH, &BurnchainHeaderHash([1u8; 32]), &BlockHeaderHash([1u8; 32]));

        let contract_id = QualifiedContractIdentifier::new(StandardPrincipalData::from(addr.clone()), ContractName::from("hello-world"));
        let contract_before_res = StacksChainState::get_contract(&mut conn, &contract_id).unwrap();
        assert!(contract_before_res.is_none());

        let account = StacksChainState::get_account(&mut conn, &addr.to_account_principal());
        assert_eq!(account.nonce, 0);
        
        let _account_sponsor = StacksChainState::get_account(&mut conn, &addr_sponsor.to_account_principal());
        assert_eq!(account.nonce, 0);

        let (fee, _) = StacksChainState::process_transaction(&mut conn, &signed_tx).unwrap();

        let account = StacksChainState::get_account(&mut conn, &addr.to_account_principal());
        assert_eq!(account.nonce, 1);

        let account_sponsor = StacksChainState::get_account(&mut conn, &addr_sponsor.to_account_principal());
        assert_eq!(account_sponsor.nonce, 1);

        let contract_res = StacksChainState::get_contract(&mut conn, &contract_id);

        conn.commit_block();

        assert_eq!(fee, 0);
        assert!(contract_res.is_ok());
    }

    #[test]
    fn process_smart_contract_contract_call_transaction() {
        let contract = "
        (define-data-var bar int 0)
        (define-public (get-bar) (ok (var-get bar)))
        (define-public (set-bar (x int) (y int))
          (begin (var-set bar (/ x y)) (ok (var-get bar))))";

        let mut chainstate = instantiate_chainstate(false, 0x80000000, "process-contract-cc-tx");

        // contract instantiation
        let privk = StacksPrivateKey::from_hex("6d430bb91222408e7706c9001cfaeb91b08c2be6d5ac95779ab52c6b431950e001").unwrap();
        let auth = TransactionAuth::from_p2pkh(&privk).unwrap();
        let addr = auth.origin().address_testnet();

        let mut tx_contract = StacksTransaction::new(TransactionVersion::Testnet,
                                                     auth.clone(),
                                                     TransactionPayload::new_smart_contract(&"hello-world".to_string(), &contract.to_string()).unwrap());

        tx_contract.chain_id = 0x80000000;
        tx_contract.set_fee_rate(0);

        let mut signer = StacksTransactionSigner::new(&tx_contract);
        signer.sign_origin(&privk).unwrap();

        let signed_tx = signer.get_tx().unwrap();

        // contract-call
        let privk_2 = StacksPrivateKey::from_hex("d2c340ebcc0794b6fabdd8ac8b1c983e363b05dc8adcdf7e30db205a3fa54c1601").unwrap();
        let auth_2 = TransactionAuth::from_p2pkh(&privk_2).unwrap();
        let addr_2 = auth.origin().address_testnet();

        let mut tx_contract_call = StacksTransaction::new(TransactionVersion::Testnet,
                                                          auth_2.clone(),
                                                          TransactionPayload::new_contract_call(addr.clone(), "hello-world", "set-bar", vec![Value::Int(6), Value::Int(2)]).unwrap());

        tx_contract_call.chain_id = 0x80000000;
        tx_contract_call.set_fee_rate(0);

        let mut signer_2 = StacksTransactionSigner::new(&tx_contract_call);
        signer_2.sign_origin(&privk_2).unwrap();

        let signed_tx_2 = signer_2.get_tx().unwrap();

        // process both
        let mut conn = chainstate.block_begin(&FIRST_BURNCHAIN_BLOCK_HASH, &FIRST_STACKS_BLOCK_HASH, &BurnchainHeaderHash([1u8; 32]), &BlockHeaderHash([1u8; 32]));

        let account = StacksChainState::get_account(&mut conn, &addr.to_account_principal());
        assert_eq!(account.nonce, 0);

        let account_2 = StacksChainState::get_account(&mut conn, &addr_2.to_account_principal());
        assert_eq!(account_2.nonce, 0);

        let contract_id = QualifiedContractIdentifier::new(StandardPrincipalData::from(addr.clone()), ContractName::from("hello-world"));
        let contract_before_res = StacksChainState::get_contract(&mut conn, &contract_id).unwrap();
        assert!(contract_before_res.is_none());

        let var_before_res = StacksChainState::get_data_var(&mut conn, &contract_id, "bar").unwrap();
        assert!(var_before_res.is_none());

        let (fee, _) = StacksChainState::process_transaction(&mut conn, &signed_tx).unwrap();

        let var_before_set_res = StacksChainState::get_data_var(&mut conn, &contract_id, "bar").unwrap();
        assert_eq!(var_before_set_res, Some(Value::Int(0)));

        let (fee_2, _) = StacksChainState::process_transaction(&mut conn, &signed_tx_2).unwrap();

        let account = StacksChainState::get_account(&mut conn, &addr.to_account_principal());
        assert_eq!(account.nonce, 1);

        let account_2 = StacksChainState::get_account(&mut conn, &addr_2.to_account_principal());
        assert_eq!(account_2.nonce, 1);

        let contract_res = StacksChainState::get_contract(&mut conn, &contract_id).unwrap();
        let var_res = StacksChainState::get_data_var(&mut conn, &contract_id, "bar").unwrap();

        conn.commit_block();

        assert_eq!(fee, 0);
        assert_eq!(fee_2, 0);
        assert!(contract_res.is_some());
        assert!(var_res.is_some());
        assert_eq!(var_res, Some(Value::Int(3)));
    }

    #[test]
    fn process_smart_contract_contract_call_runtime_error() {
        let contract = "
        (define-data-var bar int 1)
        (define-public (get-bar) (ok (var-get bar)))
        (define-public (set-bar (x int) (y int))
          (begin (var-set bar (/ x y)) (ok (var-get bar))))
        (define-public (return-error) (err 1))";

        let mut chainstate = instantiate_chainstate(false, 0x80000000, "process-smart-contract-call-runtime-error");

        // contract instantiation
        let privk = StacksPrivateKey::from_hex("6d430bb91222408e7706c9001cfaeb91b08c2be6d5ac95779ab52c6b431950e001").unwrap();
        let auth = TransactionAuth::from_p2pkh(&privk).unwrap();
        let addr = auth.origin().address_testnet();

        let mut tx_contract = StacksTransaction::new(TransactionVersion::Testnet,
                                                     auth.clone(),
                                                     TransactionPayload::new_smart_contract(&"hello-world".to_string(), &contract.to_string()).unwrap());

        tx_contract.chain_id = 0x80000000;
        tx_contract.set_fee_rate(0);

        let mut signer = StacksTransactionSigner::new(&tx_contract);
        signer.sign_origin(&privk).unwrap();

        let signed_tx = signer.get_tx().unwrap();

        let mut conn = chainstate.block_begin(&FIRST_BURNCHAIN_BLOCK_HASH, &FIRST_STACKS_BLOCK_HASH, &BurnchainHeaderHash([1u8; 32]), &BlockHeaderHash([1u8; 32]));

        let contract_id = QualifiedContractIdentifier::new(StandardPrincipalData::from(addr.clone()), ContractName::from("hello-world"));
        let (_fee, _) = StacksChainState::process_transaction(&mut conn, &signed_tx).unwrap();

        // contract-calls that don't commit
        let contract_calls = vec![
            ("hello-world", "set-bar", vec![Value::Int(1), Value::Int(0)]),     // divide-by-zero
            ("hello-world", "return-error", vec![]),                            // returns an (err ...)
        ];

        // do contract-calls
        let privk_2 = StacksPrivateKey::from_hex("d2c340ebcc0794b6fabdd8ac8b1c983e363b05dc8adcdf7e30db205a3fa54c1601").unwrap();
        let auth_2 = TransactionAuth::from_p2pkh(&privk_2).unwrap();
        let addr_2 = auth_2.origin().address_testnet();

        let mut next_nonce = 0;

        for contract_call in contract_calls {
            let (contract_name, contract_function, contract_args) = contract_call;
            let mut tx_contract_call = StacksTransaction::new(TransactionVersion::Testnet,
                                                              auth_2.clone(),
                                                              TransactionPayload::new_contract_call(addr.clone(), contract_name, contract_function, contract_args).unwrap());

            tx_contract_call.chain_id = 0x80000000;
            tx_contract_call.set_fee_rate(0);
            tx_contract_call.set_origin_nonce(next_nonce);

            let mut signer_2 = StacksTransactionSigner::new(&tx_contract_call);
            signer_2.sign_origin(&privk_2).unwrap();

            let signed_tx_2 = signer_2.get_tx().unwrap();

            let account_2 = StacksChainState::get_account(&mut conn, &addr_2.to_account_principal());
            assert_eq!(account_2.nonce, next_nonce);
        
            let (_fee, _) = StacksChainState::process_transaction(&mut conn, &signed_tx_2).unwrap();

            // nonce should have incremented
            next_nonce += 1;
            let account_2 = StacksChainState::get_account(&mut conn, &addr_2.to_account_principal());
            assert_eq!(account_2.nonce, next_nonce);

            // var should not have changed
            let var_res = StacksChainState::get_data_var(&mut conn, &contract_id, "bar").unwrap();
            assert!(var_res.is_some());
            assert_eq!(var_res, Some(Value::Int(1)));
        }
        conn.commit_block();
    }

    #[test]
    fn process_smart_contract_contract_call_invalid() {
        let contract = "
        (define-data-var bar int 1)
        (define-public (get-bar) (ok (var-get bar)))
        (define-public (set-bar (x int) (y int))
          (begin (var-set bar (/ x y)) (ok (var-get bar))))";

        let mut chainstate = instantiate_chainstate(false, 0x80000000, "process-contract-cc-invalid");

        // contract instantiation
        let privk = StacksPrivateKey::from_hex("6d430bb91222408e7706c9001cfaeb91b08c2be6d5ac95779ab52c6b431950e001").unwrap();
        let auth = TransactionAuth::from_p2pkh(&privk).unwrap();
        let addr = auth.origin().address_testnet();
        let contract_id = QualifiedContractIdentifier::new(StandardPrincipalData::from(addr.clone()), ContractName::from("hello-world"));

        // for contract-calls
        let privk_2 = StacksPrivateKey::from_hex("d2c340ebcc0794b6fabdd8ac8b1c983e363b05dc8adcdf7e30db205a3fa54c1601").unwrap();
        let auth_2 = TransactionAuth::from_p2pkh(&privk_2).unwrap();
        let addr_2 = auth_2.origin().address_testnet();

        let mut tx_contract = StacksTransaction::new(TransactionVersion::Testnet,
                                                     auth.clone(),
                                                     TransactionPayload::new_smart_contract(&"hello-world".to_string(), &contract.to_string()).unwrap());

        tx_contract.chain_id = 0x80000000;
        tx_contract.set_fee_rate(0);

        let mut signer = StacksTransactionSigner::new(&tx_contract);
        signer.sign_origin(&privk).unwrap();

        let signed_tx = signer.get_tx().unwrap();

        let mut conn = chainstate.block_begin(&FIRST_BURNCHAIN_BLOCK_HASH, &FIRST_STACKS_BLOCK_HASH, &BurnchainHeaderHash([1u8; 32]), &BlockHeaderHash([1u8; 32]));
        let (_fee, _) = StacksChainState::process_transaction(&mut conn, &signed_tx).unwrap();

        // invalid contract-calls
        let contract_calls = vec![
            (addr.clone(), "hello-world", "set-bar-not-a-method", vec![Value::Int(1), Value::Int(1)]),     // call into non-existant method
            (addr.clone(), "hello-world-not-a-contract", "set-bar", vec![Value::Int(1), Value::Int(1)]),   // call into non-existant contract
            (addr_2.clone(), "hello-world", "set-bar", vec![Value::Int(1), Value::Int(1)]),                // address does not have a contract
            (addr.clone(), "hello-world", "set-bar", vec![Value::Int(1)]),                                 // wrong number of args (too few)
            (addr.clone(), "hello-world", "set-bar", vec![Value::Int(1), Value::Int(1), Value::Int(1)]),   // wrong number of args (too many)
            (addr.clone(), "hello-world", "set-bar", vec![Value::buff_from([0xff, 4].to_vec()).unwrap(), Value::Int(1)]),   // wrong arg type
            (addr.clone(), "hello-world", "set-bar", vec![Value::UInt(1), Value::Int(1)]),                 // wrong arg type
        ];

        let next_nonce = 0;

        for contract_call in contract_calls {
            let (contract_addr, contract_name, contract_function, contract_args) = contract_call;
            let mut tx_contract_call = StacksTransaction::new(TransactionVersion::Testnet,
                                                              auth_2.clone(),
                                                              TransactionPayload::new_contract_call(contract_addr.clone(), contract_name, contract_function, contract_args).unwrap());

            tx_contract_call.chain_id = 0x80000000;
            tx_contract_call.set_fee_rate(0);

            let mut signer_2 = StacksTransactionSigner::new(&tx_contract_call);
            signer_2.sign_origin(&privk_2).unwrap();

            let signed_tx_2 = signer_2.get_tx().unwrap();

            let account_2 = StacksChainState::get_account(&mut conn, &addr_2.to_account_principal());
            assert_eq!(account_2.nonce, next_nonce);

            // transaction is invalid, and won't be mined
            let res = StacksChainState::process_transaction(&mut conn, &signed_tx_2);
            assert!(res.is_err());

            // nonce should NOT have incremented
            let account_2 = StacksChainState::get_account(&mut conn, &addr_2.to_account_principal());
            assert_eq!(account_2.nonce, next_nonce);

            // var should NOT have changed
            let var_res = StacksChainState::get_data_var(&mut conn, &contract_id, "bar").unwrap();
            assert!(var_res.is_some());
            assert_eq!(var_res, Some(Value::Int(1)));
        }
        conn.commit_block();
    }

    #[test]
    fn process_smart_contract_contract_call_sponsored_transaction() {
        let contract = "
        (define-data-var bar int 0)
        (define-public (get-bar) (ok (var-get bar)))
        (define-public (set-bar (x int) (y int))
          (begin (var-set bar (/ x y)) (ok (var-get bar))))";

        let mut chainstate = instantiate_chainstate(false, 0x80000000, "process-contract-cc-sponsored");

        // contract instantiation
        let privk = StacksPrivateKey::from_hex("6d430bb91222408e7706c9001cfaeb91b08c2be6d5ac95779ab52c6b431950e001").unwrap();
        let auth = TransactionAuth::from_p2pkh(&privk).unwrap();
        let addr_publisher = auth.origin().address_testnet();

        let mut tx_contract = StacksTransaction::new(TransactionVersion::Testnet,
                                                     auth.clone(),
                                                     TransactionPayload::new_smart_contract(&"hello-world".to_string(), &contract.to_string()).unwrap());

        tx_contract.chain_id = 0x80000000;
        tx_contract.set_fee_rate(0);

        let mut signer = StacksTransactionSigner::new(&tx_contract);
        signer.sign_origin(&privk).unwrap();

        let signed_tx = signer.get_tx().unwrap();

        // sponsored contract-call
        let privk_origin = StacksPrivateKey::from_hex("027682d2f7b05c3801fe4467883ab4cff0568b5e36412b5289e83ea5b519de8a01").unwrap();
        let privk_sponsor = StacksPrivateKey::from_hex("7e3af4db6af6b3c67e2c6c6d7d5983b519f4d9b3a6e00580ae96dcace3bde8bc01").unwrap();

        let auth_origin = TransactionAuth::from_p2pkh(&privk_origin).unwrap();
        let auth_sponsor = TransactionAuth::from_p2pkh(&privk_sponsor).unwrap();

        let auth_contract_call = auth_origin.into_sponsored(auth_sponsor).unwrap();

        let addr_origin = auth_contract_call.origin().address_testnet();
        let addr_sponsor = auth_contract_call.sponsor().unwrap().address_testnet();

        let mut tx_contract_call = StacksTransaction::new(TransactionVersion::Testnet,
                                                          auth_contract_call.clone(),
                                                          TransactionPayload::new_contract_call(addr_publisher.clone(), "hello-world", "set-bar", vec![Value::Int(6), Value::Int(2)]).unwrap());

        tx_contract_call.chain_id = 0x80000000;
        tx_contract_call.set_fee_rate(0);

        let mut signer_2 = StacksTransactionSigner::new(&tx_contract_call);
        signer_2.sign_origin(&privk_origin).unwrap();
        signer_2.sign_sponsor(&privk_sponsor).unwrap();

        let signed_tx_2 = signer_2.get_tx().unwrap();

        // process both
        let mut conn = chainstate.block_begin(&FIRST_BURNCHAIN_BLOCK_HASH, &FIRST_STACKS_BLOCK_HASH, &BurnchainHeaderHash([1u8; 32]), &BlockHeaderHash([1u8; 32]));

        let account_publisher = StacksChainState::get_account(&mut conn, &addr_publisher.to_account_principal());
        assert_eq!(account_publisher.nonce, 0);

        let account_origin = StacksChainState::get_account(&mut conn, &addr_origin.to_account_principal());
        assert_eq!(account_origin.nonce, 0);

        let account_sponsor = StacksChainState::get_account(&mut conn, &addr_sponsor.to_account_principal());
        assert_eq!(account_sponsor.nonce, 0);

        let contract_id = QualifiedContractIdentifier::new(StandardPrincipalData::from(addr_publisher.clone()), ContractName::from("hello-world"));
        let contract_before_res = StacksChainState::get_contract(&mut conn, &contract_id).unwrap();
        assert!(contract_before_res.is_none());

        let var_before_res = StacksChainState::get_data_var(&mut conn, &contract_id, "bar").unwrap();
        assert!(var_before_res.is_none());

        let (fee, _) = StacksChainState::process_transaction(&mut conn, &signed_tx).unwrap();

        let account_publisher = StacksChainState::get_account(&mut conn, &addr_publisher.to_account_principal());
        assert_eq!(account_publisher.nonce, 1);

        let var_before_set_res = StacksChainState::get_data_var(&mut conn, &contract_id, "bar").unwrap();
        assert_eq!(var_before_set_res, Some(Value::Int(0)));

        let (fee_2, _) = StacksChainState::process_transaction(&mut conn, &signed_tx_2).unwrap();

        let account_origin = StacksChainState::get_account(&mut conn, &addr_origin.to_account_principal());
        assert_eq!(account_origin.nonce, 1);

        let account_sponsor = StacksChainState::get_account(&mut conn, &addr_sponsor.to_account_principal());
        assert_eq!(account_sponsor.nonce, 1);

        let contract_res = StacksChainState::get_contract(&mut conn, &contract_id).unwrap();
        let var_res = StacksChainState::get_data_var(&mut conn, &contract_id, "bar").unwrap();

        conn.commit_block();

        assert_eq!(fee, 0);
        assert_eq!(fee_2, 0);
        assert!(contract_res.is_some());
        assert!(var_res.is_some());
        assert_eq!(var_res, Some(Value::Int(3)));
    }

    #[test]
    fn process_post_conditions_tokens() {
        let contract = "
        (define-data-var bar int 0)
        (define-fungible-token stackaroos)
        (define-non-fungible-token names (buff 50))
        (define-public (send-stackaroos (recipient principal))
<<<<<<< HEAD
=======
          (begin
>>>>>>> a3b60aec
             (as-contract  ;; used to test post-conditions on contract principal
               (begin (unwrap-panic (ft-mint? stackaroos u100 tx-sender))
                      (unwrap-panic (ft-transfer? stackaroos u100 tx-sender recipient))
                      (ok true))
             )
        )
        (define-public (send-name (name (buff 50)) (recipient principal))
<<<<<<< HEAD
=======
          (begin
>>>>>>> a3b60aec
            (as-contract   ;; used to test post-conditions on contract principal
              (begin (unwrap-panic (nft-mint? names name tx-sender))
                     (unwrap-panic (nft-transfer? names name tx-sender recipient))
                     (ok true))
            )
        )
        (define-public (user-send-stackaroos (recipient principal))
             (unwrap-panic (ft-transfer? stackaroos u100 tx-sender recipient))
<<<<<<< HEAD
             (ok 'true))
=======
             (ok true))
        )
>>>>>>> a3b60aec
        (define-public (user-send-name (name (buff 50)) (recipient principal))
             (unwrap-panic (nft-transfer? names name tx-sender recipient))
<<<<<<< HEAD
             (ok 'true))
=======
             (ok true))
        )
>>>>>>> a3b60aec
        (define-public (send-stackaroos-and-name (name (buff 50)) (recipient principal))
             (as-contract  ;; used to test post-conditions on contract principal
               (begin (unwrap-panic (nft-mint? names name tx-sender))
                      (unwrap-panic (nft-transfer? names name tx-sender recipient))
                      (unwrap-panic (ft-mint? stackaroos u100 tx-sender))
                      (unwrap-panic (ft-transfer? stackaroos u100 tx-sender recipient))
                      (ok true))
             )
        )
        (define-public (user-send-stackaroos-and-name (name (buff 50)) (recipient principal))
             (unwrap-panic (ft-transfer? stackaroos u100 tx-sender recipient))
             (unwrap-panic (nft-transfer? names name tx-sender recipient))
<<<<<<< HEAD
             (ok 'true))
=======
             (ok true))
        )
>>>>>>> a3b60aec
        (define-public (get-bar) (ok (var-get bar)))
        (define-public (set-bar (x int) (y int))
          (begin (var-set bar (/ x y)) (ok (var-get bar))))";

        let privk_origin = StacksPrivateKey::from_hex("027682d2f7b05c3801fe4467883ab4cff0568b5e36412b5289e83ea5b519de8a01").unwrap();
        let privk_recipient = StacksPrivateKey::from_hex("7e3af4db6af6b3c67e2c6c6d7d5983b519f4d9b3a6e00580ae96dcace3bde8bc01").unwrap();
        let auth_origin = TransactionAuth::from_p2pkh(&privk_origin).unwrap();
        let auth_recv = TransactionAuth::from_p2pkh(&privk_recipient).unwrap();
        let addr_publisher = auth_origin.origin().address_testnet();
        let addr_principal = addr_publisher.to_account_principal();

        let contract_name = ContractName::try_from("hello-world").unwrap();

        let recv_addr = StacksAddress::from_public_keys(C32_ADDRESS_VERSION_TESTNET_SINGLESIG, &AddressHashMode::SerializeP2PKH, 1, &vec![StacksPublicKey::from_private(&privk_recipient)]).unwrap();
        let recv_principal = recv_addr.to_account_principal();
        let contract_id = QualifiedContractIdentifier::new(StandardPrincipalData::from(addr_publisher.clone()), contract_name.clone());
        let _contract_principal = PrincipalData::Contract(contract_id.clone());

        let asset_info = AssetInfo {
            contract_address: addr_publisher.clone(),
            contract_name: contract_name.clone(),
            asset_name: ClarityName::try_from("stackaroos").unwrap(),
        };

        let name_asset_info = AssetInfo {
            contract_address: addr_publisher.clone(),
            contract_name: contract_name.clone(),
            asset_name: ClarityName::try_from("names").unwrap(),
        };

        let mut tx_contract = StacksTransaction::new(TransactionVersion::Testnet,
                                                     auth_origin.clone(),
                                                     TransactionPayload::new_smart_contract(&"hello-world".to_string(), &contract.to_string()).unwrap());

        tx_contract.chain_id = 0x80000000;
        tx_contract.set_fee_rate(0);

        let mut signer = StacksTransactionSigner::new(&tx_contract);
        signer.sign_origin(&privk_origin).unwrap();

        let signed_contract_tx = signer.get_tx().unwrap();

        let mut post_conditions_pass = vec![];
        let mut post_conditions_pass_payback = vec![];
        let mut post_conditions_pass_nft = vec![];
        let mut post_conditions_fail = vec![];
        let mut post_conditions_fail_payback = vec![];
        let mut post_conditions_fail_nft = vec![];
        let mut nonce = 1;
        let mut recv_nonce = 0;
        let mut next_name : u64 = 0;

        let mut tx_contract_call_stackaroos = StacksTransaction::new(TransactionVersion::Testnet,
                                                                     auth_origin.clone(),
                                                                     TransactionPayload::new_contract_call(addr_publisher.clone(), "hello-world", "send-stackaroos", vec![Value::Principal(recv_principal.clone())]).unwrap());

        tx_contract_call_stackaroos.chain_id = 0x80000000;
        tx_contract_call_stackaroos.set_fee_rate(0);

        // mint 100 stackaroos to recv_addr, and set a post-condition on the contract-principal
        // to check it.
        // assert contract sent ==, <=, or >= 100 stackaroos
        for pass_condition in [FungibleConditionCode::SentEq, FungibleConditionCode::SentGe, FungibleConditionCode::SentLe].iter() {
            let mut tx_contract_call_pass = tx_contract_call_stackaroos.clone();
            tx_contract_call_pass.set_origin_nonce(nonce);
            tx_contract_call_pass.add_post_condition(TransactionPostCondition::Fungible(PostConditionPrincipal::Contract(addr_publisher.clone(), contract_name.clone()), asset_info.clone(), *pass_condition, 100));

            let mut signer = StacksTransactionSigner::new(&tx_contract_call_pass);
            signer.sign_origin(&privk_origin).unwrap();
            post_conditions_pass.push(signer.get_tx().unwrap());

            nonce += 1;
        }

        // mint 100 stackaroos to recv_addr, and set a post-condition on the contract-principal
        // to check it.
        // assert contract sent >= or > 99 stackaroos
        for pass_condition in [FungibleConditionCode::SentGe, FungibleConditionCode::SentGt].iter() {
            let mut tx_contract_call_pass = tx_contract_call_stackaroos.clone();
            tx_contract_call_pass.set_origin_nonce(nonce);
            tx_contract_call_pass.add_post_condition(TransactionPostCondition::Fungible(PostConditionPrincipal::Contract(addr_publisher.clone(), contract_name.clone()), asset_info.clone(), *pass_condition, 99));

            let mut signer = StacksTransactionSigner::new(&tx_contract_call_pass);
            signer.sign_origin(&privk_origin).unwrap();
            post_conditions_pass.push(signer.get_tx().unwrap());

            nonce += 1;
        }

        // mint 100 stackaroos to recv_addr, and set a post-condition on the contract-principal
        // to check it.
        // assert contract sent <= or < 101 stackaroos
        for pass_condition in [FungibleConditionCode::SentLe, FungibleConditionCode::SentLt].iter() {
            let mut tx_contract_call_pass = tx_contract_call_stackaroos.clone();
            tx_contract_call_pass.set_origin_nonce(nonce);
            tx_contract_call_pass.add_post_condition(TransactionPostCondition::Fungible(PostConditionPrincipal::Contract(addr_publisher.clone(), contract_name.clone()), asset_info.clone(), *pass_condition, 101));

            let mut signer = StacksTransactionSigner::new(&tx_contract_call_pass);
            signer.sign_origin(&privk_origin).unwrap();
            post_conditions_pass.push(signer.get_tx().unwrap());

            nonce += 1;
        }

        // give recv_addr 100 more stackaroos so we can test failure-to-send-back
        {
            let mut tx_contract_call_pass = tx_contract_call_stackaroos.clone();
            tx_contract_call_pass.set_origin_nonce(nonce);
            tx_contract_call_pass.add_post_condition(TransactionPostCondition::Fungible(PostConditionPrincipal::Contract(addr_publisher.clone(), contract_name.clone()), asset_info.clone(), FungibleConditionCode::SentEq, 100));

            let mut signer = StacksTransactionSigner::new(&tx_contract_call_pass);
            signer.sign_origin(&privk_origin).unwrap();
            post_conditions_pass.push(signer.get_tx().unwrap());

            nonce += 1;
        }

        let mut tx_contract_call_user_stackaroos = StacksTransaction::new(TransactionVersion::Testnet,
                                                                          auth_recv.clone(),
                                                                          TransactionPayload::new_contract_call(addr_publisher.clone(), "hello-world", "user-send-stackaroos", vec![Value::Principal(addr_principal.clone())]).unwrap());

        tx_contract_call_user_stackaroos.chain_id = 0x80000000;
        tx_contract_call_user_stackaroos.set_fee_rate(0);

        // recv_addr sends 100 stackaroos back to addr_publisher.
        // assert recv_addr sent ==, <=, or >= 100 stackaroos
        for pass_condition in [FungibleConditionCode::SentEq, FungibleConditionCode::SentGe, FungibleConditionCode::SentLe].iter() {
            let mut tx_contract_call_pass = tx_contract_call_user_stackaroos.clone();
            tx_contract_call_pass.set_origin_nonce(recv_nonce);
            tx_contract_call_pass.add_post_condition(TransactionPostCondition::Fungible(PostConditionPrincipal::Standard(recv_addr.clone()), asset_info.clone(), *pass_condition, 100));

            let mut signer = StacksTransactionSigner::new(&tx_contract_call_pass);
            signer.sign_origin(&privk_recipient).unwrap();
            post_conditions_pass_payback.push(signer.get_tx().unwrap());

            recv_nonce += 1;
        }

        // recv_addr sends 100 stackaroos back to addr_publisher.
        // assert recv_addr sent >= or > 99 stackaroos
        for pass_condition in [FungibleConditionCode::SentGe, FungibleConditionCode::SentGt].iter() {
            let mut tx_contract_call_pass = tx_contract_call_user_stackaroos.clone();
            tx_contract_call_pass.set_origin_nonce(recv_nonce);
            tx_contract_call_pass.add_post_condition(TransactionPostCondition::Fungible(PostConditionPrincipal::Standard(recv_addr.clone()), asset_info.clone(), *pass_condition, 99));

            let mut signer = StacksTransactionSigner::new(&tx_contract_call_pass);
            signer.sign_origin(&privk_recipient).unwrap();
            post_conditions_pass_payback.push(signer.get_tx().unwrap());

            recv_nonce += 1;
        }

        // recv_addr sends 100 stackaroos back to addr_publisher
        // assert recv_addr sent <= or < 101 stackaroos
        for pass_condition in [FungibleConditionCode::SentLe, FungibleConditionCode::SentLt].iter() {
            let mut tx_contract_call_pass = tx_contract_call_user_stackaroos.clone();
            tx_contract_call_pass.set_origin_nonce(recv_nonce);
            tx_contract_call_pass.add_post_condition(TransactionPostCondition::Fungible(PostConditionPrincipal::Standard(recv_addr.clone()), asset_info.clone(), *pass_condition, 101));

            let mut signer = StacksTransactionSigner::new(&tx_contract_call_pass);
            signer.sign_origin(&privk_recipient).unwrap();
            post_conditions_pass_payback.push(signer.get_tx().unwrap());

            recv_nonce += 1;
        }

        // mint names to recv_addr, and set a post-condition on the contract-principal to check it.
        // assert contract does not possess the name
        for (_i, pass_condition) in [NonfungibleConditionCode::Sent].iter().enumerate() {
            let name = Value::buff_from(next_name.to_be_bytes().to_vec()).unwrap();
            next_name += 1;

            let mut tx_contract_call_names = StacksTransaction::new(TransactionVersion::Testnet,
                                                                    auth_origin.clone(),
                                                                    TransactionPayload::new_contract_call(addr_publisher.clone(), "hello-world", "send-name", vec![name.clone(),
                                                                                                                                                                   Value::Principal(recv_principal.clone())]).unwrap());

            tx_contract_call_names.chain_id = 0x80000000;
            tx_contract_call_names.set_fee_rate(0);
            tx_contract_call_names.set_origin_nonce(nonce);

            tx_contract_call_names.add_post_condition(TransactionPostCondition::Nonfungible(PostConditionPrincipal::Contract(addr_publisher.clone(), contract_name.clone()), name_asset_info.clone(), name.clone(), *pass_condition));

            let mut signer = StacksTransactionSigner::new(&tx_contract_call_names);
            signer.sign_origin(&privk_origin).unwrap();
            post_conditions_pass_nft.push(signer.get_tx().unwrap());

            nonce += 1;
        }

        // mint 100 stackaroos to recv_addr, and set a post-condition on the contract-principal
        // to check it.
        // assert contract sent < or > 100 stackaroos (should fail)
        for fail_condition in [FungibleConditionCode::SentLt, FungibleConditionCode::SentGt].iter() {
            let mut tx_contract_call_fail = tx_contract_call_stackaroos.clone();
            tx_contract_call_fail.set_origin_nonce(nonce);
            tx_contract_call_fail.add_post_condition(TransactionPostCondition::Fungible(PostConditionPrincipal::Contract(addr_publisher.clone(), contract_name.clone()), asset_info.clone(), *fail_condition, 100));

            let mut signer = StacksTransactionSigner::new(&tx_contract_call_fail);
            signer.sign_origin(&privk_origin).unwrap();
            post_conditions_fail.push(signer.get_tx().unwrap());

            nonce += 1;
        }

        // mint 100 stackaroos to recv_addr, and set a post-condition on the contract-principal
        // to check it.
        // assert contract sent <= or < 99 stackaroos (should fail)
        for fail_condition in [FungibleConditionCode::SentLe, FungibleConditionCode::SentLt].iter() {
            let mut tx_contract_call_fail = tx_contract_call_stackaroos.clone();
            tx_contract_call_fail.set_origin_nonce(nonce);
            tx_contract_call_fail.add_post_condition(TransactionPostCondition::Fungible(PostConditionPrincipal::Contract(addr_publisher.clone(), contract_name.clone()), asset_info.clone(), *fail_condition, 99));

            let mut signer = StacksTransactionSigner::new(&tx_contract_call_fail);
            signer.sign_origin(&privk_origin).unwrap();
            post_conditions_fail.push(signer.get_tx().unwrap());

            nonce += 1;
        }

        // mint 100 stackaroos to recv_addr, and set a post-condition on the contract-principal
        // to check it.
        // assert contract sent > or >= 101 stackaroos (should fail)
        for fail_condition in [FungibleConditionCode::SentGe, FungibleConditionCode::SentGt].iter() {
            let mut tx_contract_call_fail = tx_contract_call_stackaroos.clone();
            tx_contract_call_fail.set_origin_nonce(nonce);
            tx_contract_call_fail.add_post_condition(TransactionPostCondition::Fungible(PostConditionPrincipal::Contract(addr_publisher.clone(), contract_name.clone()), asset_info.clone(), *fail_condition, 101));

            let mut signer = StacksTransactionSigner::new(&tx_contract_call_fail);
            signer.sign_origin(&privk_origin).unwrap();
            post_conditions_fail.push(signer.get_tx().unwrap());

            nonce += 1;
        }

        // recv_addr tries sends 100 stackaroos back to addr_publisher
        // assert recv_addr sent < or > 100 stackaroos (should fail)
        for fail_condition in [FungibleConditionCode::SentLt, FungibleConditionCode::SentLt].iter() {
            let mut tx_contract_call_fail = tx_contract_call_user_stackaroos.clone();
            tx_contract_call_fail.set_origin_nonce(recv_nonce);
            tx_contract_call_fail.add_post_condition(TransactionPostCondition::Fungible(PostConditionPrincipal::Standard(recv_addr.clone()), asset_info.clone(), *fail_condition, 100));

            let mut signer = StacksTransactionSigner::new(&tx_contract_call_fail);
            signer.sign_origin(&privk_recipient).unwrap();
            post_conditions_fail_payback.push(signer.get_tx().unwrap());

            recv_nonce += 1;
        }

        // mint names to recv_addr, and set a post-condition on the contract-principal to check it.
        // assert contract still possesses the name (should fail)
        for (_i, fail_condition) in [NonfungibleConditionCode::NotSent].iter().enumerate() {
            let name = Value::buff_from(next_name.to_be_bytes().to_vec()).unwrap();
            next_name += 1;

            let mut tx_contract_call_names = StacksTransaction::new(TransactionVersion::Testnet,
                                                                    auth_origin.clone(),
                                                                    TransactionPayload::new_contract_call(addr_publisher.clone(), "hello-world", "send-name", vec![name.clone(),
                                                                                                                                                                   Value::Principal(recv_principal.clone())]).unwrap());

            tx_contract_call_names.chain_id = 0x80000000;
            tx_contract_call_names.set_fee_rate(0);
            tx_contract_call_names.set_origin_nonce(nonce);

            tx_contract_call_names.add_post_condition(TransactionPostCondition::Nonfungible(PostConditionPrincipal::Contract(addr_publisher.clone(), contract_name.clone()), name_asset_info.clone(), name.clone(), *fail_condition));

            let mut signer = StacksTransactionSigner::new(&tx_contract_call_names);
            signer.sign_origin(&privk_origin).unwrap();
            post_conditions_fail_nft.push(signer.get_tx().unwrap());

            nonce += 1;
        }

        let mut chainstate = instantiate_chainstate(false, 0x80000000, "process-post-conditions-tokens");
        let mut conn = chainstate.block_begin(&FIRST_BURNCHAIN_BLOCK_HASH, &FIRST_STACKS_BLOCK_HASH, &BurnchainHeaderHash([1u8; 32]), &BlockHeaderHash([1u8; 32]));

        let account_publisher = StacksChainState::get_account(&mut conn, &addr_publisher.to_account_principal());
        assert_eq!(account_publisher.nonce, 0);

        // no initial stackaroos balance -- there is no stackaroos token (yet)
        let _ = StacksChainState::get_account_ft(&mut conn, &contract_id, "stackaroos", &recv_principal).unwrap_err();

        // publish contract
        let _ = StacksChainState::process_transaction(&mut conn, &signed_contract_tx).unwrap();

        // no initial stackaroos balance
        let account_stackaroos_balance = StacksChainState::get_account_ft(&mut conn, &contract_id, "stackaroos", &recv_principal).unwrap();
        assert_eq!(account_stackaroos_balance, 0);

        let mut expected_stackaroos_balance = 0;
        let mut expected_nonce = 1;
        let mut expected_recv_nonce = 0;
        let mut expected_payback_stackaroos_balance = 0;
        let mut expected_next_name : u64 = 0;

        for tx_pass in post_conditions_pass.iter() {
            let (_fee, _) = StacksChainState::process_transaction(&mut conn, &tx_pass).unwrap();
            expected_stackaroos_balance += 100;
            expected_nonce += 1;

            let account_recipient_stackaroos_after = StacksChainState::get_account_ft(&mut conn, &contract_id, "stackaroos", &recv_principal).unwrap();
            assert_eq!(account_recipient_stackaroos_after, expected_stackaroos_balance);

            let account_publisher_after = StacksChainState::get_account(&mut conn, &addr_publisher.to_account_principal());
            assert_eq!(account_publisher_after.nonce, expected_nonce);
        }

        for tx_pass in post_conditions_pass_payback.iter() {
            let (_fee, _) = StacksChainState::process_transaction(&mut conn, &tx_pass).unwrap();
            expected_stackaroos_balance -= 100;
            expected_payback_stackaroos_balance += 100;
            expected_recv_nonce += 1;

            let account_recipient_stackaroos_after = StacksChainState::get_account_ft(&mut conn, &contract_id, "stackaroos", &recv_principal).unwrap();
            assert_eq!(account_recipient_stackaroos_after, expected_stackaroos_balance);

            let account_pub_stackaroos_after = StacksChainState::get_account_ft(&mut conn, &contract_id, "stackaroos", &addr_principal).unwrap();
            assert_eq!(account_pub_stackaroos_after, expected_payback_stackaroos_balance);

            let account_publisher_after = StacksChainState::get_account(&mut conn, &addr_publisher.to_account_principal());
            assert_eq!(account_publisher_after.nonce, expected_nonce);

            let account_recv_publisher_after = StacksChainState::get_account(&mut conn, &recv_addr.to_account_principal());
            assert_eq!(account_recv_publisher_after.nonce, expected_recv_nonce);
        }
        
        for (_i, tx_pass) in post_conditions_pass_nft.iter().enumerate() {
            let (_fee, _) = StacksChainState::process_transaction(&mut conn, &tx_pass).unwrap();
            expected_nonce += 1;

            let expected_value = Value::buff_from(expected_next_name.to_be_bytes().to_vec()).unwrap();
            expected_next_name += 1;

            let account_recipient_names_after = StacksChainState::get_account_nft(&mut conn, &contract_id, "names", &expected_value).unwrap();
            assert_eq!(account_recipient_names_after, recv_principal);

            let account_publisher_after = StacksChainState::get_account(&mut conn, &addr_publisher.to_account_principal());
            assert_eq!(account_publisher_after.nonce, expected_nonce);
        }

        for tx_fail in post_conditions_fail.iter() {
            let (_fee, _) = StacksChainState::process_transaction(&mut conn, &tx_fail).unwrap();
            expected_nonce += 1;

            // no change in balance
            let account_recipient_stackaroos_after = StacksChainState::get_account_ft(&mut conn, &contract_id, "stackaroos", &recv_principal).unwrap();
            assert_eq!(account_recipient_stackaroos_after, expected_stackaroos_balance);

            let account_pub_stackaroos_after = StacksChainState::get_account_ft(&mut conn, &contract_id, "stackaroos", &addr_principal).unwrap();
            assert_eq!(account_pub_stackaroos_after, expected_payback_stackaroos_balance);

            // but nonce _does_ change
            let account_publisher_after = StacksChainState::get_account(&mut conn, &addr_publisher.to_account_principal());
            assert_eq!(account_publisher_after.nonce, expected_nonce);
        }

        for tx_fail in post_conditions_fail_payback.iter() {
            let (_fee, _) = StacksChainState::process_transaction(&mut conn, &tx_fail).unwrap();
            expected_recv_nonce += 1;

            // no change in balance
            let account_recipient_stackaroos_after = StacksChainState::get_account_ft(&mut conn, &contract_id, "stackaroos", &recv_principal).unwrap();
            assert_eq!(account_recipient_stackaroos_after, expected_stackaroos_balance);

            let account_pub_stackaroos_after = StacksChainState::get_account_ft(&mut conn, &contract_id, "stackaroos", &addr_principal).unwrap();
            assert_eq!(account_pub_stackaroos_after, expected_payback_stackaroos_balance);

            // nonce for publisher doesn't change
            let account_publisher_after = StacksChainState::get_account(&mut conn, &addr_publisher.to_account_principal());
            assert_eq!(account_publisher_after.nonce, expected_nonce);

            // but nonce _does_ change for reciever, who sent back
            let account_publisher_after = StacksChainState::get_account(&mut conn, &recv_addr.to_account_principal());
            assert_eq!(account_publisher_after.nonce, expected_recv_nonce);
        }

        for (_i, tx_fail) in post_conditions_fail_nft.iter().enumerate() {
            let (_fee, _) = StacksChainState::process_transaction(&mut conn, &tx_fail).unwrap();
            expected_nonce += 1;

            // nft shouldn't exist -- the nft-mint! should have been rolled back
            let expected_value = Value::buff_from(expected_next_name.to_be_bytes().to_vec()).unwrap();
            expected_next_name += 1;

            let res = StacksChainState::get_account_nft(&mut conn, &contract_id, "names", &expected_value);
            assert!(res.is_err());

            // but nonce _does_ change
            let account_publisher_after = StacksChainState::get_account(&mut conn, &addr_publisher.to_account_principal());
            assert_eq!(account_publisher_after.nonce, expected_nonce);
        }

        conn.commit_block();
    }

    #[test]
    fn process_post_conditions_tokens_deny() {
        let contract = "
        (define-data-var bar int 0)
        (define-fungible-token stackaroos)
        (define-non-fungible-token names (buff 50))
        (define-public (send-stackaroos (recipient principal))
<<<<<<< HEAD
=======
          (begin
>>>>>>> a3b60aec
             (as-contract  ;; used to test post-conditions on contract principal
               (begin (unwrap-panic (ft-mint? stackaroos u100 tx-sender))
                      (unwrap-panic (ft-transfer? stackaroos u100 tx-sender recipient))
                      (ok true))
             )
        )
        (define-public (send-name (name (buff 50)) (recipient principal))
<<<<<<< HEAD
=======
          (begin
>>>>>>> a3b60aec
            (as-contract   ;; used to test post-conditions on contract principal
              (begin (unwrap-panic (nft-mint? names name tx-sender))
                     (unwrap-panic (nft-transfer? names name tx-sender recipient))
                     (ok true))
            )
        )
        (define-public (user-send-stackaroos (recipient principal))
             (unwrap-panic (ft-transfer? stackaroos u100 tx-sender recipient))
<<<<<<< HEAD
             (ok 'true))
=======
             (ok true))
        )
>>>>>>> a3b60aec
        (define-public (user-send-name (name (buff 50)) (recipient principal))
             (unwrap-panic (nft-transfer? names name tx-sender recipient))
<<<<<<< HEAD
             (ok 'true))
=======
             (ok true))
        )
>>>>>>> a3b60aec
        (define-public (send-stackaroos-and-name (name (buff 50)) (recipient principal))
             (as-contract  ;; used to test post-conditions on contract principal
               (begin (unwrap-panic (nft-mint? names name tx-sender))
                      (unwrap-panic (nft-transfer? names name tx-sender recipient))
                      (unwrap-panic (ft-mint? stackaroos u100 tx-sender))
                      (unwrap-panic (ft-transfer? stackaroos u100 tx-sender recipient))
                      (ok true))
             )
        )
        (define-public (user-send-stackaroos-and-name (name (buff 50)) (recipient principal))
             (unwrap-panic (ft-transfer? stackaroos u100 tx-sender recipient))
             (unwrap-panic (nft-transfer? names name tx-sender recipient))
<<<<<<< HEAD
             (ok 'true))
=======
             (ok true))
        )
>>>>>>> a3b60aec
        (define-public (get-bar) (ok (var-get bar)))
        (define-public (set-bar (x int) (y int))
          (begin (var-set bar (/ x y)) (ok (var-get bar))))";

        let privk_origin = StacksPrivateKey::from_hex("027682d2f7b05c3801fe4467883ab4cff0568b5e36412b5289e83ea5b519de8a01").unwrap();
        let privk_recipient = StacksPrivateKey::from_hex("7e3af4db6af6b3c67e2c6c6d7d5983b519f4d9b3a6e00580ae96dcace3bde8bc01").unwrap();
        let auth_origin = TransactionAuth::from_p2pkh(&privk_origin).unwrap();
        let auth_recv = TransactionAuth::from_p2pkh(&privk_recipient).unwrap();
        let addr_publisher = auth_origin.origin().address_testnet();
        let addr_principal = addr_publisher.to_account_principal();

        let contract_name = ContractName::try_from("hello-world").unwrap();

        let recv_addr = StacksAddress::from_public_keys(C32_ADDRESS_VERSION_TESTNET_SINGLESIG, &AddressHashMode::SerializeP2PKH, 1, &vec![StacksPublicKey::from_private(&privk_recipient)]).unwrap();
        let recv_principal = recv_addr.to_account_principal();
        let contract_id = QualifiedContractIdentifier::new(StandardPrincipalData::from(addr_publisher.clone()), contract_name.clone());
        let _contract_principal = PrincipalData::Contract(contract_id.clone());

        let asset_info = AssetInfo {
            contract_address: addr_publisher.clone(),
            contract_name: contract_name.clone(),
            asset_name: ClarityName::try_from("stackaroos").unwrap(),
        };

        let name_asset_info = AssetInfo {
            contract_address: addr_publisher.clone(),
            contract_name: contract_name.clone(),
            asset_name: ClarityName::try_from("names").unwrap(),
        };

        let mut tx_contract = StacksTransaction::new(TransactionVersion::Testnet,
                                                     auth_origin.clone(),
                                                     TransactionPayload::new_smart_contract(&"hello-world".to_string(), &contract.to_string()).unwrap());

        tx_contract.chain_id = 0x80000000;
        tx_contract.set_fee_rate(0);

        let mut signer = StacksTransactionSigner::new(&tx_contract);
        signer.sign_origin(&privk_origin).unwrap();

        let signed_contract_tx = signer.get_tx().unwrap();

        let mut post_conditions_pass = vec![];
        let mut post_conditions_pass_payback = vec![];
        let mut post_conditions_fail = vec![];
        let mut post_conditions_fail_payback = vec![];
        let mut nonce = 1;
        let mut recv_nonce = 0;
        let mut next_name : u64 = 0;
        let mut next_recv_name : u64 = 0;
        let final_recv_name = 3;

        // mint 100 stackaroos and the name to recv_addr, and set a post-condition for each asset on the contract-principal
        // assert contract sent ==, <=, or >= 100 stackaroos
        for (_i, pass_condition) in [FungibleConditionCode::SentEq, FungibleConditionCode::SentGe, FungibleConditionCode::SentLe].iter().enumerate() {
            let name = Value::buff_from(next_name.to_be_bytes().to_vec()).unwrap();
            next_name += 1;

            let mut tx_contract_call_both = StacksTransaction::new(TransactionVersion::Testnet,
                                                                   auth_origin.clone(),
                                                                   TransactionPayload::new_contract_call(addr_publisher.clone(), "hello-world", "send-stackaroos-and-name", vec![name.clone(), Value::Principal(recv_principal.clone())]).unwrap());

            tx_contract_call_both.chain_id = 0x80000000;
            tx_contract_call_both.set_fee_rate(0);
            tx_contract_call_both.set_origin_nonce(nonce);

            tx_contract_call_both.post_condition_mode = TransactionPostConditionMode::Deny;
            tx_contract_call_both.add_post_condition(TransactionPostCondition::Fungible(PostConditionPrincipal::Contract(addr_publisher.clone(), contract_name.clone()), asset_info.clone(), *pass_condition, 100));
            tx_contract_call_both.add_post_condition(TransactionPostCondition::Nonfungible(PostConditionPrincipal::Contract(addr_publisher.clone(), contract_name.clone()), name_asset_info.clone(), name.clone(), NonfungibleConditionCode::Sent));

            let mut signer = StacksTransactionSigner::new(&tx_contract_call_both);
            signer.sign_origin(&privk_origin).unwrap();
            post_conditions_pass.push(signer.get_tx().unwrap());

            nonce += 1;
        }

        // give recv_addr 100 more stackaroos so we can test failure-to-send-back
        {
            let name = Value::buff_from(next_name.to_be_bytes().to_vec()).unwrap();
            next_name += 1;

            let mut tx_contract_call_both = StacksTransaction::new(TransactionVersion::Testnet,
                                                                   auth_origin.clone(),
                                                                   TransactionPayload::new_contract_call(addr_publisher.clone(), "hello-world", "send-stackaroos-and-name", vec![name.clone(), Value::Principal(recv_principal.clone())]).unwrap());

            tx_contract_call_both.post_condition_mode = TransactionPostConditionMode::Allow;
            tx_contract_call_both.chain_id = 0x80000000;
            tx_contract_call_both.set_fee_rate(0);
            tx_contract_call_both.set_origin_nonce(nonce);

            let mut signer = StacksTransactionSigner::new(&tx_contract_call_both);
            signer.sign_origin(&privk_origin).unwrap();
            post_conditions_pass.push(signer.get_tx().unwrap());

            nonce += 1;
        }

        assert_eq!(next_name, final_recv_name + 1);

        // recv_addr sends 100 stackaroos and name back to addr_publisher.
        // assert recv_addr sent ==, <=, or >= 100 stackaroos
        for (_i, pass_condition) in [FungibleConditionCode::SentEq, FungibleConditionCode::SentGe, FungibleConditionCode::SentLe].iter().enumerate() {
            let name = Value::buff_from(next_recv_name.to_be_bytes().to_vec()).unwrap();
            next_recv_name += 1;

            let mut tx_contract_call_both = StacksTransaction::new(TransactionVersion::Testnet,
                                                                   auth_recv.clone(),
                                                                   TransactionPayload::new_contract_call(addr_publisher.clone(), "hello-world", "user-send-stackaroos-and-name", vec![name.clone(), Value::Principal(addr_principal.clone())]).unwrap());

            tx_contract_call_both.chain_id = 0x80000000;
            tx_contract_call_both.set_fee_rate(0);
            tx_contract_call_both.set_origin_nonce(recv_nonce);

            tx_contract_call_both.post_condition_mode = TransactionPostConditionMode::Deny;
            tx_contract_call_both.add_post_condition(TransactionPostCondition::Fungible(PostConditionPrincipal::Standard(recv_addr.clone()), asset_info.clone(), *pass_condition, 100));
            tx_contract_call_both.add_post_condition(TransactionPostCondition::Nonfungible(PostConditionPrincipal::Standard(recv_addr.clone()), name_asset_info.clone(), name.clone(), NonfungibleConditionCode::Sent));

            let mut signer = StacksTransactionSigner::new(&tx_contract_call_both);
            signer.sign_origin(&privk_recipient).unwrap();
            post_conditions_pass_payback.push(signer.get_tx().unwrap());

            recv_nonce += 1;
        }

        // mint 100 stackaroos and the name to recv_addr, but neglect to set a fungible post-condition.
        // assert contract sent ==, <=, or >= 100 stackaroos, and that the name was removed from
        // the contract
        for (_i, fail_condition) in [FungibleConditionCode::SentEq, FungibleConditionCode::SentGe, FungibleConditionCode::SentLe].iter().enumerate() {
            let name = Value::buff_from(next_name.to_be_bytes().to_vec()).unwrap();
            next_name += 1;

            let mut tx_contract_call_both = StacksTransaction::new(TransactionVersion::Testnet,
                                                                   auth_origin.clone(),
                                                                   TransactionPayload::new_contract_call(addr_publisher.clone(), "hello-world", "send-stackaroos-and-name", vec![name.clone(), Value::Principal(recv_principal.clone())]).unwrap());

            tx_contract_call_both.chain_id = 0x80000000;
            tx_contract_call_both.set_fee_rate(0);
            tx_contract_call_both.set_origin_nonce(nonce);

            tx_contract_call_both.post_condition_mode = TransactionPostConditionMode::Deny;
            // tx_contract_call_both.add_post_condition(TransactionPostCondition::Fungible(PostConditionPrincipal::Contract(addr_publisher.clone(), contract_name.clone()), asset_info.clone(), *fail_condition, 100));
            tx_contract_call_both.add_post_condition(TransactionPostCondition::Nonfungible(PostConditionPrincipal::Contract(addr_publisher.clone(), contract_name.clone()), name_asset_info.clone(), name.clone(), NonfungibleConditionCode::Sent));

            let mut signer = StacksTransactionSigner::new(&tx_contract_call_both);
            signer.sign_origin(&privk_origin).unwrap();
            post_conditions_fail.push(signer.get_tx().unwrap());

            nonce += 1;
        }

        // mint 100 stackaroos and the name to recv_addr, but neglect to set a non-fungible post-condition.
        // assert contract sent ==, <=, or >= 100 stackaroos, and that the name was removed from
        // the contract
        for (_i, fail_condition) in [FungibleConditionCode::SentEq, FungibleConditionCode::SentGe, FungibleConditionCode::SentLe].iter().enumerate() {
            let name = Value::buff_from(next_name.to_be_bytes().to_vec()).unwrap();
            next_name += 1;

            let mut tx_contract_call_both = StacksTransaction::new(TransactionVersion::Testnet,
                                                                   auth_origin.clone(),
                                                                   TransactionPayload::new_contract_call(addr_publisher.clone(), "hello-world", "send-stackaroos-and-name", vec![name.clone(), Value::Principal(recv_principal.clone())]).unwrap());

            tx_contract_call_both.chain_id = 0x80000000;
            tx_contract_call_both.set_fee_rate(0);
            tx_contract_call_both.set_origin_nonce(nonce);

            tx_contract_call_both.post_condition_mode = TransactionPostConditionMode::Deny;
            tx_contract_call_both.add_post_condition(TransactionPostCondition::Fungible(PostConditionPrincipal::Contract(addr_publisher.clone(), contract_name.clone()), asset_info.clone(), *fail_condition, 100));
            // tx_contract_call_both.add_post_condition(TransactionPostCondition::Nonfungible(PostConditionPrincipal::Contract(addr_publisher.clone(), contract_name.clone()), name_asset_info.clone(), name.clone(), NonfungibleConditionCode::Sent));

            let mut signer = StacksTransactionSigner::new(&tx_contract_call_both);
            signer.sign_origin(&privk_origin).unwrap();
            post_conditions_fail.push(signer.get_tx().unwrap());

            nonce += 1;
        }

        // recv_addr sends 100 stackaroos and name back to addr_publisher, but forgets a fungible
        // post-condition.
        // assert recv_addr sent ==, <=, or >= 100 stackaroos
        for (_i, fail_condition) in [FungibleConditionCode::SentEq, FungibleConditionCode::SentGe, FungibleConditionCode::SentLe].iter().enumerate() {
            let name = Value::buff_from(final_recv_name.to_be_bytes().to_vec()).unwrap();

            let mut tx_contract_call_both = StacksTransaction::new(TransactionVersion::Testnet,
                                                                   auth_recv.clone(),
                                                                   TransactionPayload::new_contract_call(addr_publisher.clone(), "hello-world", "user-send-stackaroos-and-name", vec![name.clone(), Value::Principal(addr_principal.clone())]).unwrap());

            tx_contract_call_both.chain_id = 0x80000000;
            tx_contract_call_both.set_fee_rate(0);
            tx_contract_call_both.set_origin_nonce(recv_nonce);

            tx_contract_call_both.post_condition_mode = TransactionPostConditionMode::Deny;
            // tx_contract_call_both.add_post_condition(TransactionPostCondition::Fungible(PostConditionPrincipal::Standard(recv_addr.clone()), asset_info.clone(), *fail_condition, 100));
            tx_contract_call_both.add_post_condition(TransactionPostCondition::Nonfungible(PostConditionPrincipal::Standard(recv_addr.clone()), name_asset_info.clone(), name.clone(), NonfungibleConditionCode::Sent));

            let mut signer = StacksTransactionSigner::new(&tx_contract_call_both);
            signer.sign_origin(&privk_recipient).unwrap();
            post_conditions_fail_payback.push(signer.get_tx().unwrap());

            recv_nonce += 1;
        }

        // never read: next_recv_name -= 3;    // reset
       
        // recv_addr sends 100 stackaroos and name back to addr_publisher, but forgets a non-fungible
        // post-condition.
        // assert recv_addr sent ==, <=, or >= 100 stackaroos
        for (_i, fail_condition) in [FungibleConditionCode::SentEq, FungibleConditionCode::SentGe, FungibleConditionCode::SentLe].iter().enumerate() {
            let name = Value::buff_from(final_recv_name.to_be_bytes().to_vec()).unwrap();

            let mut tx_contract_call_both = StacksTransaction::new(TransactionVersion::Testnet,
                                                                   auth_recv.clone(),
                                                                   TransactionPayload::new_contract_call(addr_publisher.clone(), "hello-world", "user-send-stackaroos-and-name", vec![name.clone(), Value::Principal(addr_principal.clone())]).unwrap());

            tx_contract_call_both.chain_id = 0x80000000;
            tx_contract_call_both.set_fee_rate(0);
            tx_contract_call_both.set_origin_nonce(recv_nonce);

            tx_contract_call_both.post_condition_mode = TransactionPostConditionMode::Deny;
            tx_contract_call_both.add_post_condition(TransactionPostCondition::Fungible(PostConditionPrincipal::Standard(recv_addr.clone()), asset_info.clone(), *fail_condition, 100));
            // tx_contract_call_both.add_post_condition(TransactionPostCondition::Nonfungible(PostConditionPrincipal::Standard(recv_addr.clone()), name_asset_info.clone(), name.clone(), NonfungibleConditionCode::Sent));

            let mut signer = StacksTransactionSigner::new(&tx_contract_call_both);
            signer.sign_origin(&privk_recipient).unwrap();
            post_conditions_fail_payback.push(signer.get_tx().unwrap());

            recv_nonce += 1;
        }

        let mut chainstate = instantiate_chainstate(false, 0x80000000, "process-post-conditions-tokens-deny");
        let mut conn = chainstate.block_begin(&FIRST_BURNCHAIN_BLOCK_HASH, &FIRST_STACKS_BLOCK_HASH, &BurnchainHeaderHash([1u8; 32]), &BlockHeaderHash([1u8; 32]));

        let account_publisher = StacksChainState::get_account(&mut conn, &addr_publisher.to_account_principal());
        assert_eq!(account_publisher.nonce, 0);

        // no initial stackaroos balance -- there is no stackaroos token (yet)
        let _ = StacksChainState::get_account_ft(&mut conn, &contract_id, "stackaroos", &recv_principal).unwrap_err();

        // publish contract
        let _ = StacksChainState::process_transaction(&mut conn, &signed_contract_tx).unwrap();

        // no initial stackaroos balance
        let account_stackaroos_balance = StacksChainState::get_account_ft(&mut conn, &contract_id, "stackaroos", &recv_principal).unwrap();
        assert_eq!(account_stackaroos_balance, 0);

        let mut expected_stackaroos_balance = 0;
        let mut expected_nonce = 1;
        let mut expected_recv_nonce = 0;
        let mut expected_payback_stackaroos_balance = 0;

        for (_i, tx_pass) in post_conditions_pass.iter().enumerate() {
            let (_fee, _) = StacksChainState::process_transaction(&mut conn, &tx_pass).unwrap();
            expected_stackaroos_balance += 100;
            expected_nonce += 1;

            // should have gotten stackaroos
            let account_recipient_stackaroos_after = StacksChainState::get_account_ft(&mut conn, &contract_id, "stackaroos", &recv_principal).unwrap();
            assert_eq!(account_recipient_stackaroos_after, expected_stackaroos_balance);

            // should have gotten name we created here
            let expected_value = match tx_pass.payload {
                TransactionPayload::ContractCall(ref cc) => cc.function_args[0].clone(),
                _ => { panic!("Not a contract call") }
            };

            let account_recipient_names_after = StacksChainState::get_account_nft(&mut conn, &contract_id, "names", &expected_value).unwrap();
            assert_eq!(account_recipient_names_after, recv_principal);

            // sender's nonce increased
            let account_publisher_after = StacksChainState::get_account(&mut conn, &addr_publisher.to_account_principal());
            assert_eq!(account_publisher_after.nonce, expected_nonce);
        }
        
        for (_i, tx_pass) in post_conditions_pass_payback.iter().enumerate() {
            let (_fee, _) = StacksChainState::process_transaction(&mut conn, &tx_pass).unwrap();
            expected_stackaroos_balance -= 100;
            expected_payback_stackaroos_balance += 100;
            expected_recv_nonce += 1;

            // recipient should have sent stackaroos
            let account_recipient_stackaroos_after = StacksChainState::get_account_ft(&mut conn, &contract_id, "stackaroos", &recv_principal).unwrap();
            assert_eq!(account_recipient_stackaroos_after, expected_stackaroos_balance);

            // publisher should have gotten them
            let account_pub_stackaroos_after = StacksChainState::get_account_ft(&mut conn, &contract_id, "stackaroos", &addr_principal).unwrap();
            assert_eq!(account_pub_stackaroos_after, expected_payback_stackaroos_balance);

            // should have gotten name we created here
            let expected_value = match tx_pass.payload {
                TransactionPayload::ContractCall(ref cc) => cc.function_args[0].clone(),
                _ => { panic!("Not a contract call") }
            };

            let account_publisher_names_after = StacksChainState::get_account_nft(&mut conn, &contract_id, "names", &expected_value).unwrap();
            assert_eq!(account_publisher_names_after, addr_principal);

            // no change in nonce
            let account_publisher_after = StacksChainState::get_account(&mut conn, &addr_publisher.to_account_principal());
            assert_eq!(account_publisher_after.nonce, expected_nonce);

            // receiver nonce changed
            let account_recv_publisher_after = StacksChainState::get_account(&mut conn, &recv_addr.to_account_principal());
            assert_eq!(account_recv_publisher_after.nonce, expected_recv_nonce);
        }
       
        for (_i, tx_fail) in post_conditions_fail.iter().enumerate() {
            let (_fee, _) = StacksChainState::process_transaction(&mut conn, &tx_fail).unwrap();
            expected_nonce += 1;

            // no change in balance
            let account_recipient_stackaroos_after = StacksChainState::get_account_ft(&mut conn, &contract_id, "stackaroos", &recv_principal).unwrap();
            assert_eq!(account_recipient_stackaroos_after, expected_stackaroos_balance);

            let account_pub_stackaroos_after = StacksChainState::get_account_ft(&mut conn, &contract_id, "stackaroos", &addr_principal).unwrap();
            assert_eq!(account_pub_stackaroos_after, expected_payback_stackaroos_balance);

            // new names the transaction tried to create don't exist -- transaction was aborted
            let expected_value = match tx_fail.payload {
                TransactionPayload::ContractCall(ref cc) => cc.function_args[0].clone(),
                _ => { panic!("Not a contract call") }
            };

            let res = StacksChainState::get_account_nft(&mut conn, &contract_id, "names", &expected_value);
            assert!(res.is_err());

            // but nonce _does_ change
            let account_publisher_after = StacksChainState::get_account(&mut conn, &addr_publisher.to_account_principal());
            assert_eq!(account_publisher_after.nonce, expected_nonce);
        }
        
        for (_i, tx_fail) in post_conditions_fail_payback.iter().enumerate() {
            eprintln!("tx fail {:?}", &tx_fail);
            let (_fee, _) = StacksChainState::process_transaction(&mut conn, &tx_fail).unwrap();
            expected_recv_nonce += 1;

            // no change in balance
            let account_recipient_stackaroos_after = StacksChainState::get_account_ft(&mut conn, &contract_id, "stackaroos", &recv_principal).unwrap();
            assert_eq!(account_recipient_stackaroos_after, expected_stackaroos_balance);

            let account_pub_stackaroos_after = StacksChainState::get_account_ft(&mut conn, &contract_id, "stackaroos", &addr_principal).unwrap();
            assert_eq!(account_pub_stackaroos_after, expected_payback_stackaroos_balance);

            // name we tried to send back is still owned by recv_addr
            let expected_value = match tx_fail.payload {
                TransactionPayload::ContractCall(ref cc) => cc.function_args[0].clone(),
                _ => { panic!("Not a contract call") }
            };

            // name remains owned by recv_addr
            let res = StacksChainState::get_account_nft(&mut conn, &contract_id, "names", &expected_value);
            assert!(res.is_ok());
            assert_eq!(res.unwrap(), recv_principal);

            // nonce for publisher doesn't change
            let account_publisher_after = StacksChainState::get_account(&mut conn, &addr_publisher.to_account_principal());
            assert_eq!(account_publisher_after.nonce, expected_nonce);

            // but nonce _does_ change for reciever, who sent back
            let account_publisher_after = StacksChainState::get_account(&mut conn, &recv_addr.to_account_principal());
            assert_eq!(account_publisher_after.nonce, expected_recv_nonce);
        }

        conn.commit_block();
    }

    fn make_account(principal: &PrincipalData, nonce: u64, balance: u128) -> StacksAccount {
        StacksAccount {
            principal: principal.clone(),
            nonce: nonce,
            stx_balance: balance
        }
    }

    #[test]
    fn test_check_postconditions_multiple_fts() {
        let privk = StacksPrivateKey::from_hex("6d430bb91222408e7706c9001cfaeb91b08c2be6d5ac95779ab52c6b431950e001").unwrap();
        let auth = TransactionAuth::from_p2pkh(&privk).unwrap();
        let addr = auth.origin().address_testnet();
        let origin = addr.to_account_principal();
        let recv_addr = StacksAddress { version: 1, bytes: Hash160([0xff; 20]) };
        let contract_addr = StacksAddress { version: 1, bytes: Hash160([0x01; 20]) };

        let asset_info_1 = AssetInfo {
            contract_address: contract_addr.clone(),
            contract_name: ContractName::try_from("hello-world").unwrap(),
            asset_name: ClarityName::try_from("test-asset-1").unwrap(),
        };

        let asset_info_2 = AssetInfo {
            contract_address: contract_addr.clone(),
            contract_name: ContractName::try_from("hello-world").unwrap(),
            asset_name: ClarityName::try_from("test-asset-2").unwrap(),
        };

        let asset_info_3 = AssetInfo {
            contract_address: contract_addr.clone(),
            contract_name: ContractName::try_from("hello-world").unwrap(),
            asset_name: ClarityName::try_from("test-asset-3").unwrap(),
        };

        let asset_id_1 = AssetIdentifier {
            contract_identifier: QualifiedContractIdentifier::new(StandardPrincipalData::from(asset_info_1.contract_address), asset_info_1.contract_name.clone()),
            asset_name: asset_info_1.asset_name.clone()
        };

        let asset_id_2 = AssetIdentifier {
            contract_identifier: QualifiedContractIdentifier::new(StandardPrincipalData::from(asset_info_2.contract_address), asset_info_2.contract_name.clone()),
            asset_name: asset_info_2.asset_name.clone()
        };
        
        let _asset_id_3 = AssetIdentifier {
            contract_identifier: QualifiedContractIdentifier::new(StandardPrincipalData::from(asset_info_3.contract_address), asset_info_3.contract_name.clone()),
            asset_name: asset_info_3.asset_name.clone()
        };

        // multi-ft
        let mut ft_transfer_2 = AssetMap::new();
        ft_transfer_2.add_token_transfer(&origin, asset_id_1.clone(), 123).unwrap();
        ft_transfer_2.add_token_transfer(&origin, asset_id_2.clone(), 123).unwrap();

        let tests = vec![
            // no-postconditions in allow mode
            (true, vec![],
             TransactionPostConditionMode::Allow, make_account(&origin, 1, 123)),

            // one post-condition on origin in allow mode
            (true, vec![TransactionPostCondition::Fungible(PostConditionPrincipal::Origin, asset_info_1.clone(), FungibleConditionCode::SentEq, 123)],
             TransactionPostConditionMode::Allow, make_account(&origin, 1, 123)),
            (true, vec![TransactionPostCondition::Fungible(PostConditionPrincipal::Origin, asset_info_1.clone(), FungibleConditionCode::SentLe, 123)],
             TransactionPostConditionMode::Allow, make_account(&origin, 1, 123)),
            (true, vec![TransactionPostCondition::Fungible(PostConditionPrincipal::Origin, asset_info_1.clone(), FungibleConditionCode::SentGe, 123)],
             TransactionPostConditionMode::Allow, make_account(&origin, 1, 123)),
            (true, vec![TransactionPostCondition::Fungible(PostConditionPrincipal::Origin, asset_info_1.clone(), FungibleConditionCode::SentLt, 124)],
             TransactionPostConditionMode::Allow, make_account(&origin, 1, 123)),
            (true, vec![TransactionPostCondition::Fungible(PostConditionPrincipal::Origin, asset_info_1.clone(), FungibleConditionCode::SentGt, 122)],
             TransactionPostConditionMode::Allow, make_account(&origin, 1, 123)),

             // two post-conditions on origin in allow mode
            (true, vec![TransactionPostCondition::Fungible(PostConditionPrincipal::Origin, asset_info_1.clone(), FungibleConditionCode::SentEq, 123),
                        TransactionPostCondition::Fungible(PostConditionPrincipal::Origin, asset_info_2.clone(), FungibleConditionCode::SentEq, 123)],
             TransactionPostConditionMode::Allow, make_account(&origin, 1, 123)),
            (true, vec![TransactionPostCondition::Fungible(PostConditionPrincipal::Origin, asset_info_1.clone(), FungibleConditionCode::SentLe, 123),
                        TransactionPostCondition::Fungible(PostConditionPrincipal::Origin, asset_info_2.clone(), FungibleConditionCode::SentLe, 123)],
             TransactionPostConditionMode::Allow, make_account(&origin, 1, 123)),
            (true, vec![TransactionPostCondition::Fungible(PostConditionPrincipal::Origin, asset_info_1.clone(), FungibleConditionCode::SentGe, 123),
                        TransactionPostCondition::Fungible(PostConditionPrincipal::Origin, asset_info_2.clone(), FungibleConditionCode::SentGe, 123)],
             TransactionPostConditionMode::Allow, make_account(&origin, 1, 123)),
            (true, vec![TransactionPostCondition::Fungible(PostConditionPrincipal::Origin, asset_info_1.clone(), FungibleConditionCode::SentLt, 124),
                        TransactionPostCondition::Fungible(PostConditionPrincipal::Origin, asset_info_2.clone(), FungibleConditionCode::SentLt, 124)],
             TransactionPostConditionMode::Allow, make_account(&origin, 1, 123)),
            (true, vec![TransactionPostCondition::Fungible(PostConditionPrincipal::Origin, asset_info_1.clone(), FungibleConditionCode::SentGt, 122),
                        TransactionPostCondition::Fungible(PostConditionPrincipal::Origin, asset_info_2.clone(), FungibleConditionCode::SentGt, 122)],
             TransactionPostConditionMode::Allow, make_account(&origin, 1, 123)),

             // three post-conditions on origin in allow mode, one with sending 0 tokens
            (true, vec![TransactionPostCondition::Fungible(PostConditionPrincipal::Origin, asset_info_1.clone(), FungibleConditionCode::SentEq, 123),
                        TransactionPostCondition::Fungible(PostConditionPrincipal::Origin, asset_info_3.clone(), FungibleConditionCode::SentEq, 0),
                        TransactionPostCondition::Fungible(PostConditionPrincipal::Origin, asset_info_2.clone(), FungibleConditionCode::SentEq, 123)],
             TransactionPostConditionMode::Allow, make_account(&origin, 1, 123)),
            (true, vec![TransactionPostCondition::Fungible(PostConditionPrincipal::Origin, asset_info_1.clone(), FungibleConditionCode::SentLe, 123),
                        TransactionPostCondition::Fungible(PostConditionPrincipal::Origin, asset_info_3.clone(), FungibleConditionCode::SentLe, 0),
                        TransactionPostCondition::Fungible(PostConditionPrincipal::Origin, asset_info_2.clone(), FungibleConditionCode::SentLe, 123)],
             TransactionPostConditionMode::Allow, make_account(&origin, 1, 123)),
            (true, vec![TransactionPostCondition::Fungible(PostConditionPrincipal::Origin, asset_info_1.clone(), FungibleConditionCode::SentGe, 123),
                        TransactionPostCondition::Fungible(PostConditionPrincipal::Origin, asset_info_3.clone(), FungibleConditionCode::SentGe, 0),
                        TransactionPostCondition::Fungible(PostConditionPrincipal::Origin, asset_info_2.clone(), FungibleConditionCode::SentGe, 123)],
             TransactionPostConditionMode::Allow, make_account(&origin, 1, 123)),
            (true, vec![TransactionPostCondition::Fungible(PostConditionPrincipal::Origin, asset_info_1.clone(), FungibleConditionCode::SentLt, 124),
                        TransactionPostCondition::Fungible(PostConditionPrincipal::Origin, asset_info_3.clone(), FungibleConditionCode::SentLt, 1),
                        TransactionPostCondition::Fungible(PostConditionPrincipal::Origin, asset_info_2.clone(), FungibleConditionCode::SentLt, 124)],
             TransactionPostConditionMode::Allow, make_account(&origin, 1, 123)),
            (true, vec![TransactionPostCondition::Fungible(PostConditionPrincipal::Origin, asset_info_1.clone(), FungibleConditionCode::SentGt, 122),
                        TransactionPostCondition::Fungible(PostConditionPrincipal::Origin, asset_info_3.clone(), FungibleConditionCode::SentEq, 0),
                        TransactionPostCondition::Fungible(PostConditionPrincipal::Origin, asset_info_2.clone(), FungibleConditionCode::SentGt, 122)],
             TransactionPostConditionMode::Allow, make_account(&origin, 1, 123)),

             // four post-conditions on origin in allow mode, one with sending 0 tokens, one with
             // an unchecked address and a vacuous amount
            (true, vec![TransactionPostCondition::Fungible(PostConditionPrincipal::Origin, asset_info_1.clone(), FungibleConditionCode::SentEq, 123),
                        TransactionPostCondition::Fungible(PostConditionPrincipal::Origin, asset_info_3.clone(), FungibleConditionCode::SentEq, 0),
                        TransactionPostCondition::Fungible(PostConditionPrincipal::Standard(recv_addr.clone()), asset_info_1.clone(), FungibleConditionCode::SentEq, 0),
                        TransactionPostCondition::Fungible(PostConditionPrincipal::Origin, asset_info_2.clone(), FungibleConditionCode::SentEq, 123)],
             TransactionPostConditionMode::Allow, make_account(&origin, 1, 123)),
            (true, vec![TransactionPostCondition::Fungible(PostConditionPrincipal::Origin, asset_info_1.clone(), FungibleConditionCode::SentLe, 123),
                        TransactionPostCondition::Fungible(PostConditionPrincipal::Origin, asset_info_3.clone(), FungibleConditionCode::SentLe, 0),
                        TransactionPostCondition::Fungible(PostConditionPrincipal::Standard(recv_addr.clone()), asset_info_1.clone(), FungibleConditionCode::SentLe, 0),
                        TransactionPostCondition::Fungible(PostConditionPrincipal::Origin, asset_info_2.clone(), FungibleConditionCode::SentLe, 123)],
             TransactionPostConditionMode::Allow, make_account(&origin, 1, 123)),
            (true, vec![TransactionPostCondition::Fungible(PostConditionPrincipal::Origin, asset_info_1.clone(), FungibleConditionCode::SentGe, 123),
                        TransactionPostCondition::Fungible(PostConditionPrincipal::Origin, asset_info_3.clone(), FungibleConditionCode::SentGe, 0),
                        TransactionPostCondition::Fungible(PostConditionPrincipal::Standard(recv_addr.clone()), asset_info_1.clone(), FungibleConditionCode::SentGe, 0),
                        TransactionPostCondition::Fungible(PostConditionPrincipal::Origin, asset_info_2.clone(), FungibleConditionCode::SentGe, 123)],
             TransactionPostConditionMode::Allow, make_account(&origin, 1, 123)),
            (true, vec![TransactionPostCondition::Fungible(PostConditionPrincipal::Origin, asset_info_1.clone(), FungibleConditionCode::SentLt, 124),
                        TransactionPostCondition::Fungible(PostConditionPrincipal::Origin, asset_info_3.clone(), FungibleConditionCode::SentLt, 1),
                        TransactionPostCondition::Fungible(PostConditionPrincipal::Standard(recv_addr.clone()), asset_info_1.clone(), FungibleConditionCode::SentLt, 1),
                        TransactionPostCondition::Fungible(PostConditionPrincipal::Origin, asset_info_2.clone(), FungibleConditionCode::SentLt, 124)],
             TransactionPostConditionMode::Allow, make_account(&origin, 1, 123)),
            (true, vec![TransactionPostCondition::Fungible(PostConditionPrincipal::Origin, asset_info_1.clone(), FungibleConditionCode::SentGt, 122),
                        TransactionPostCondition::Fungible(PostConditionPrincipal::Origin, asset_info_3.clone(), FungibleConditionCode::SentEq, 0),
                        TransactionPostCondition::Fungible(PostConditionPrincipal::Standard(recv_addr.clone()), asset_info_1.clone(), FungibleConditionCode::SentEq, 0),
                        TransactionPostCondition::Fungible(PostConditionPrincipal::Origin, asset_info_2.clone(), FungibleConditionCode::SentGt, 122)],
             TransactionPostConditionMode::Allow, make_account(&origin, 1, 123)),

             // one post-condition on origin in allow mode, explicit origin
            (true, vec![TransactionPostCondition::Fungible(PostConditionPrincipal::Standard(addr.clone()), asset_info_1.clone(), FungibleConditionCode::SentEq, 123)],
             TransactionPostConditionMode::Allow, make_account(&origin, 1, 123)),
            (true, vec![TransactionPostCondition::Fungible(PostConditionPrincipal::Standard(addr.clone()), asset_info_1.clone(), FungibleConditionCode::SentLe, 123)],
             TransactionPostConditionMode::Allow, make_account(&origin, 1, 123)),
            (true, vec![TransactionPostCondition::Fungible(PostConditionPrincipal::Standard(addr.clone()), asset_info_1.clone(), FungibleConditionCode::SentGe, 123)],
             TransactionPostConditionMode::Allow, make_account(&origin, 1, 123)),
            (true, vec![TransactionPostCondition::Fungible(PostConditionPrincipal::Standard(addr.clone()), asset_info_1.clone(), FungibleConditionCode::SentLt, 124)],
             TransactionPostConditionMode::Allow, make_account(&origin, 1, 123)),
            (true, vec![TransactionPostCondition::Fungible(PostConditionPrincipal::Standard(addr.clone()), asset_info_1.clone(), FungibleConditionCode::SentGt, 122)],
             TransactionPostConditionMode::Allow, make_account(&origin, 1, 123)),

             // two post-conditions on origin in allow mode, explicit origin
            (true, vec![TransactionPostCondition::Fungible(PostConditionPrincipal::Standard(addr.clone()), asset_info_1.clone(), FungibleConditionCode::SentEq, 123),
                        TransactionPostCondition::Fungible(PostConditionPrincipal::Standard(addr.clone()), asset_info_2.clone(), FungibleConditionCode::SentEq, 123)],
             TransactionPostConditionMode::Allow, make_account(&origin, 1, 123)),
            (true, vec![TransactionPostCondition::Fungible(PostConditionPrincipal::Standard(addr.clone()), asset_info_1.clone(), FungibleConditionCode::SentLe, 123),
                        TransactionPostCondition::Fungible(PostConditionPrincipal::Standard(addr.clone()), asset_info_2.clone(), FungibleConditionCode::SentLe, 123)],
             TransactionPostConditionMode::Allow, make_account(&origin, 1, 123)),
            (true, vec![TransactionPostCondition::Fungible(PostConditionPrincipal::Standard(addr.clone()), asset_info_1.clone(), FungibleConditionCode::SentGe, 123),
                        TransactionPostCondition::Fungible(PostConditionPrincipal::Standard(addr.clone()), asset_info_2.clone(), FungibleConditionCode::SentGe, 123)],
             TransactionPostConditionMode::Allow, make_account(&origin, 1, 123)),
            (true, vec![TransactionPostCondition::Fungible(PostConditionPrincipal::Standard(addr.clone()), asset_info_1.clone(), FungibleConditionCode::SentLt, 124),
                        TransactionPostCondition::Fungible(PostConditionPrincipal::Standard(addr.clone()), asset_info_2.clone(), FungibleConditionCode::SentLt, 124)],
             TransactionPostConditionMode::Allow, make_account(&origin, 1, 123)),
            (true, vec![TransactionPostCondition::Fungible(PostConditionPrincipal::Standard(addr.clone()), asset_info_1.clone(), FungibleConditionCode::SentGt, 122),
                        TransactionPostCondition::Fungible(PostConditionPrincipal::Standard(addr.clone()), asset_info_2.clone(), FungibleConditionCode::SentGt, 122)],
             TransactionPostConditionMode::Allow, make_account(&origin, 1, 123)),

             // three post-conditions on origin in allow mode, one with sending 0 tokens, explicit
             // origin
            (true, vec![TransactionPostCondition::Fungible(PostConditionPrincipal::Standard(addr.clone()), asset_info_1.clone(), FungibleConditionCode::SentEq, 123),
                        TransactionPostCondition::Fungible(PostConditionPrincipal::Standard(addr.clone()), asset_info_3.clone(), FungibleConditionCode::SentEq, 0),
                        TransactionPostCondition::Fungible(PostConditionPrincipal::Standard(addr.clone()), asset_info_2.clone(), FungibleConditionCode::SentEq, 123)],
             TransactionPostConditionMode::Allow, make_account(&origin, 1, 123)),
            (true, vec![TransactionPostCondition::Fungible(PostConditionPrincipal::Standard(addr.clone()), asset_info_1.clone(), FungibleConditionCode::SentLe, 123),
                        TransactionPostCondition::Fungible(PostConditionPrincipal::Standard(addr.clone()), asset_info_3.clone(), FungibleConditionCode::SentLe, 0),
                        TransactionPostCondition::Fungible(PostConditionPrincipal::Standard(addr.clone()), asset_info_2.clone(), FungibleConditionCode::SentLe, 123)],
             TransactionPostConditionMode::Allow, make_account(&origin, 1, 123)),
            (true, vec![TransactionPostCondition::Fungible(PostConditionPrincipal::Standard(addr.clone()), asset_info_1.clone(), FungibleConditionCode::SentGe, 123),
                        TransactionPostCondition::Fungible(PostConditionPrincipal::Standard(addr.clone()), asset_info_3.clone(), FungibleConditionCode::SentGe, 0),
                        TransactionPostCondition::Fungible(PostConditionPrincipal::Standard(addr.clone()), asset_info_2.clone(), FungibleConditionCode::SentGe, 123)],
             TransactionPostConditionMode::Allow, make_account(&origin, 1, 123)),
            (true, vec![TransactionPostCondition::Fungible(PostConditionPrincipal::Standard(addr.clone()), asset_info_1.clone(), FungibleConditionCode::SentLt, 124),
                        TransactionPostCondition::Fungible(PostConditionPrincipal::Standard(addr.clone()), asset_info_3.clone(), FungibleConditionCode::SentLt, 1),
                        TransactionPostCondition::Fungible(PostConditionPrincipal::Standard(addr.clone()), asset_info_2.clone(), FungibleConditionCode::SentLt, 124)],
             TransactionPostConditionMode::Allow, make_account(&origin, 1, 123)),
            (true, vec![TransactionPostCondition::Fungible(PostConditionPrincipal::Standard(addr.clone()), asset_info_1.clone(), FungibleConditionCode::SentGt, 122),
                        TransactionPostCondition::Fungible(PostConditionPrincipal::Standard(addr.clone()), asset_info_3.clone(), FungibleConditionCode::SentEq, 0),
                        TransactionPostCondition::Fungible(PostConditionPrincipal::Standard(addr.clone()), asset_info_2.clone(), FungibleConditionCode::SentGt, 122)],
             TransactionPostConditionMode::Allow, make_account(&origin, 1, 123)),

             // four post-conditions on origin in allow mode, one with sending 0 tokens, one with
             // an unchecked address and a vacuous amount, explicit origin
            (true, vec![TransactionPostCondition::Fungible(PostConditionPrincipal::Standard(addr.clone()), asset_info_1.clone(), FungibleConditionCode::SentEq, 123),
                        TransactionPostCondition::Fungible(PostConditionPrincipal::Standard(addr.clone()), asset_info_3.clone(), FungibleConditionCode::SentEq, 0),
                        TransactionPostCondition::Fungible(PostConditionPrincipal::Standard(recv_addr.clone()), asset_info_1.clone(), FungibleConditionCode::SentEq, 0),
                        TransactionPostCondition::Fungible(PostConditionPrincipal::Standard(addr.clone()), asset_info_2.clone(), FungibleConditionCode::SentEq, 123)],
             TransactionPostConditionMode::Allow, make_account(&origin, 1, 123)),
            (true, vec![TransactionPostCondition::Fungible(PostConditionPrincipal::Standard(addr.clone()), asset_info_1.clone(), FungibleConditionCode::SentLe, 123),
                        TransactionPostCondition::Fungible(PostConditionPrincipal::Standard(addr.clone()), asset_info_3.clone(), FungibleConditionCode::SentLe, 0),
                        TransactionPostCondition::Fungible(PostConditionPrincipal::Standard(recv_addr.clone()), asset_info_1.clone(), FungibleConditionCode::SentLe, 0),
                        TransactionPostCondition::Fungible(PostConditionPrincipal::Standard(addr.clone()), asset_info_2.clone(), FungibleConditionCode::SentLe, 123)],
             TransactionPostConditionMode::Allow, make_account(&origin, 1, 123)),
            (true, vec![TransactionPostCondition::Fungible(PostConditionPrincipal::Standard(addr.clone()), asset_info_1.clone(), FungibleConditionCode::SentGe, 123),
                        TransactionPostCondition::Fungible(PostConditionPrincipal::Standard(addr.clone()), asset_info_3.clone(), FungibleConditionCode::SentGe, 0),
                        TransactionPostCondition::Fungible(PostConditionPrincipal::Standard(recv_addr.clone()), asset_info_1.clone(), FungibleConditionCode::SentGe, 0),
                        TransactionPostCondition::Fungible(PostConditionPrincipal::Standard(addr.clone()), asset_info_2.clone(), FungibleConditionCode::SentGe, 123)],
             TransactionPostConditionMode::Allow, make_account(&origin, 1, 123)),
            (true, vec![TransactionPostCondition::Fungible(PostConditionPrincipal::Standard(addr.clone()), asset_info_1.clone(), FungibleConditionCode::SentLt, 124),
                        TransactionPostCondition::Fungible(PostConditionPrincipal::Standard(addr.clone()), asset_info_3.clone(), FungibleConditionCode::SentLt, 1),
                        TransactionPostCondition::Fungible(PostConditionPrincipal::Standard(recv_addr.clone()), asset_info_1.clone(), FungibleConditionCode::SentLt, 1),
                        TransactionPostCondition::Fungible(PostConditionPrincipal::Standard(addr.clone()), asset_info_2.clone(), FungibleConditionCode::SentLt, 124)],
             TransactionPostConditionMode::Allow, make_account(&origin, 1, 123)),
            (true, vec![TransactionPostCondition::Fungible(PostConditionPrincipal::Standard(addr.clone()), asset_info_1.clone(), FungibleConditionCode::SentGt, 122),
                        TransactionPostCondition::Fungible(PostConditionPrincipal::Standard(addr.clone()), asset_info_3.clone(), FungibleConditionCode::SentEq, 0),
                        TransactionPostCondition::Fungible(PostConditionPrincipal::Standard(recv_addr.clone()), asset_info_1.clone(), FungibleConditionCode::SentEq, 0),
                        TransactionPostCondition::Fungible(PostConditionPrincipal::Standard(addr.clone()), asset_info_2.clone(), FungibleConditionCode::SentGt, 122)],
             TransactionPostConditionMode::Allow, make_account(&origin, 1, 123)),

             // no-postconditions in deny mode
            (false, vec![],
             TransactionPostConditionMode::Deny, make_account(&origin, 1, 123)),

            // one post-condition on origin in allow mode
            (false, vec![TransactionPostCondition::Fungible(PostConditionPrincipal::Origin, asset_info_1.clone(), FungibleConditionCode::SentEq, 123)],
             TransactionPostConditionMode::Deny, make_account(&origin, 1, 123)),
            (false, vec![TransactionPostCondition::Fungible(PostConditionPrincipal::Origin, asset_info_1.clone(), FungibleConditionCode::SentLe, 123)],
             TransactionPostConditionMode::Deny, make_account(&origin, 1, 123)),
            (false, vec![TransactionPostCondition::Fungible(PostConditionPrincipal::Origin, asset_info_1.clone(), FungibleConditionCode::SentGe, 123)],
             TransactionPostConditionMode::Deny, make_account(&origin, 1, 123)),
            (false, vec![TransactionPostCondition::Fungible(PostConditionPrincipal::Origin, asset_info_1.clone(), FungibleConditionCode::SentLt, 124)],
             TransactionPostConditionMode::Deny, make_account(&origin, 1, 123)),
            (false, vec![TransactionPostCondition::Fungible(PostConditionPrincipal::Origin, asset_info_1.clone(), FungibleConditionCode::SentGt, 122)],
             TransactionPostConditionMode::Deny, make_account(&origin, 1, 123)),

             // two post-conditions on origin in allow mode
            (true, vec![TransactionPostCondition::Fungible(PostConditionPrincipal::Origin, asset_info_1.clone(), FungibleConditionCode::SentEq, 123),
                        TransactionPostCondition::Fungible(PostConditionPrincipal::Origin, asset_info_2.clone(), FungibleConditionCode::SentEq, 123)],
             TransactionPostConditionMode::Deny, make_account(&origin, 1, 123)),
            (true, vec![TransactionPostCondition::Fungible(PostConditionPrincipal::Origin, asset_info_1.clone(), FungibleConditionCode::SentLe, 123),
                        TransactionPostCondition::Fungible(PostConditionPrincipal::Origin, asset_info_2.clone(), FungibleConditionCode::SentLe, 123)],
             TransactionPostConditionMode::Deny, make_account(&origin, 1, 123)),
            (true, vec![TransactionPostCondition::Fungible(PostConditionPrincipal::Origin, asset_info_1.clone(), FungibleConditionCode::SentGe, 123),
                        TransactionPostCondition::Fungible(PostConditionPrincipal::Origin, asset_info_2.clone(), FungibleConditionCode::SentGe, 123)],
             TransactionPostConditionMode::Deny, make_account(&origin, 1, 123)),
            (true, vec![TransactionPostCondition::Fungible(PostConditionPrincipal::Origin, asset_info_1.clone(), FungibleConditionCode::SentLt, 124),
                        TransactionPostCondition::Fungible(PostConditionPrincipal::Origin, asset_info_2.clone(), FungibleConditionCode::SentLt, 124)],
             TransactionPostConditionMode::Deny, make_account(&origin, 1, 123)),
            (true, vec![TransactionPostCondition::Fungible(PostConditionPrincipal::Origin, asset_info_1.clone(), FungibleConditionCode::SentGt, 122),
                        TransactionPostCondition::Fungible(PostConditionPrincipal::Origin, asset_info_2.clone(), FungibleConditionCode::SentGt, 122)],
             TransactionPostConditionMode::Deny, make_account(&origin, 1, 123)),

             // three post-conditions on origin in allow mode, one with sending 0 tokens
            (true, vec![TransactionPostCondition::Fungible(PostConditionPrincipal::Origin, asset_info_1.clone(), FungibleConditionCode::SentEq, 123),
                        TransactionPostCondition::Fungible(PostConditionPrincipal::Origin, asset_info_3.clone(), FungibleConditionCode::SentEq, 0),
                        TransactionPostCondition::Fungible(PostConditionPrincipal::Origin, asset_info_2.clone(), FungibleConditionCode::SentEq, 123)],
             TransactionPostConditionMode::Deny, make_account(&origin, 1, 123)),
            (true, vec![TransactionPostCondition::Fungible(PostConditionPrincipal::Origin, asset_info_1.clone(), FungibleConditionCode::SentLe, 123),
                        TransactionPostCondition::Fungible(PostConditionPrincipal::Origin, asset_info_3.clone(), FungibleConditionCode::SentLe, 0),
                        TransactionPostCondition::Fungible(PostConditionPrincipal::Origin, asset_info_2.clone(), FungibleConditionCode::SentLe, 123)],
             TransactionPostConditionMode::Deny, make_account(&origin, 1, 123)),
            (true, vec![TransactionPostCondition::Fungible(PostConditionPrincipal::Origin, asset_info_1.clone(), FungibleConditionCode::SentGe, 123),
                        TransactionPostCondition::Fungible(PostConditionPrincipal::Origin, asset_info_3.clone(), FungibleConditionCode::SentGe, 0),
                        TransactionPostCondition::Fungible(PostConditionPrincipal::Origin, asset_info_2.clone(), FungibleConditionCode::SentGe, 123)],
             TransactionPostConditionMode::Deny, make_account(&origin, 1, 123)),
            (true, vec![TransactionPostCondition::Fungible(PostConditionPrincipal::Origin, asset_info_1.clone(), FungibleConditionCode::SentLt, 124),
                        TransactionPostCondition::Fungible(PostConditionPrincipal::Origin, asset_info_3.clone(), FungibleConditionCode::SentLt, 1),
                        TransactionPostCondition::Fungible(PostConditionPrincipal::Origin, asset_info_2.clone(), FungibleConditionCode::SentLt, 124)],
             TransactionPostConditionMode::Deny, make_account(&origin, 1, 123)),
            (true, vec![TransactionPostCondition::Fungible(PostConditionPrincipal::Origin, asset_info_1.clone(), FungibleConditionCode::SentGt, 122),
                        TransactionPostCondition::Fungible(PostConditionPrincipal::Origin, asset_info_3.clone(), FungibleConditionCode::SentEq, 0),
                        TransactionPostCondition::Fungible(PostConditionPrincipal::Origin, asset_info_2.clone(), FungibleConditionCode::SentGt, 122)],
             TransactionPostConditionMode::Deny, make_account(&origin, 1, 123)),

             // four post-conditions on origin in allow mode, one with sending 0 tokens, one with
             // an unchecked address and a vacuous amount
            (true, vec![TransactionPostCondition::Fungible(PostConditionPrincipal::Origin, asset_info_1.clone(), FungibleConditionCode::SentEq, 123),
                        TransactionPostCondition::Fungible(PostConditionPrincipal::Origin, asset_info_3.clone(), FungibleConditionCode::SentEq, 0),
                        TransactionPostCondition::Fungible(PostConditionPrincipal::Standard(recv_addr.clone()), asset_info_1.clone(), FungibleConditionCode::SentEq, 0),
                        TransactionPostCondition::Fungible(PostConditionPrincipal::Origin, asset_info_2.clone(), FungibleConditionCode::SentEq, 123)],
             TransactionPostConditionMode::Deny, make_account(&origin, 1, 123)),
            (true, vec![TransactionPostCondition::Fungible(PostConditionPrincipal::Origin, asset_info_1.clone(), FungibleConditionCode::SentLe, 123),
                        TransactionPostCondition::Fungible(PostConditionPrincipal::Origin, asset_info_3.clone(), FungibleConditionCode::SentLe, 0),
                        TransactionPostCondition::Fungible(PostConditionPrincipal::Standard(recv_addr.clone()), asset_info_1.clone(), FungibleConditionCode::SentLe, 0),
                        TransactionPostCondition::Fungible(PostConditionPrincipal::Origin, asset_info_2.clone(), FungibleConditionCode::SentLe, 123)],
             TransactionPostConditionMode::Deny, make_account(&origin, 1, 123)),
            (true, vec![TransactionPostCondition::Fungible(PostConditionPrincipal::Origin, asset_info_1.clone(), FungibleConditionCode::SentGe, 123),
                        TransactionPostCondition::Fungible(PostConditionPrincipal::Origin, asset_info_3.clone(), FungibleConditionCode::SentGe, 0),
                        TransactionPostCondition::Fungible(PostConditionPrincipal::Standard(recv_addr.clone()), asset_info_1.clone(), FungibleConditionCode::SentGe, 0),
                        TransactionPostCondition::Fungible(PostConditionPrincipal::Origin, asset_info_2.clone(), FungibleConditionCode::SentGe, 123)],
             TransactionPostConditionMode::Deny, make_account(&origin, 1, 123)),
            (true, vec![TransactionPostCondition::Fungible(PostConditionPrincipal::Origin, asset_info_1.clone(), FungibleConditionCode::SentLt, 124),
                        TransactionPostCondition::Fungible(PostConditionPrincipal::Origin, asset_info_3.clone(), FungibleConditionCode::SentLt, 1),
                        TransactionPostCondition::Fungible(PostConditionPrincipal::Standard(recv_addr.clone()), asset_info_1.clone(), FungibleConditionCode::SentLt, 1),
                        TransactionPostCondition::Fungible(PostConditionPrincipal::Origin, asset_info_2.clone(), FungibleConditionCode::SentLt, 124)],
             TransactionPostConditionMode::Deny, make_account(&origin, 1, 123)),
            (true, vec![TransactionPostCondition::Fungible(PostConditionPrincipal::Origin, asset_info_1.clone(), FungibleConditionCode::SentGt, 122),
                        TransactionPostCondition::Fungible(PostConditionPrincipal::Origin, asset_info_3.clone(), FungibleConditionCode::SentEq, 0),
                        TransactionPostCondition::Fungible(PostConditionPrincipal::Standard(recv_addr.clone()), asset_info_1.clone(), FungibleConditionCode::SentEq, 0),
                        TransactionPostCondition::Fungible(PostConditionPrincipal::Origin, asset_info_2.clone(), FungibleConditionCode::SentGt, 122)],
             TransactionPostConditionMode::Deny, make_account(&origin, 1, 123)),

             // one post-condition on origin in allow mode, explicit origin
            (false, vec![TransactionPostCondition::Fungible(PostConditionPrincipal::Standard(addr.clone()), asset_info_1.clone(), FungibleConditionCode::SentEq, 123)],
             TransactionPostConditionMode::Deny, make_account(&origin, 1, 123)),
            (false, vec![TransactionPostCondition::Fungible(PostConditionPrincipal::Standard(addr.clone()), asset_info_1.clone(), FungibleConditionCode::SentLe, 123)],
             TransactionPostConditionMode::Deny, make_account(&origin, 1, 123)),
            (false, vec![TransactionPostCondition::Fungible(PostConditionPrincipal::Standard(addr.clone()), asset_info_1.clone(), FungibleConditionCode::SentGe, 123)],
             TransactionPostConditionMode::Deny, make_account(&origin, 1, 123)),
            (false, vec![TransactionPostCondition::Fungible(PostConditionPrincipal::Standard(addr.clone()), asset_info_1.clone(), FungibleConditionCode::SentLt, 124)],
             TransactionPostConditionMode::Deny, make_account(&origin, 1, 123)),
            (false, vec![TransactionPostCondition::Fungible(PostConditionPrincipal::Standard(addr.clone()), asset_info_1.clone(), FungibleConditionCode::SentGt, 122)],
             TransactionPostConditionMode::Deny, make_account(&origin, 1, 123)),

             // two post-conditions on origin in allow mode, explicit origin
            (true, vec![TransactionPostCondition::Fungible(PostConditionPrincipal::Standard(addr.clone()), asset_info_1.clone(), FungibleConditionCode::SentEq, 123),
                        TransactionPostCondition::Fungible(PostConditionPrincipal::Standard(addr.clone()), asset_info_2.clone(), FungibleConditionCode::SentEq, 123)],
             TransactionPostConditionMode::Deny, make_account(&origin, 1, 123)),
            (true, vec![TransactionPostCondition::Fungible(PostConditionPrincipal::Standard(addr.clone()), asset_info_1.clone(), FungibleConditionCode::SentLe, 123),
                        TransactionPostCondition::Fungible(PostConditionPrincipal::Standard(addr.clone()), asset_info_2.clone(), FungibleConditionCode::SentLe, 123)],
             TransactionPostConditionMode::Deny, make_account(&origin, 1, 123)),
            (true, vec![TransactionPostCondition::Fungible(PostConditionPrincipal::Standard(addr.clone()), asset_info_1.clone(), FungibleConditionCode::SentGe, 123),
                        TransactionPostCondition::Fungible(PostConditionPrincipal::Standard(addr.clone()), asset_info_2.clone(), FungibleConditionCode::SentGe, 123)],
             TransactionPostConditionMode::Deny, make_account(&origin, 1, 123)),
            (true, vec![TransactionPostCondition::Fungible(PostConditionPrincipal::Standard(addr.clone()), asset_info_1.clone(), FungibleConditionCode::SentLt, 124),
                        TransactionPostCondition::Fungible(PostConditionPrincipal::Standard(addr.clone()), asset_info_2.clone(), FungibleConditionCode::SentLt, 124)],
             TransactionPostConditionMode::Deny, make_account(&origin, 1, 123)),
            (true, vec![TransactionPostCondition::Fungible(PostConditionPrincipal::Standard(addr.clone()), asset_info_1.clone(), FungibleConditionCode::SentGt, 122),
                        TransactionPostCondition::Fungible(PostConditionPrincipal::Standard(addr.clone()), asset_info_2.clone(), FungibleConditionCode::SentGt, 122)],
             TransactionPostConditionMode::Deny, make_account(&origin, 1, 123)),

             // three post-conditions on origin in allow mode, one with sending 0 tokens, explicit
             // origin
            (true, vec![TransactionPostCondition::Fungible(PostConditionPrincipal::Standard(addr.clone()), asset_info_1.clone(), FungibleConditionCode::SentEq, 123),
                        TransactionPostCondition::Fungible(PostConditionPrincipal::Standard(addr.clone()), asset_info_3.clone(), FungibleConditionCode::SentEq, 0),
                        TransactionPostCondition::Fungible(PostConditionPrincipal::Standard(addr.clone()), asset_info_2.clone(), FungibleConditionCode::SentEq, 123)],
             TransactionPostConditionMode::Deny, make_account(&origin, 1, 123)),
            (true, vec![TransactionPostCondition::Fungible(PostConditionPrincipal::Standard(addr.clone()), asset_info_1.clone(), FungibleConditionCode::SentLe, 123),
                        TransactionPostCondition::Fungible(PostConditionPrincipal::Standard(addr.clone()), asset_info_3.clone(), FungibleConditionCode::SentLe, 0),
                        TransactionPostCondition::Fungible(PostConditionPrincipal::Standard(addr.clone()), asset_info_2.clone(), FungibleConditionCode::SentLe, 123)],
             TransactionPostConditionMode::Deny, make_account(&origin, 1, 123)),
            (true, vec![TransactionPostCondition::Fungible(PostConditionPrincipal::Standard(addr.clone()), asset_info_1.clone(), FungibleConditionCode::SentGe, 123),
                        TransactionPostCondition::Fungible(PostConditionPrincipal::Standard(addr.clone()), asset_info_3.clone(), FungibleConditionCode::SentGe, 0),
                        TransactionPostCondition::Fungible(PostConditionPrincipal::Standard(addr.clone()), asset_info_2.clone(), FungibleConditionCode::SentGe, 123)],
             TransactionPostConditionMode::Deny, make_account(&origin, 1, 123)),
            (true, vec![TransactionPostCondition::Fungible(PostConditionPrincipal::Standard(addr.clone()), asset_info_1.clone(), FungibleConditionCode::SentLt, 124),
                        TransactionPostCondition::Fungible(PostConditionPrincipal::Standard(addr.clone()), asset_info_3.clone(), FungibleConditionCode::SentLt, 1),
                        TransactionPostCondition::Fungible(PostConditionPrincipal::Standard(addr.clone()), asset_info_2.clone(), FungibleConditionCode::SentLt, 124)],
             TransactionPostConditionMode::Deny, make_account(&origin, 1, 123)),
            (true, vec![TransactionPostCondition::Fungible(PostConditionPrincipal::Standard(addr.clone()), asset_info_1.clone(), FungibleConditionCode::SentGt, 122),
                        TransactionPostCondition::Fungible(PostConditionPrincipal::Standard(addr.clone()), asset_info_3.clone(), FungibleConditionCode::SentEq, 0),
                        TransactionPostCondition::Fungible(PostConditionPrincipal::Standard(addr.clone()), asset_info_2.clone(), FungibleConditionCode::SentGt, 122)],
             TransactionPostConditionMode::Deny, make_account(&origin, 1, 123)),

             // four post-conditions on origin in allow mode, one with sending 0 tokens, one with
             // an unchecked address and a vacuous amount, explicit origin
            (true, vec![TransactionPostCondition::Fungible(PostConditionPrincipal::Standard(addr.clone()), asset_info_1.clone(), FungibleConditionCode::SentEq, 123),
                        TransactionPostCondition::Fungible(PostConditionPrincipal::Standard(addr.clone()), asset_info_3.clone(), FungibleConditionCode::SentEq, 0),
                        TransactionPostCondition::Fungible(PostConditionPrincipal::Standard(recv_addr.clone()), asset_info_1.clone(), FungibleConditionCode::SentEq, 0),
                        TransactionPostCondition::Fungible(PostConditionPrincipal::Standard(addr.clone()), asset_info_2.clone(), FungibleConditionCode::SentEq, 123)],
             TransactionPostConditionMode::Deny, make_account(&origin, 1, 123)),
            (true, vec![TransactionPostCondition::Fungible(PostConditionPrincipal::Standard(addr.clone()), asset_info_1.clone(), FungibleConditionCode::SentLe, 123),
                        TransactionPostCondition::Fungible(PostConditionPrincipal::Standard(addr.clone()), asset_info_3.clone(), FungibleConditionCode::SentLe, 0),
                        TransactionPostCondition::Fungible(PostConditionPrincipal::Standard(recv_addr.clone()), asset_info_1.clone(), FungibleConditionCode::SentLe, 0),
                        TransactionPostCondition::Fungible(PostConditionPrincipal::Standard(addr.clone()), asset_info_2.clone(), FungibleConditionCode::SentLe, 123)],
             TransactionPostConditionMode::Deny, make_account(&origin, 1, 123)),
            (true, vec![TransactionPostCondition::Fungible(PostConditionPrincipal::Standard(addr.clone()), asset_info_1.clone(), FungibleConditionCode::SentGe, 123),
                        TransactionPostCondition::Fungible(PostConditionPrincipal::Standard(addr.clone()), asset_info_3.clone(), FungibleConditionCode::SentGe, 0),
                        TransactionPostCondition::Fungible(PostConditionPrincipal::Standard(recv_addr.clone()), asset_info_1.clone(), FungibleConditionCode::SentGe, 0),
                        TransactionPostCondition::Fungible(PostConditionPrincipal::Standard(addr.clone()), asset_info_2.clone(), FungibleConditionCode::SentGe, 123)],
             TransactionPostConditionMode::Deny, make_account(&origin, 1, 123)),
            (true, vec![TransactionPostCondition::Fungible(PostConditionPrincipal::Standard(addr.clone()), asset_info_1.clone(), FungibleConditionCode::SentLt, 124),
                        TransactionPostCondition::Fungible(PostConditionPrincipal::Standard(addr.clone()), asset_info_3.clone(), FungibleConditionCode::SentLt, 1),
                        TransactionPostCondition::Fungible(PostConditionPrincipal::Standard(recv_addr.clone()), asset_info_1.clone(), FungibleConditionCode::SentLt, 1),
                        TransactionPostCondition::Fungible(PostConditionPrincipal::Standard(addr.clone()), asset_info_2.clone(), FungibleConditionCode::SentLt, 124)],
             TransactionPostConditionMode::Deny, make_account(&origin, 1, 123)),
            (true, vec![TransactionPostCondition::Fungible(PostConditionPrincipal::Standard(addr.clone()), asset_info_1.clone(), FungibleConditionCode::SentGt, 122),
                        TransactionPostCondition::Fungible(PostConditionPrincipal::Standard(addr.clone()), asset_info_3.clone(), FungibleConditionCode::SentEq, 0),
                        TransactionPostCondition::Fungible(PostConditionPrincipal::Standard(recv_addr.clone()), asset_info_1.clone(), FungibleConditionCode::SentEq, 0),
                        TransactionPostCondition::Fungible(PostConditionPrincipal::Standard(addr.clone()), asset_info_2.clone(), FungibleConditionCode::SentGt, 122)],
             TransactionPostConditionMode::Deny, make_account(&origin, 1, 123))
        ];

        for test in tests {
            let expected_result = test.0;
            let post_conditions = &test.1;
            let mode = &test.2;
            let origin = &test.3;

            let result = StacksChainState::check_transaction_postconditions(post_conditions, mode, origin, &ft_transfer_2);
            if result != expected_result {
                eprintln!("test failed:\nasset map: {:?}\nscenario: {:?}\n", &ft_transfer_2, &test);
                assert!(false);
            }
        }
    }


    #[test]
    fn test_check_postconditions_multiple_nfts() {
        let privk = StacksPrivateKey::from_hex("6d430bb91222408e7706c9001cfaeb91b08c2be6d5ac95779ab52c6b431950e001").unwrap();
        let auth = TransactionAuth::from_p2pkh(&privk).unwrap();
        let addr = auth.origin().address_testnet();
        let origin = addr.to_account_principal();
        let _recv_addr = StacksAddress { version: 1, bytes: Hash160([0xff; 20]) };
        let contract_addr = StacksAddress { version: 1, bytes: Hash160([0x01; 20]) };

        let asset_info = AssetInfo {
            contract_address: contract_addr.clone(),
            contract_name: ContractName::try_from("hello-world").unwrap(),
            asset_name: ClarityName::try_from("test-asset").unwrap(),
        };

        let asset_id = AssetIdentifier {
            contract_identifier: QualifiedContractIdentifier::new(StandardPrincipalData::from(asset_info.contract_address), asset_info.contract_name.clone()),
            asset_name: asset_info.asset_name.clone()
        };

        // multi-nft transfer
        let mut nft_transfer_2 = AssetMap::new();
        nft_transfer_2.add_asset_transfer(&origin, asset_id.clone(), Value::Int(1));
        nft_transfer_2.add_asset_transfer(&origin, asset_id.clone(), Value::Int(2));

        let tests = vec![
            // no post-conditions in allow mode
            (true, vec![],
             TransactionPostConditionMode::Allow, make_account(&origin, 1, 123)),

            // one post-condition on origin in allow mode
            (true, vec![TransactionPostCondition::Nonfungible(PostConditionPrincipal::Origin, asset_info.clone(), Value::Int(1), NonfungibleConditionCode::Sent)],
             TransactionPostConditionMode::Allow, make_account(&origin, 1, 123)),
            (true, vec![TransactionPostCondition::Nonfungible(PostConditionPrincipal::Origin, asset_info.clone(), Value::Int(2), NonfungibleConditionCode::Sent)],
             TransactionPostConditionMode::Allow, make_account(&origin, 1, 123)),

            // two post-conditions on origin in allow mode
            (true, vec![TransactionPostCondition::Nonfungible(PostConditionPrincipal::Origin, asset_info.clone(), Value::Int(1), NonfungibleConditionCode::Sent),
                        TransactionPostCondition::Nonfungible(PostConditionPrincipal::Origin, asset_info.clone(), Value::Int(2), NonfungibleConditionCode::Sent)],
             TransactionPostConditionMode::Allow, make_account(&origin, 1, 123)),

             // post-condition on a non-sent asset
            (true, vec![TransactionPostCondition::Nonfungible(PostConditionPrincipal::Origin, asset_info.clone(), Value::Int(1), NonfungibleConditionCode::Sent),
                        TransactionPostCondition::Nonfungible(PostConditionPrincipal::Origin, asset_info.clone(), Value::Int(2), NonfungibleConditionCode::Sent),
                        TransactionPostCondition::Nonfungible(PostConditionPrincipal::Origin, asset_info.clone(), Value::Int(3), NonfungibleConditionCode::NotSent)],
             TransactionPostConditionMode::Allow, make_account(&origin, 1, 123)),

             // one post-condition on origin in allow mode, explicit origin
            (true, vec![TransactionPostCondition::Nonfungible(PostConditionPrincipal::Standard(addr.clone()), asset_info.clone(), Value::Int(1), NonfungibleConditionCode::Sent)],
             TransactionPostConditionMode::Allow, make_account(&origin, 1, 123)),
            (true, vec![TransactionPostCondition::Nonfungible(PostConditionPrincipal::Standard(addr.clone()), asset_info.clone(), Value::Int(2), NonfungibleConditionCode::Sent)],
             TransactionPostConditionMode::Allow, make_account(&origin, 1, 123)),

            // two post-conditions on origin in allow mode, explicit origin
            (true, vec![TransactionPostCondition::Nonfungible(PostConditionPrincipal::Standard(addr.clone()), asset_info.clone(), Value::Int(1), NonfungibleConditionCode::Sent),
                        TransactionPostCondition::Nonfungible(PostConditionPrincipal::Standard(addr.clone()), asset_info.clone(), Value::Int(2), NonfungibleConditionCode::Sent)],
             TransactionPostConditionMode::Allow, make_account(&origin, 1, 123)),

             // post-condition on a non-sent asset, explicit origin
            (true, vec![TransactionPostCondition::Nonfungible(PostConditionPrincipal::Standard(addr.clone()), asset_info.clone(), Value::Int(1), NonfungibleConditionCode::Sent),
                        TransactionPostCondition::Nonfungible(PostConditionPrincipal::Standard(addr.clone()), asset_info.clone(), Value::Int(2), NonfungibleConditionCode::Sent),
                        TransactionPostCondition::Nonfungible(PostConditionPrincipal::Standard(addr.clone()), asset_info.clone(), Value::Int(3), NonfungibleConditionCode::NotSent)],
             TransactionPostConditionMode::Allow, make_account(&origin, 1, 123)),

            // no post-conditions in deny mode
            (false, vec![],
             TransactionPostConditionMode::Deny, make_account(&origin, 1, 123)),

            // one post-condition on origin in deny mode
            (false, vec![TransactionPostCondition::Nonfungible(PostConditionPrincipal::Origin, asset_info.clone(), Value::Int(1), NonfungibleConditionCode::Sent)],
             TransactionPostConditionMode::Deny, make_account(&origin, 1, 123)),
            (false, vec![TransactionPostCondition::Nonfungible(PostConditionPrincipal::Origin, asset_info.clone(), Value::Int(2), NonfungibleConditionCode::Sent)],
             TransactionPostConditionMode::Deny, make_account(&origin, 1, 123)),

            // two post-conditions on origin in allow mode
            (true, vec![TransactionPostCondition::Nonfungible(PostConditionPrincipal::Origin, asset_info.clone(), Value::Int(1), NonfungibleConditionCode::Sent),
                        TransactionPostCondition::Nonfungible(PostConditionPrincipal::Origin, asset_info.clone(), Value::Int(2), NonfungibleConditionCode::Sent)],
             TransactionPostConditionMode::Allow, make_account(&origin, 1, 123)),

             // post-condition on a non-sent asset
            (true, vec![TransactionPostCondition::Nonfungible(PostConditionPrincipal::Origin, asset_info.clone(), Value::Int(1), NonfungibleConditionCode::Sent),
                        TransactionPostCondition::Nonfungible(PostConditionPrincipal::Origin, asset_info.clone(), Value::Int(2), NonfungibleConditionCode::Sent),
                        TransactionPostCondition::Nonfungible(PostConditionPrincipal::Origin, asset_info.clone(), Value::Int(3), NonfungibleConditionCode::NotSent)],
             TransactionPostConditionMode::Deny, make_account(&origin, 1, 123)),

            // one post-condition on origin in deny mode, explicit origin
            (false, vec![TransactionPostCondition::Nonfungible(PostConditionPrincipal::Standard(addr.clone()), asset_info.clone(), Value::Int(1), NonfungibleConditionCode::Sent)],
             TransactionPostConditionMode::Deny, make_account(&origin, 1, 123)),
            (false, vec![TransactionPostCondition::Nonfungible(PostConditionPrincipal::Standard(addr.clone()), asset_info.clone(), Value::Int(2), NonfungibleConditionCode::Sent)],
             TransactionPostConditionMode::Deny, make_account(&origin, 1, 123)),

            // two post-conditions on origin in allow mode, explicit origin
            (true, vec![TransactionPostCondition::Nonfungible(PostConditionPrincipal::Standard(addr.clone()), asset_info.clone(), Value::Int(1), NonfungibleConditionCode::Sent),
                        TransactionPostCondition::Nonfungible(PostConditionPrincipal::Standard(addr.clone()), asset_info.clone(), Value::Int(2), NonfungibleConditionCode::Sent)],
             TransactionPostConditionMode::Allow, make_account(&origin, 1, 123)),

             // post-condition on a non-sent asset, explicit origin
            (true, vec![TransactionPostCondition::Nonfungible(PostConditionPrincipal::Standard(addr.clone()), asset_info.clone(), Value::Int(1), NonfungibleConditionCode::Sent),
                        TransactionPostCondition::Nonfungible(PostConditionPrincipal::Standard(addr.clone()), asset_info.clone(), Value::Int(2), NonfungibleConditionCode::Sent),
                        TransactionPostCondition::Nonfungible(PostConditionPrincipal::Standard(addr.clone()), asset_info.clone(), Value::Int(3), NonfungibleConditionCode::NotSent)],
             TransactionPostConditionMode::Deny, make_account(&origin, 1, 123)),
        ];

        for test in tests.iter() {
            let expected_result = test.0;
            let post_conditions = &test.1;
            let mode = &test.2;
            let origin = &test.3;

            let result = StacksChainState::check_transaction_postconditions(post_conditions, mode, origin, &nft_transfer_2);
            if result != expected_result {
                eprintln!("test failed:\nasset map: {:?}\nscenario: {:?}\n", &nft_transfer_2, &test);
                assert!(false);
            }
        }
    }

    #[test]
    fn test_check_postconditions_stx() {
        let privk = StacksPrivateKey::from_hex("6d430bb91222408e7706c9001cfaeb91b08c2be6d5ac95779ab52c6b431950e001").unwrap();
        let auth = TransactionAuth::from_p2pkh(&privk).unwrap();
        let addr = auth.origin().address_testnet();
        let origin = addr.to_account_principal();
        let _recv_addr = StacksAddress { version: 1, bytes: Hash160([0xff; 20]) };

        // stx-transfer for 123 microstx
        let mut stx_asset_map = AssetMap::new();
        stx_asset_map.add_stx_transfer(&origin, 123).unwrap();

        // stx-burn for 123 microstx
        let mut stx_burn_asset_map = AssetMap::new();
        stx_burn_asset_map.add_stx_burn(&origin, 123).unwrap();

        // stx-transfer and stx-burn for a total of 123 microstx
        let mut stx_transfer_burn_asset_map = AssetMap::new();
        stx_transfer_burn_asset_map.add_stx_transfer(&origin, 100).unwrap();
        stx_transfer_burn_asset_map.add_stx_burn(&origin, 23).unwrap();

        let tests = vec![
            // no post-conditions in allow mode
            (true, vec![],
             TransactionPostConditionMode::Allow, make_account(&origin, 1, 123)),       // should pass

            // post-conditions on origin in allow mode
            (true, vec![TransactionPostCondition::STX(PostConditionPrincipal::Origin, FungibleConditionCode::SentEq, 123)],
             TransactionPostConditionMode::Allow, make_account(&origin, 1, 123)),       // should pass
            (true, vec![TransactionPostCondition::STX(PostConditionPrincipal::Origin, FungibleConditionCode::SentLe, 123)],
             TransactionPostConditionMode::Allow, make_account(&origin, 1, 123)),       // should pass
            (true, vec![TransactionPostCondition::STX(PostConditionPrincipal::Origin, FungibleConditionCode::SentGe, 123)],
             TransactionPostConditionMode::Allow, make_account(&origin, 1, 123)),       // should pass
            (true, vec![TransactionPostCondition::STX(PostConditionPrincipal::Origin, FungibleConditionCode::SentLt, 124)],
             TransactionPostConditionMode::Allow, make_account(&origin, 1, 123)),       // should pass
            (true, vec![TransactionPostCondition::STX(PostConditionPrincipal::Origin, FungibleConditionCode::SentGt, 122)],
             TransactionPostConditionMode::Allow, make_account(&origin, 1, 123)),       // should pass

            // post-conditions with an explicitly-set address in allow mode
            (true, vec![TransactionPostCondition::STX(PostConditionPrincipal::Standard(addr.clone()), FungibleConditionCode::SentEq, 123)],
             TransactionPostConditionMode::Allow, make_account(&origin, 1, 123)),       // should pass
            (true, vec![TransactionPostCondition::STX(PostConditionPrincipal::Standard(addr.clone()), FungibleConditionCode::SentLe, 123)],
             TransactionPostConditionMode::Allow, make_account(&origin, 1, 123)),       // should pass
            (true, vec![TransactionPostCondition::STX(PostConditionPrincipal::Standard(addr.clone()), FungibleConditionCode::SentGe, 123)],
             TransactionPostConditionMode::Allow, make_account(&origin, 1, 123)),       // should pass
            (true, vec![TransactionPostCondition::STX(PostConditionPrincipal::Standard(addr.clone()), FungibleConditionCode::SentLt, 124)],
             TransactionPostConditionMode::Allow, make_account(&origin, 1, 123)),       // should pass
            (true, vec![TransactionPostCondition::STX(PostConditionPrincipal::Standard(addr.clone()), FungibleConditionCode::SentGt, 122)],
             TransactionPostConditionMode::Allow, make_account(&origin, 1, 123)),       // should pass

            // post-conditions with an unrelated contract address in allow mode
            (true, vec![TransactionPostCondition::STX(PostConditionPrincipal::Contract(addr.clone(), ContractName::try_from("hello-world").unwrap()), FungibleConditionCode::SentEq, 0)],
             TransactionPostConditionMode::Allow, make_account(&origin, 1, 123)),       // should pass
            (true, vec![TransactionPostCondition::STX(PostConditionPrincipal::Contract(addr.clone(), ContractName::try_from("hello-world").unwrap()), FungibleConditionCode::SentLe, 0)],
             TransactionPostConditionMode::Allow, make_account(&origin, 1, 123)),       // should pass
            (true, vec![TransactionPostCondition::STX(PostConditionPrincipal::Contract(addr.clone(), ContractName::try_from("hello-world").unwrap()), FungibleConditionCode::SentGe, 0)],
             TransactionPostConditionMode::Allow, make_account(&origin, 1, 123)),       // should pass
            (true, vec![TransactionPostCondition::STX(PostConditionPrincipal::Contract(addr.clone(), ContractName::try_from("hello-world").unwrap()), FungibleConditionCode::SentLt, 1)],
             TransactionPostConditionMode::Allow, make_account(&origin, 1, 123)),       // should pass

            // post-conditions with both the origin and an unrelated contract address in allow mode
            (true, vec![TransactionPostCondition::STX(PostConditionPrincipal::Contract(addr.clone(), ContractName::try_from("hello-world").unwrap()), FungibleConditionCode::SentEq, 0),
                        TransactionPostCondition::STX(PostConditionPrincipal::Origin, FungibleConditionCode::SentEq, 123)],
             TransactionPostConditionMode::Allow, make_account(&origin, 1, 123)),       // should pass
            (true, vec![TransactionPostCondition::STX(PostConditionPrincipal::Contract(addr.clone(), ContractName::try_from("hello-world").unwrap()), FungibleConditionCode::SentLe, 0),
                        TransactionPostCondition::STX(PostConditionPrincipal::Origin, FungibleConditionCode::SentLe, 123)],
             TransactionPostConditionMode::Allow, make_account(&origin, 1, 123)),       // should pass
            (true, vec![TransactionPostCondition::STX(PostConditionPrincipal::Contract(addr.clone(), ContractName::try_from("hello-world").unwrap()), FungibleConditionCode::SentGe, 0),
                        TransactionPostCondition::STX(PostConditionPrincipal::Origin, FungibleConditionCode::SentGe, 123)],
             TransactionPostConditionMode::Allow, make_account(&origin, 1, 123)),       // should pass
            (true, vec![TransactionPostCondition::STX(PostConditionPrincipal::Contract(addr.clone(), ContractName::try_from("hello-world").unwrap()), FungibleConditionCode::SentLt, 1),
                        TransactionPostCondition::STX(PostConditionPrincipal::Origin, FungibleConditionCode::SentLt, 124)],
             TransactionPostConditionMode::Allow, make_account(&origin, 1, 123)),       // should pass

            // post-conditions that fail since the amount is wrong
            (false, vec![TransactionPostCondition::STX(PostConditionPrincipal::Origin, FungibleConditionCode::SentEq, 124)],
             TransactionPostConditionMode::Allow, make_account(&origin, 1, 123)),       // should fail
            (false, vec![TransactionPostCondition::STX(PostConditionPrincipal::Origin, FungibleConditionCode::SentLe, 122)],
             TransactionPostConditionMode::Allow, make_account(&origin, 1, 123)),       // should fail
            (false, vec![TransactionPostCondition::STX(PostConditionPrincipal::Origin, FungibleConditionCode::SentGe, 124)],
             TransactionPostConditionMode::Allow, make_account(&origin, 1, 123)),       // should fail
            (false, vec![TransactionPostCondition::STX(PostConditionPrincipal::Origin, FungibleConditionCode::SentLt, 122)],
             TransactionPostConditionMode::Allow, make_account(&origin, 1, 123)),       // should fail
            (false, vec![TransactionPostCondition::STX(PostConditionPrincipal::Origin, FungibleConditionCode::SentGt, 124)],
             TransactionPostConditionMode::Allow, make_account(&origin, 1, 123)),       // should fail


            // no post-conditions in deny mode (should fail)
            (false, vec![],
             TransactionPostConditionMode::Deny, make_account(&origin, 1, 123)),       // should fail

            // post-conditions on origin in deny mode (should all pass since origin is specified
            (true, vec![TransactionPostCondition::STX(PostConditionPrincipal::Origin, FungibleConditionCode::SentEq, 123)],
             TransactionPostConditionMode::Deny, make_account(&origin, 1, 123)),       // should pass
            (true, vec![TransactionPostCondition::STX(PostConditionPrincipal::Origin, FungibleConditionCode::SentLe, 123)],
             TransactionPostConditionMode::Deny, make_account(&origin, 1, 123)),       // should pass
            (true, vec![TransactionPostCondition::STX(PostConditionPrincipal::Origin, FungibleConditionCode::SentGe, 123)],
             TransactionPostConditionMode::Deny, make_account(&origin, 1, 123)),       // should pass
            (true, vec![TransactionPostCondition::STX(PostConditionPrincipal::Origin, FungibleConditionCode::SentLt, 124)],
             TransactionPostConditionMode::Deny, make_account(&origin, 1, 123)),       // should pass
            (true, vec![TransactionPostCondition::STX(PostConditionPrincipal::Origin, FungibleConditionCode::SentGt, 122)],
             TransactionPostConditionMode::Deny, make_account(&origin, 1, 123)),       // should pass

            // post-conditions with an explicitly-set address in deny mode (should all pass since
            // address matches the address in the asset map)
            (true, vec![TransactionPostCondition::STX(PostConditionPrincipal::Standard(addr.clone()), FungibleConditionCode::SentEq, 123)],
             TransactionPostConditionMode::Deny, make_account(&origin, 1, 123)),       // should pass
            (true, vec![TransactionPostCondition::STX(PostConditionPrincipal::Standard(addr.clone()), FungibleConditionCode::SentLe, 123)],
             TransactionPostConditionMode::Deny, make_account(&origin, 1, 123)),       // should pass
            (true, vec![TransactionPostCondition::STX(PostConditionPrincipal::Standard(addr.clone()), FungibleConditionCode::SentGe, 123)],
             TransactionPostConditionMode::Deny, make_account(&origin, 1, 123)),       // should pass
            (true, vec![TransactionPostCondition::STX(PostConditionPrincipal::Standard(addr.clone()), FungibleConditionCode::SentLt, 124)],
             TransactionPostConditionMode::Deny, make_account(&origin, 1, 123)),       // should pass
            (true, vec![TransactionPostCondition::STX(PostConditionPrincipal::Standard(addr.clone()), FungibleConditionCode::SentGt, 122)],
             TransactionPostConditionMode::Deny, make_account(&origin, 1, 123)),       // should pass

            // post-conditions with an unrelated contract address in allow mode, with check on
            // origin (should all pass)
            (true, vec![TransactionPostCondition::STX(PostConditionPrincipal::Contract(addr.clone(), ContractName::try_from("hello-world").unwrap()), FungibleConditionCode::SentEq, 0),
                         TransactionPostCondition::STX(PostConditionPrincipal::Origin, FungibleConditionCode::SentEq, 123)],
             TransactionPostConditionMode::Allow, make_account(&origin, 1, 123)),       // should fail
            (true, vec![TransactionPostCondition::STX(PostConditionPrincipal::Contract(addr.clone(), ContractName::try_from("hello-world").unwrap()), FungibleConditionCode::SentLe, 0),
                         TransactionPostCondition::STX(PostConditionPrincipal::Origin, FungibleConditionCode::SentEq, 123)],
             TransactionPostConditionMode::Allow, make_account(&origin, 1, 123)),       // should fail
            (true, vec![TransactionPostCondition::STX(PostConditionPrincipal::Contract(addr.clone(), ContractName::try_from("hello-world").unwrap()), FungibleConditionCode::SentGe, 0),
                         TransactionPostCondition::STX(PostConditionPrincipal::Origin, FungibleConditionCode::SentEq, 123)],
             TransactionPostConditionMode::Allow, make_account(&origin, 1, 123)),       // should fail
            (true, vec![TransactionPostCondition::STX(PostConditionPrincipal::Contract(addr.clone(), ContractName::try_from("hello-world").unwrap()), FungibleConditionCode::SentLt, 1),
                         TransactionPostCondition::STX(PostConditionPrincipal::Origin, FungibleConditionCode::SentEq, 123)],
             TransactionPostConditionMode::Allow, make_account(&origin, 1, 123)),       // should fail

            // post-conditions with an unrelated contract address in deny mode (should all fail
            // since stx-transfer isn't covered)
            (false, vec![TransactionPostCondition::STX(PostConditionPrincipal::Contract(addr.clone(), ContractName::try_from("hello-world").unwrap()), FungibleConditionCode::SentEq, 0)],
             TransactionPostConditionMode::Deny, make_account(&origin, 1, 123)),       // should fail
            (false, vec![TransactionPostCondition::STX(PostConditionPrincipal::Contract(addr.clone(), ContractName::try_from("hello-world").unwrap()), FungibleConditionCode::SentLe, 0)],
             TransactionPostConditionMode::Deny, make_account(&origin, 1, 123)),       // should fail
            (false, vec![TransactionPostCondition::STX(PostConditionPrincipal::Contract(addr.clone(), ContractName::try_from("hello-world").unwrap()), FungibleConditionCode::SentGe, 0)],
             TransactionPostConditionMode::Deny, make_account(&origin, 1, 123)),       // should fail
            (false, vec![TransactionPostCondition::STX(PostConditionPrincipal::Contract(addr.clone(), ContractName::try_from("hello-world").unwrap()), FungibleConditionCode::SentLt, 1)],
             TransactionPostConditionMode::Deny, make_account(&origin, 1, 123)),       // should fail

            // post-conditions with an unrelated contract address in deny mode, with check on
            // origin (should all pass)
            (true, vec![TransactionPostCondition::STX(PostConditionPrincipal::Contract(addr.clone(), ContractName::try_from("hello-world").unwrap()), FungibleConditionCode::SentEq, 0),
                         TransactionPostCondition::STX(PostConditionPrincipal::Origin, FungibleConditionCode::SentEq, 123)],
             TransactionPostConditionMode::Deny, make_account(&origin, 1, 123)),       // should fail
            (true, vec![TransactionPostCondition::STX(PostConditionPrincipal::Contract(addr.clone(), ContractName::try_from("hello-world").unwrap()), FungibleConditionCode::SentLe, 0),
                         TransactionPostCondition::STX(PostConditionPrincipal::Origin, FungibleConditionCode::SentEq, 123)],
             TransactionPostConditionMode::Deny, make_account(&origin, 1, 123)),       // should fail
            (true, vec![TransactionPostCondition::STX(PostConditionPrincipal::Contract(addr.clone(), ContractName::try_from("hello-world").unwrap()), FungibleConditionCode::SentGe, 0),
                         TransactionPostCondition::STX(PostConditionPrincipal::Origin, FungibleConditionCode::SentEq, 123)],
             TransactionPostConditionMode::Deny, make_account(&origin, 1, 123)),       // should fail
            (true, vec![TransactionPostCondition::STX(PostConditionPrincipal::Contract(addr.clone(), ContractName::try_from("hello-world").unwrap()), FungibleConditionCode::SentLt, 1),
                         TransactionPostCondition::STX(PostConditionPrincipal::Origin, FungibleConditionCode::SentEq, 123)],
             TransactionPostConditionMode::Deny, make_account(&origin, 1, 123)),       // should fail

             // post-conditions with both the origin and an unrelated contract address in deny mode (should all pass)
            (true, vec![TransactionPostCondition::STX(PostConditionPrincipal::Contract(addr.clone(), ContractName::try_from("hello-world").unwrap()), FungibleConditionCode::SentEq, 0),
                        TransactionPostCondition::STX(PostConditionPrincipal::Origin, FungibleConditionCode::SentEq, 123)],
             TransactionPostConditionMode::Deny, make_account(&origin, 1, 123)),       // should pass
            (true, vec![TransactionPostCondition::STX(PostConditionPrincipal::Contract(addr.clone(), ContractName::try_from("hello-world").unwrap()), FungibleConditionCode::SentLe, 0),
                        TransactionPostCondition::STX(PostConditionPrincipal::Origin, FungibleConditionCode::SentLe, 123)],
             TransactionPostConditionMode::Deny, make_account(&origin, 1, 123)),       // should pass
            (true, vec![TransactionPostCondition::STX(PostConditionPrincipal::Contract(addr.clone(), ContractName::try_from("hello-world").unwrap()), FungibleConditionCode::SentGe, 0),
                        TransactionPostCondition::STX(PostConditionPrincipal::Origin, FungibleConditionCode::SentGe, 123)],
             TransactionPostConditionMode::Deny, make_account(&origin, 1, 123)),       // should pass
            (true, vec![TransactionPostCondition::STX(PostConditionPrincipal::Contract(addr.clone(), ContractName::try_from("hello-world").unwrap()), FungibleConditionCode::SentLt, 1),
                        TransactionPostCondition::STX(PostConditionPrincipal::Origin, FungibleConditionCode::SentLt, 124)],
             TransactionPostConditionMode::Deny, make_account(&origin, 1, 123)),       // should pass

            // post-conditions that fail since the amount is wrong, even though all principals are
            // covered
            (false, vec![TransactionPostCondition::STX(PostConditionPrincipal::Origin, FungibleConditionCode::SentEq, 124)],
             TransactionPostConditionMode::Deny, make_account(&origin, 1, 123)),       // should fail
            (false, vec![TransactionPostCondition::STX(PostConditionPrincipal::Origin, FungibleConditionCode::SentLe, 122)],
             TransactionPostConditionMode::Deny, make_account(&origin, 1, 123)),       // should fail
            (false, vec![TransactionPostCondition::STX(PostConditionPrincipal::Origin, FungibleConditionCode::SentGe, 124)],
             TransactionPostConditionMode::Deny, make_account(&origin, 1, 123)),       // should fail
            (false, vec![TransactionPostCondition::STX(PostConditionPrincipal::Origin, FungibleConditionCode::SentLt, 122)],
             TransactionPostConditionMode::Deny, make_account(&origin, 1, 123)),       // should fail
            (false, vec![TransactionPostCondition::STX(PostConditionPrincipal::Origin, FungibleConditionCode::SentGt, 124)],
             TransactionPostConditionMode::Deny, make_account(&origin, 1, 123)),       // should fail
        ];

        for asset_map in &[&stx_asset_map, &stx_burn_asset_map, &stx_transfer_burn_asset_map] {
            for test in tests.iter() {
                let expected_result = test.0;
                let post_conditions = &test.1;
                let post_condition_mode = &test.2;
                let origin_account = &test.3;

                let result = StacksChainState::check_transaction_postconditions(post_conditions, post_condition_mode, origin_account, asset_map);
                if result != expected_result {
                    eprintln!("test failed:\nasset map: {:?}\nscenario: {:?}\n", asset_map, &test);
                    assert!(false);
                }
            }
        }
    }

    // TODO: test poison microblock
}<|MERGE_RESOLUTION|>--- conflicted
+++ resolved
@@ -1495,10 +1495,6 @@
         (define-fungible-token stackaroos)
         (define-non-fungible-token names (buff 50))
         (define-public (send-stackaroos (recipient principal))
-<<<<<<< HEAD
-=======
-          (begin
->>>>>>> a3b60aec
              (as-contract  ;; used to test post-conditions on contract principal
                (begin (unwrap-panic (ft-mint? stackaroos u100 tx-sender))
                       (unwrap-panic (ft-transfer? stackaroos u100 tx-sender recipient))
@@ -1506,10 +1502,6 @@
              )
         )
         (define-public (send-name (name (buff 50)) (recipient principal))
-<<<<<<< HEAD
-=======
-          (begin
->>>>>>> a3b60aec
             (as-contract   ;; used to test post-conditions on contract principal
               (begin (unwrap-panic (nft-mint? names name tx-sender))
                      (unwrap-panic (nft-transfer? names name tx-sender recipient))
@@ -1518,20 +1510,10 @@
         )
         (define-public (user-send-stackaroos (recipient principal))
              (unwrap-panic (ft-transfer? stackaroos u100 tx-sender recipient))
-<<<<<<< HEAD
-             (ok 'true))
-=======
              (ok true))
-        )
->>>>>>> a3b60aec
         (define-public (user-send-name (name (buff 50)) (recipient principal))
              (unwrap-panic (nft-transfer? names name tx-sender recipient))
-<<<<<<< HEAD
-             (ok 'true))
-=======
              (ok true))
-        )
->>>>>>> a3b60aec
         (define-public (send-stackaroos-and-name (name (buff 50)) (recipient principal))
              (as-contract  ;; used to test post-conditions on contract principal
                (begin (unwrap-panic (nft-mint? names name tx-sender))
@@ -1544,12 +1526,7 @@
         (define-public (user-send-stackaroos-and-name (name (buff 50)) (recipient principal))
              (unwrap-panic (ft-transfer? stackaroos u100 tx-sender recipient))
              (unwrap-panic (nft-transfer? names name tx-sender recipient))
-<<<<<<< HEAD
-             (ok 'true))
-=======
              (ok true))
-        )
->>>>>>> a3b60aec
         (define-public (get-bar) (ok (var-get bar)))
         (define-public (set-bar (x int) (y int))
           (begin (var-set bar (/ x y)) (ok (var-get bar))))";
@@ -1952,10 +1929,6 @@
         (define-fungible-token stackaroos)
         (define-non-fungible-token names (buff 50))
         (define-public (send-stackaroos (recipient principal))
-<<<<<<< HEAD
-=======
-          (begin
->>>>>>> a3b60aec
              (as-contract  ;; used to test post-conditions on contract principal
                (begin (unwrap-panic (ft-mint? stackaroos u100 tx-sender))
                       (unwrap-panic (ft-transfer? stackaroos u100 tx-sender recipient))
@@ -1963,10 +1936,6 @@
              )
         )
         (define-public (send-name (name (buff 50)) (recipient principal))
-<<<<<<< HEAD
-=======
-          (begin
->>>>>>> a3b60aec
             (as-contract   ;; used to test post-conditions on contract principal
               (begin (unwrap-panic (nft-mint? names name tx-sender))
                      (unwrap-panic (nft-transfer? names name tx-sender recipient))
@@ -1975,20 +1944,10 @@
         )
         (define-public (user-send-stackaroos (recipient principal))
              (unwrap-panic (ft-transfer? stackaroos u100 tx-sender recipient))
-<<<<<<< HEAD
-             (ok 'true))
-=======
              (ok true))
-        )
->>>>>>> a3b60aec
         (define-public (user-send-name (name (buff 50)) (recipient principal))
              (unwrap-panic (nft-transfer? names name tx-sender recipient))
-<<<<<<< HEAD
-             (ok 'true))
-=======
              (ok true))
-        )
->>>>>>> a3b60aec
         (define-public (send-stackaroos-and-name (name (buff 50)) (recipient principal))
              (as-contract  ;; used to test post-conditions on contract principal
                (begin (unwrap-panic (nft-mint? names name tx-sender))
@@ -2001,12 +1960,7 @@
         (define-public (user-send-stackaroos-and-name (name (buff 50)) (recipient principal))
              (unwrap-panic (ft-transfer? stackaroos u100 tx-sender recipient))
              (unwrap-panic (nft-transfer? names name tx-sender recipient))
-<<<<<<< HEAD
-             (ok 'true))
-=======
              (ok true))
-        )
->>>>>>> a3b60aec
         (define-public (get-bar) (ok (var-get bar)))
         (define-public (set-bar (x int) (y int))
           (begin (var-set bar (/ x y)) (ok (var-get bar))))";
