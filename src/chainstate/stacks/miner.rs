// Copyright (C) 2013-2020 Blockstack PBC, a public benefit corporation
// Copyright (C) 2020 Stacks Open Internet Foundation
//
// This program is free software: you can redistribute it and/or modify
// it under the terms of the GNU General Public License as published by
// the Free Software Foundation, either version 3 of the License, or
// (at your option) any later version.
//
// This program is distributed in the hope that it will be useful,
// but WITHOUT ANY WARRANTY; without even the implied warranty of
// MERCHANTABILITY or FITNESS FOR A PARTICULAR PURPOSE.  See the
// GNU General Public License for more details.
//
// You should have received a copy of the GNU General Public License
// along with this program.  If not, see <http://www.gnu.org/licenses/>.

use chainstate::burn::BlockHeaderHash;
use chainstate::stacks::db::{
    blocks::MemPoolRejection, ClarityTx, StacksChainState, MINER_REWARD_MATURITY,
};
use chainstate::stacks::events::StacksTransactionReceipt;
use chainstate::stacks::index::TrieHash;
use chainstate::stacks::Error;
use chainstate::stacks::*;
use std::collections::HashMap;
use std::collections::HashSet;
use std::convert::From;
use std::fs;
use std::mem;

use net::codec::{read_next, write_next};
use net::Error as net_error;
use net::StacksMessageCodec;
use vm::clarity::ClarityConnection;

use util::hash::MerkleTree;
use util::hash::Sha512Trunc256Sum;
use util::secp256k1::{MessageSignature, Secp256k1PrivateKey};

use net::StacksPublicKeyBuffer;

use chainstate::burn::db::sortdb::{SortitionDB, SortitionDBConn};
use chainstate::burn::operations::*;
use chainstate::burn::*;

use chainstate::stacks::db::unconfirmed::UnconfirmedState;

use burnchains::BurnchainHeaderHash;
use burnchains::PrivateKey;
use burnchains::PublicKey;

use util::vrf::*;

use core::mempool::*;
use core::*;

use vm::database::{BurnStateDB, NULL_BURN_STATE_DB};

#[derive(Clone)]
struct MicroblockMinerRuntime {
    consumed_execution: ExecutionCost,
    bytes_so_far: u64,
    pub prev_microblock_header: Option<StacksMicroblockHeader>,
    considered: Option<HashSet<Txid>>,
}

#[derive(PartialEq)]
enum BlockLimitFunction {
    NO_LIMIT_HIT,
    CONTRACT_LIMIT_HIT,
    LIMIT_REACHED,
}

impl From<&UnconfirmedState> for MicroblockMinerRuntime {
    fn from(unconfirmed: &UnconfirmedState) -> MicroblockMinerRuntime {
        let considered = unconfirmed
            .mined_txs
            .iter()
            .map(|(txid, _)| txid.clone())
            .collect();
        MicroblockMinerRuntime {
            consumed_execution: unconfirmed.cost_so_far.clone(),
            bytes_so_far: unconfirmed.bytes_so_far,
            prev_microblock_header: unconfirmed.last_mblock.clone(),
            considered: Some(considered),
        }
    }
}

///
///    Independent structure for building microblocks:
///       StacksBlockBuilder cannot be used, since microblocks should only be broadcasted
///       once the anchored block is mined, won sortition, and a StacksBlockBuilder will
///       not survive that long.
///
///     StacksMicroblockBuilder holds a mutable reference to the provided chainstate in the
///       new function. This is required for the `clarity_tx` -- basically, to append transactions
///       as new microblocks, the builder _needs_ to be able to keep the current clarity_tx "open"
pub struct StacksMicroblockBuilder<'a> {
    anchor_block: BlockHeaderHash,
    anchor_block_consensus_hash: ConsensusHash,
    anchor_block_height: u64,
    header_reader: StacksChainState,
    clarity_tx: Option<ClarityTx<'a>>,
    unconfirmed: bool,
    runtime: MicroblockMinerRuntime,
}

impl<'a> StacksMicroblockBuilder<'a> {
    pub fn new(
        anchor_block: BlockHeaderHash,
        anchor_block_consensus_hash: ConsensusHash,
        chainstate: &'a mut StacksChainState,
        burn_dbconn: &'a dyn BurnStateDB,
    ) -> Result<StacksMicroblockBuilder<'a>, Error> {
        let runtime = if let Some(unconfirmed_state) = chainstate.unconfirmed_state.as_ref() {
            MicroblockMinerRuntime::from(unconfirmed_state)
        } else {
            warn!("No unconfirmed state instantiated; cannot mine microblocks");
            return Err(Error::NoSuchBlockError);
        };

        let (header_reader, _) = chainstate.reopen()?;
        let anchor_block_height = StacksChainState::get_anchored_block_header_info(
            header_reader.db(),
            &anchor_block_consensus_hash,
            &anchor_block,
        )?
        .ok_or_else(|| {
            warn!(
                "No such block: {}/{}",
                &anchor_block_consensus_hash, &anchor_block
            );
            Error::NoSuchBlockError
        })?
        .block_height;

        // when we drop the miner, the underlying clarity instance will be rolled back
        chainstate.set_unconfirmed_dirty(true);

        // We need to open the chainstate _after_ any possible errors could occur, otherwise, we'd have opened
        //  the chainstate, but will lose the reference to the clarity_tx before the Drop handler for StacksMicroblockBuilder
        //  could take over.
        let mut clarity_tx = chainstate.block_begin(
            burn_dbconn,
            &anchor_block_consensus_hash,
            &anchor_block,
            &MINER_BLOCK_CONSENSUS_HASH,
            &MINER_BLOCK_HEADER_HASH,
        );

        clarity_tx.reset_cost(runtime.consumed_execution.clone());

        Ok(StacksMicroblockBuilder {
            anchor_block,
            anchor_block_consensus_hash,
            anchor_block_height,
            runtime: runtime,
            clarity_tx: Some(clarity_tx),
            header_reader,
            unconfirmed: false,
        })
    }

    /// Create a microblock miner off of the _unconfirmed_ chaintip, i.e., resuming construction of
    /// a microblock stream.
    pub fn resume_unconfirmed(
        chainstate: &'a mut StacksChainState,
        burn_dbconn: &'a dyn BurnStateDB,
    ) -> Result<StacksMicroblockBuilder<'a>, Error> {
        let runtime = if let Some(unconfirmed_state) = chainstate.unconfirmed_state.as_ref() {
            MicroblockMinerRuntime::from(unconfirmed_state)
        } else {
            warn!("No unconfirmed state instantiated; cannot mine microblocks");
            return Err(Error::NoSuchBlockError);
        };

        let (header_reader, _) = chainstate.reopen()?;
        let (anchored_consensus_hash, anchored_block_hash, anchored_block_height) =
            if let Some(unconfirmed) = chainstate.unconfirmed_state.as_ref() {
                let header_info =
                    StacksChainState::get_stacks_block_header_info_by_index_block_hash(
                        chainstate.db(),
                        &unconfirmed.confirmed_chain_tip,
                    )?
                    .ok_or_else(|| {
                        warn!(
                            "No such confirmed block {}",
                            &unconfirmed.confirmed_chain_tip
                        );
                        Error::NoSuchBlockError
                    })?;
                (
                    header_info.consensus_hash,
                    header_info.anchored_header.block_hash(),
                    header_info.block_height,
                )
            } else {
                // unconfirmed state needs to be initialized
                debug!("Unconfirmed chainstate not initialized");
                return Err(Error::NoSuchBlockError)?;
            };

        let mut clarity_tx = chainstate.begin_unconfirmed(burn_dbconn).ok_or_else(|| {
            warn!(
                "Failed to begin-unconfirmed on {}/{}",
                &anchored_consensus_hash, &anchored_block_hash
            );
            Error::NoSuchBlockError
        })?;

        clarity_tx.reset_cost(runtime.consumed_execution.clone());

        Ok(StacksMicroblockBuilder {
            anchor_block: anchored_block_hash,
            anchor_block_consensus_hash: anchored_consensus_hash,
            anchor_block_height: anchored_block_height,
            runtime: runtime,
            clarity_tx: Some(clarity_tx),
            header_reader,
            unconfirmed: true,
        })
    }

    fn make_next_microblock(
        &mut self,
        txs: Vec<StacksTransaction>,
        miner_key: &Secp256k1PrivateKey,
    ) -> Result<StacksMicroblock, Error> {
        let miner_pubkey_hash =
            Hash160::from_node_public_key(&StacksPublicKey::from_private(miner_key));
        if txs.len() == 0 {
            return Err(Error::NoTransactionsToMine);
        }

        let txid_vecs = txs.iter().map(|tx| tx.txid().as_bytes().to_vec()).collect();

        let merkle_tree = MerkleTree::<Sha512Trunc256Sum>::new(&txid_vecs);
        let tx_merkle_root = merkle_tree.root();
        let mut next_microblock_header =
            if let Some(ref prev_microblock) = self.runtime.prev_microblock_header {
                StacksMicroblockHeader::from_parent_unsigned(prev_microblock, &tx_merkle_root)
                    .ok_or(Error::MicroblockStreamTooLongError)?
            } else {
                // .prev_block is the hash of the parent anchored block
                StacksMicroblockHeader::first_unsigned(&self.anchor_block, &tx_merkle_root)
            };

        next_microblock_header.sign(miner_key).unwrap();
        next_microblock_header.verify(&miner_pubkey_hash).unwrap();

        self.runtime.prev_microblock_header = Some(next_microblock_header.clone());

        let microblock = StacksMicroblock {
            header: next_microblock_header,
            txs: txs,
        };

        info!(
            "\n\nMiner: Created microblock block {} (seq={}) off of {}/{}: {} transaction(s)\n",
            microblock.block_hash(),
            microblock.header.sequence,
            self.anchor_block_consensus_hash,
            self.anchor_block,
            microblock.txs.len()
        );
        Ok(microblock)
    }

    /// Mine the next transaction into a microblock.
    /// Returns true/false if the transaction was/was not mined into this microblock.
    fn mine_next_transaction(
        clarity_tx: &mut ClarityTx<'a>,
        tx: StacksTransaction,
        tx_len: u64,
        considered: &mut HashSet<Txid>,
        bytes_so_far: u64,
    ) -> Result<bool, Error> {
        if tx.anchor_mode != TransactionAnchorMode::OffChainOnly
            && tx.anchor_mode != TransactionAnchorMode::Any
        {
            return Ok(false);
        }
        if considered.contains(&tx.txid()) {
            return Ok(false);
        } else {
            considered.insert(tx.txid());
        }
        if bytes_so_far + tx_len >= MAX_EPOCH_SIZE.into() {
            return Err(Error::BlockTooBigError);
        }
        let quiet = !cfg!(test);
        match StacksChainState::process_transaction(clarity_tx, &tx, quiet) {
            Ok(_) => return Ok(true),
            Err(e) => match e {
                Error::CostOverflowError(cost_before, cost_after, total_budget) => {
                    // note: this path _does_ not perform the tx block budget % heuristic,
                    //  because this code path is not directly called with a mempool handle.
                    warn!(
                        "Transaction {} reached block cost {}; budget was {}",
                        tx.txid(),
                        &cost_after,
                        &total_budget
                    );
                    clarity_tx.reset_cost(cost_before);
                }
                _ => {
                    warn!("Error processing TX {}: {}", tx.txid(), e);
                }
            },
        }
        return Ok(false);
    }

    pub fn mine_next_microblock_from_txs(
        &mut self,
        txs_and_lens: Vec<(StacksTransaction, u64)>,
        miner_key: &Secp256k1PrivateKey,
    ) -> Result<StacksMicroblock, Error> {
        let mut txs_included = vec![];

        let mut clarity_tx = self
            .clarity_tx
            .take()
            .expect("Microblock already open and processing");

        let mut considered = self
            .runtime
            .considered
            .take()
            .expect("Microblock already open and processing");

        let mut bytes_so_far = self.runtime.bytes_so_far;

        let mut result = Ok(());
        for (tx, tx_len) in txs_and_lens.into_iter() {
            match StacksMicroblockBuilder::mine_next_transaction(
                &mut clarity_tx,
                tx.clone(),
                tx_len,
                &mut considered,
                bytes_so_far,
            ) {
                Ok(true) => {
                    bytes_so_far += tx_len;
                    txs_included.push(tx);
                }
                Ok(false) => {
                    continue;
                }
                Err(e) => {
                    result = Err(e);
                    break;
                }
            }
        }

        self.runtime.bytes_so_far = bytes_so_far;
        self.clarity_tx.replace(clarity_tx);
        self.runtime.considered.replace(considered);

        match result {
            Err(Error::BlockTooBigError) => {
                info!("Block budget reached with microblocks");
            }
            Err(e) => {
                warn!("Error producing microblock: {}", e);
                return Err(e);
            }
            _ => {}
        }

        return self.make_next_microblock(txs_included, miner_key);
    }

    pub fn mine_next_microblock(
        &mut self,
        mem_pool: &MemPoolDB,
        miner_key: &Secp256k1PrivateKey,
    ) -> Result<StacksMicroblock, Error> {
        let mut txs_included = vec![];

        let mut clarity_tx = self
            .clarity_tx
            .take()
            .expect("Microblock already open and processing");

        let mut considered = self
            .runtime
            .considered
            .take()
            .expect("Microblock already open and processing");

        let mut bytes_so_far = self.runtime.bytes_so_far;

        let result = mem_pool.iterate_candidates(
            &self.anchor_block_consensus_hash,
            &self.anchor_block,
            self.anchor_block_height,
            &mut self.header_reader,
            |micro_txs| {
                let mut result = Ok(());
                for mempool_tx in micro_txs.into_iter() {
                    match StacksMicroblockBuilder::mine_next_transaction(
                        &mut clarity_tx,
                        mempool_tx.tx.clone(),
                        mempool_tx.metadata.len,
                        &mut considered,
                        bytes_so_far,
                    ) {
                        Ok(true) => {
                            bytes_so_far += mempool_tx.metadata.len;

                            debug!(
                                "Include tx {} ({}) in microblock",
                                mempool_tx.tx.txid(),
                                mempool_tx.tx.payload.name()
                            );
                            txs_included.push(mempool_tx.tx);
                        }
                        Ok(false) => {
                            continue;
                        }
                        Err(e) => {
                            result = Err(e);
                            break;
                        }
                    }
                }
                result
            },
        );

        self.runtime.bytes_so_far = bytes_so_far;
        self.clarity_tx.replace(clarity_tx);
        self.runtime.considered.replace(considered);

        match result {
            Ok(_) => {}
            Err(Error::BlockTooBigError) => {
                info!("Block budget reached with microblocks");
            }
            Err(e) => {
                warn!("Error producing microblock: {}", e);
                return Err(e);
            }
        }

        return self.make_next_microblock(txs_included, miner_key);
    }

    pub fn get_bytes_so_far(&self) -> u64 {
        self.runtime.bytes_so_far
    }

    pub fn get_cost_so_far(&self) -> Option<ExecutionCost> {
        self.clarity_tx.as_ref().map(|tx| tx.cost_so_far())
    }
}

impl<'a> Drop for StacksMicroblockBuilder<'a> {
    fn drop(&mut self) {
        debug!("Drop StacksMicroblockBuilder");
        self.clarity_tx
            .take()
            .expect("Attempted to reclose closed microblock builder")
            .rollback_block()
    }
}

impl StacksBlockBuilder {
    fn from_parent_pubkey_hash(
        miner_id: usize,
        parent_chain_tip: &StacksHeaderInfo,
        total_work: &StacksWorkScore,
        proof: &VRFProof,
        pubkh: Hash160,
    ) -> StacksBlockBuilder {
        let header = StacksBlockHeader::from_parent_empty(
            &parent_chain_tip.anchored_header,
            parent_chain_tip.microblock_tail.as_ref(),
            total_work,
            proof,
            &pubkh,
        );

        let mut header_bytes = vec![];
        header
            .consensus_serialize(&mut header_bytes)
            .expect("FATAL: failed to serialize to vec");
        let bytes_so_far = header_bytes.len() as u64;

        StacksBlockBuilder {
            chain_tip: parent_chain_tip.clone(),
            header: header,
            txs: vec![],
            micro_txs: vec![],
            total_anchored_fees: 0,
            total_confirmed_streamed_fees: 0,
            total_streamed_fees: 0,
            bytes_so_far: bytes_so_far,
            anchored_done: false,
            parent_microblock_hash: parent_chain_tip
                .microblock_tail
                .as_ref()
                .map(|ref hdr| hdr.block_hash()),
            prev_microblock_header: StacksMicroblockHeader::first_unsigned(
                &EMPTY_MICROBLOCK_PARENT_HASH,
                &Sha512Trunc256Sum([0u8; 32]),
            ), // will be updated
            miner_privkey: StacksPrivateKey::new(), // caller should overwrite this, or refrain from mining microblocks
            miner_payouts: None,
            miner_id: miner_id,
        }
    }

    pub fn from_parent(
        miner_id: usize,
        parent_chain_tip: &StacksHeaderInfo,
        total_work: &StacksWorkScore,
        proof: &VRFProof,
        microblock_privkey: &StacksPrivateKey,
    ) -> StacksBlockBuilder {
        let mut pubk = StacksPublicKey::from_private(microblock_privkey);
        pubk.set_compressed(true);
        let pubkh = Hash160::from_node_public_key(&pubk);

        let mut builder = StacksBlockBuilder::from_parent_pubkey_hash(
            miner_id,
            parent_chain_tip,
            total_work,
            proof,
            pubkh,
        );
        builder.miner_privkey = microblock_privkey.clone();
        builder
    }

    fn first_pubkey_hash(
        miner_id: usize,
        genesis_consensus_hash: &ConsensusHash,
        genesis_burn_header_hash: &BurnchainHeaderHash,
        genesis_burn_header_height: u32,
        genesis_burn_header_timestamp: u64,
        proof: &VRFProof,
        pubkh: Hash160,
    ) -> StacksBlockBuilder {
        let genesis_chain_tip = StacksHeaderInfo {
            anchored_header: StacksBlockHeader::genesis_block_header(),
            microblock_tail: None,
            block_height: 0,
            index_root: TrieHash([0u8; 32]),
            consensus_hash: genesis_consensus_hash.clone(),
            burn_header_hash: genesis_burn_header_hash.clone(),
            burn_header_timestamp: genesis_burn_header_timestamp,
            burn_header_height: genesis_burn_header_height,
            anchored_block_size: 0,
        };

        let mut builder = StacksBlockBuilder::from_parent_pubkey_hash(
            miner_id,
            &genesis_chain_tip,
            &StacksWorkScore::initial(),
            proof,
            pubkh,
        );
        builder.header.parent_block = EMPTY_MICROBLOCK_PARENT_HASH.clone();
        builder
    }

    pub fn first(
        miner_id: usize,
        genesis_consensus_hash: &ConsensusHash,
        genesis_burn_header_hash: &BurnchainHeaderHash,
        genesis_burn_header_height: u32,
        genesis_burn_header_timestamp: u64,
        proof: &VRFProof,
        microblock_privkey: &StacksPrivateKey,
    ) -> StacksBlockBuilder {
        let mut pubk = StacksPublicKey::from_private(microblock_privkey);
        pubk.set_compressed(true);
        let pubkh = Hash160::from_node_public_key(&pubk);

        let mut builder = StacksBlockBuilder::first_pubkey_hash(
            miner_id,
            genesis_consensus_hash,
            genesis_burn_header_hash,
            genesis_burn_header_height,
            genesis_burn_header_timestamp,
            proof,
            pubkh,
        );
        builder.miner_privkey = microblock_privkey.clone();
        builder
    }

    /// Assign the block parent
    pub fn set_parent_block(&mut self, parent_block_hash: &BlockHeaderHash) -> () {
        self.header.parent_block = parent_block_hash.clone();
    }

    /// Assign the anchored block's parent microblock (used for testing orphaning)
    pub fn set_parent_microblock(
        &mut self,
        parent_mblock_hash: &BlockHeaderHash,
        parent_mblock_seq: u16,
    ) -> () {
        self.header.parent_microblock = parent_mblock_hash.clone();
        self.header.parent_microblock_sequence = parent_mblock_seq;
    }

    /// Set the block header's public key hash
    pub fn set_microblock_pubkey_hash(&mut self, pubkh: Hash160) -> bool {
        if self.anchored_done {
            // too late
            return false;
        }

        self.header.microblock_pubkey_hash = pubkh;
        return true;
    }

    /// Reset measured costs and fees
    pub fn reset_costs(&mut self) -> () {
        self.total_anchored_fees = 0;
        self.total_confirmed_streamed_fees = 0;
        self.total_streamed_fees = 0;
    }

    /// Append a transaction if doing so won't exceed the epoch data size.
    /// Errors out if we exceed budget, or the transaction is invalid.
    pub fn try_mine_tx(
        &mut self,
        clarity_tx: &mut ClarityTx,
        tx: &StacksTransaction,
    ) -> Result<(), Error> {
        let tx_len = tx.tx_len();
        self.try_mine_tx_with_len(clarity_tx, tx, tx_len, &BlockLimitFunction::NO_LIMIT_HIT)
    }

    /// Append a transaction if doing so won't exceed the epoch data size.
    /// Errors out if we exceed budget, or the transaction is invalid.
    fn try_mine_tx_with_len(
        &mut self,
        clarity_tx: &mut ClarityTx,
        tx: &StacksTransaction,
        tx_len: u64,
        limit_behavior: &BlockLimitFunction,
    ) -> Result<(), Error> {
        if self.bytes_so_far + tx_len >= MAX_EPOCH_SIZE.into() {
            return Err(Error::BlockTooBigError);
        }

        match limit_behavior {
            BlockLimitFunction::CONTRACT_LIMIT_HIT => {
                match &tx.payload {
                    TransactionPayload::ContractCall(cc) => {
                        // once we've hit the runtime limit once, allow boot code contract calls, but do not try to eval
                        //   other contract calls
                        if !cc.address.is_boot_code_addr() {
                            return Ok(());
                        }
                    }
                    TransactionPayload::SmartContract(_) => return Ok(()),
                    _ => {}
                }
            }
            BlockLimitFunction::LIMIT_REACHED => return Ok(()),
            BlockLimitFunction::NO_LIMIT_HIT => {}
        };

        let quiet = !cfg!(test);
        if !self.anchored_done {
            // building up the anchored blocks
            if tx.anchor_mode != TransactionAnchorMode::OnChainOnly
                && tx.anchor_mode != TransactionAnchorMode::Any
            {
                return Err(Error::InvalidStacksTransaction(
                    "Invalid transaction anchor mode for anchored data".to_string(),
                    false,
                ));
            }

            let (fee, _receipt) = StacksChainState::process_transaction(clarity_tx, tx, quiet)
                .map_err(|e| match e {
                    Error::CostOverflowError(cost_before, cost_after, total_budget) => {
                        clarity_tx.reset_cost(cost_before.clone());
                        if total_budget.proportion_largest_dimension(&cost_before) < TX_BLOCK_LIMIT_PROPORTION_HEURISTIC {
                            warn!(
                                "Transaction {} consumed over {}% of block budget, marking as invalid; budget was {}",
                                tx.txid(),
                                100 - TX_BLOCK_LIMIT_PROPORTION_HEURISTIC,
                                &total_budget
                            );
                            Error::TransactionTooBigError
                        } else {
                            warn!(
                                "Transaction {} reached block cost {}; budget was {}",
                                tx.txid(),
                                &cost_after,
                                &total_budget
                            );
                            Error::BlockTooBigError
                        }
                    }
                    _ => e,
                })?;

<<<<<<< HEAD
            info!("Include tx";
                  "tx" => %tx.txid(),
                  "payload" => tx.payload.name(),
                  "origin" => %tx.origin_address());
=======
            info!(
                "Include tx {} ({}) in anchor block",
                tx.txid(),
                tx.payload.name()
            );
>>>>>>> d8dbbca4

            // save
            self.txs.push(tx.clone());
            self.total_anchored_fees += fee;
        } else {
            // building up the microblocks
            if tx.anchor_mode != TransactionAnchorMode::OffChainOnly
                && tx.anchor_mode != TransactionAnchorMode::Any
            {
                return Err(Error::InvalidStacksTransaction(
                    "Invalid transaction anchor mode for streamed data".to_string(),
                    false,
                ));
            }

            let (fee, _receipt) = StacksChainState::process_transaction(clarity_tx, tx, quiet)
                .map_err(|e| match e {
                    Error::CostOverflowError(cost_before, cost_after, total_budget) => {
                        clarity_tx.reset_cost(cost_before.clone());
                        if total_budget.proportion_largest_dimension(&cost_before) < TX_BLOCK_LIMIT_PROPORTION_HEURISTIC {
                            warn!(
                                "Transaction {} consumed over {}% of block budget, marking as invalid; budget was {}",
                                tx.txid(),
                                100 - TX_BLOCK_LIMIT_PROPORTION_HEURISTIC,
                                &total_budget
                            );
                            Error::TransactionTooBigError
                        } else {
                            warn!(
                                "Transaction {} reached block cost {}; budget was {}",
                                tx.txid(),
                                &cost_after,
                                &total_budget
                            );
                            Error::BlockTooBigError
                        }
                    }
                    _ => e,
                })?;

            debug!(
                "Include tx {} ({}) in microblock",
                tx.txid(),
                tx.payload.name()
            );

            // save
            self.micro_txs.push(tx.clone());
            self.total_streamed_fees += fee;
        }

        self.bytes_so_far += tx_len;
        Ok(())
    }

    /// Append a transaction if doing so won't exceed the epoch data size.
    /// Does not check for errors
    #[cfg(test)]
    pub fn force_mine_tx<'a>(
        &mut self,
        clarity_tx: &mut ClarityTx<'a>,
        tx: &StacksTransaction,
    ) -> Result<(), Error> {
        let mut tx_bytes = vec![];
        tx.consensus_serialize(&mut tx_bytes)
            .map_err(Error::NetError)?;
        let tx_len = tx_bytes.len() as u64;

        if self.bytes_so_far + tx_len >= MAX_EPOCH_SIZE.into() {
            warn!(
                "Epoch size is {} >= {}",
                self.bytes_so_far + tx_len,
                MAX_EPOCH_SIZE
            );
        }

        let quiet = !cfg!(test);
        if !self.anchored_done {
            // save
            match StacksChainState::process_transaction(clarity_tx, tx, quiet) {
                Ok((fee, receipt)) => {
                    self.total_anchored_fees += fee;
                }
                Err(e) => {
                    warn!("Invalid transaction {} in anchored block, but forcing inclusion (error: {:?})", &tx.txid(), &e);
                }
            }

            self.txs.push(tx.clone());
        } else {
            match StacksChainState::process_transaction(clarity_tx, tx, quiet) {
                Ok((fee, receipt)) => {
                    self.total_streamed_fees += fee;
                }
                Err(e) => {
                    warn!(
                        "Invalid transaction {} in microblock, but forcing inclusion (error: {:?})",
                        &tx.txid(),
                        &e
                    );
                }
            }

            self.micro_txs.push(tx.clone());
        }

        self.bytes_so_far += tx_len;
        Ok(())
    }

    /// Finish building the anchored block.
    /// TODO: expand to deny mining a block whose anchored static checks fail (and allow the caller
    /// to disable this, in order to test mining invalid blocks)
    pub fn mine_anchored_block(&mut self, clarity_tx: &mut ClarityTx) -> StacksBlock {
        assert!(!self.anchored_done);

        // add miner payments
        if let Some((ref miner_reward, ref user_rewards, ref parent_reward)) = self.miner_payouts {
            // grant in order by miner, then users
            let matured_ustx = StacksChainState::process_matured_miner_rewards(
                clarity_tx,
                miner_reward,
                user_rewards,
                parent_reward,
            )
            .expect("FATAL: failed to process miner rewards");

            clarity_tx.increment_ustx_liquid_supply(matured_ustx);
        }

        // process unlocks
        let (new_unlocked_ustx, _) =
            StacksChainState::process_stx_unlocks(clarity_tx).expect("FATAL: failed to unlock STX");

        clarity_tx.increment_ustx_liquid_supply(new_unlocked_ustx);

        // mark microblock public key as used
        StacksChainState::insert_microblock_pubkey_hash(
            clarity_tx,
            self.header.total_work.work as u32,
            &self.header.microblock_pubkey_hash,
        )
        .expect("FATAL: failed to insert microblock pubkey hash");

        // done!  Calculate state root and tx merkle root
        let txid_vecs = self
            .txs
            .iter()
            .map(|tx| tx.txid().as_bytes().to_vec())
            .collect();

        let merkle_tree = MerkleTree::<Sha512Trunc256Sum>::new(&txid_vecs);
        let tx_merkle_root = merkle_tree.root();
        let state_root_hash = clarity_tx.get_root_hash();

        self.header.tx_merkle_root = tx_merkle_root;
        self.header.state_index_root = state_root_hash;

        let block = StacksBlock {
            header: self.header.clone(),
            txs: self.txs.clone(),
        };

        self.prev_microblock_header = StacksMicroblockHeader::first_unsigned(
            &block.block_hash(),
            &Sha512Trunc256Sum([0u8; 32]),
        );

        self.prev_microblock_header.prev_block = block.block_hash();
        self.anchored_done = true;

        test_debug!(
            "\n\nMiner {}: Mined anchored block {}, {} transactions, state root is {}\n",
            self.miner_id,
            block.block_hash(),
            block.txs.len(),
            state_root_hash
        );

        info!(
            "Miner: mined anchored block {} with {} txs, parent block {}, state root = {}",
            block.block_hash(),
            block.txs.len(),
            &self.header.parent_block,
            state_root_hash
        );

        block
    }

    /// Cut the next microblock.
    pub fn mine_next_microblock<'a>(&mut self) -> Result<StacksMicroblock, Error> {
        let txid_vecs = self
            .micro_txs
            .iter()
            .map(|tx| tx.txid().as_bytes().to_vec())
            .collect();

        let merkle_tree = MerkleTree::<Sha512Trunc256Sum>::new(&txid_vecs);
        let tx_merkle_root = merkle_tree.root();
        let mut next_microblock_header =
            if self.prev_microblock_header.tx_merkle_root == Sha512Trunc256Sum([0u8; 32]) {
                // .prev_block is the hash of the parent anchored block
                StacksMicroblockHeader::first_unsigned(
                    &self.prev_microblock_header.prev_block,
                    &tx_merkle_root,
                )
            } else {
                StacksMicroblockHeader::from_parent_unsigned(
                    &self.prev_microblock_header,
                    &tx_merkle_root,
                )
                .ok_or(Error::MicroblockStreamTooLongError)?
            };

        test_debug!("Sign with {}", self.miner_privkey.to_hex());

        next_microblock_header.sign(&self.miner_privkey).unwrap();
        next_microblock_header
            .verify(&self.header.microblock_pubkey_hash)
            .unwrap();

        self.prev_microblock_header = next_microblock_header.clone();

        let microblock = StacksMicroblock {
            header: next_microblock_header,
            txs: self.micro_txs.clone(),
        };

        self.micro_txs.clear();

        test_debug!(
            "\n\nMiner {}: Mined microblock block {} (seq={}): {} transaction(s)\n",
            self.miner_id,
            microblock.block_hash(),
            microblock.header.sequence,
            microblock.txs.len()
        );
        Ok(microblock)
    }

    fn load_parent_microblocks(
        &mut self,
        chainstate: &mut StacksChainState,
        parent_consensus_hash: &ConsensusHash,
        parent_header_hash: &BlockHeaderHash,
        parent_index_hash: &StacksBlockId,
    ) -> Result<Vec<StacksMicroblock>, Error> {
        if let Some(microblock_parent_hash) = self.parent_microblock_hash.as_ref() {
            // load up a microblock fork
            let microblocks = StacksChainState::load_microblock_stream_fork(
                &chainstate.db(),
                &parent_consensus_hash,
                &parent_header_hash,
                &microblock_parent_hash,
            )?
            .ok_or(Error::NoSuchBlockError)?;

            Ok(microblocks)
        } else {
            // apply all known parent microblocks before beginning our tenure
            let (parent_microblocks, _) =
                match StacksChainState::load_descendant_staging_microblock_stream_with_poison(
                    &chainstate.db(),
                    &parent_index_hash,
                    0,
                    u16::MAX,
                )? {
                    Some(x) => x,
                    None => (vec![], None),
                };
            Ok(parent_microblocks)
        }
    }

    /// Begin mining an epoch's transactions.
    /// NOTE: even though we don't yet know the block hash, the Clarity VM ensures that a
    /// transaction can't query information about the _current_ block (i.e. information that is not
    /// yet known).
    pub fn epoch_begin<'a>(
        &mut self,
        chainstate: &'a mut StacksChainState,
        burn_dbconn: &'a SortitionDBConn,
    ) -> Result<ClarityTx<'a>, Error> {
        let mainnet = chainstate.config().mainnet;

        // find matured miner rewards, so we can grant them within the Clarity DB tx.
        let (latest_matured_miners, matured_miner_parent) = {
            let mut tx = chainstate.index_tx_begin()?;
            let latest_miners =
                StacksChainState::get_scheduled_block_rewards(&mut tx, &self.chain_tip)?;
            let parent_miner =
                StacksChainState::get_parent_matured_miner(&mut tx, mainnet, &latest_miners)?;
            (latest_miners, parent_miner)
        };

        // there's no way the miner can learn either the burn block hash or the stacks block hash,
        // so use a sentinel hash value for each that will never occur in practice.
        let new_consensus_hash = MINER_BLOCK_CONSENSUS_HASH.clone();
        let new_block_hash = MINER_BLOCK_HEADER_HASH.clone();

        debug!(
            "Miner epoch begin";
            "miner" => %self.miner_id,
            "chain_tip" => %format!("{}/{}", self.chain_tip.consensus_hash,
                                    self.header.parent_block)
        );

        if let Some((ref _miner_payout, ref _user_payouts, ref _parent_reward)) = self.miner_payouts
        {
            test_debug!(
                "Miner payout to process: {:?}; user payouts: {:?}; parent payout: {:?}",
                _miner_payout,
                _user_payouts,
                _parent_reward
            );
        }

        let parent_consensus_hash = self.chain_tip.consensus_hash.clone();
        let parent_header_hash = self.header.parent_block.clone();
        let parent_index_hash =
            StacksBlockHeader::make_index_block_hash(&parent_consensus_hash, &parent_header_hash);

        let parent_microblocks = match self.load_parent_microblocks(
            chainstate,
            &parent_consensus_hash,
            &parent_header_hash,
            &parent_index_hash,
        ) {
            Ok(x) => x,
            Err(e) => {
                warn!("Miner failed to load parent microblock, mining without parent microblock tail";
                      "parent_block_hash" => %parent_header_hash,
                      "parent_index_hash" => %parent_header_hash,
                      "parent_consensus_hash" => %parent_header_hash,
                      "parent_microblock_hash" => match self.parent_microblock_hash.as_ref() {
                          Some(x) => format!("Some({})", x.to_string()),
                          None => "None".to_string(),
                      },
                      "error" => ?e);
                vec![]
            }
        };

        debug!(
            "Descendant of {}/{} confirms {} microblock(s)",
            &parent_consensus_hash,
            &parent_header_hash,
            parent_microblocks.len()
        );

        let burn_tip = SortitionDB::get_canonical_chain_tip_bhh(burn_dbconn.conn())?;
        let stacking_burn_ops = SortitionDB::get_stack_stx_ops(burn_dbconn.conn(), &burn_tip)?;
        let transfer_burn_ops = SortitionDB::get_transfer_stx_ops(burn_dbconn.conn(), &burn_tip)?;

        let mut tx = chainstate.block_begin(
            burn_dbconn,
            &parent_consensus_hash,
            &parent_header_hash,
            &new_consensus_hash,
            &new_block_hash,
        );

        let matured_miner_rewards_opt = StacksChainState::find_mature_miner_rewards(
            &mut tx,
            &self.chain_tip,
            latest_matured_miners,
            matured_miner_parent,
        )?;

        self.miner_payouts =
            matured_miner_rewards_opt.map(|(miner, users, parent, _)| (miner, users, parent));

        test_debug!(
            "Miner {}: Apply {} parent microblocks",
            self.miner_id,
            parent_microblocks.len()
        );

        if parent_microblocks.len() == 0 {
            self.set_parent_microblock(&EMPTY_MICROBLOCK_PARENT_HASH, 0);
        } else {
            match StacksChainState::process_microblocks_transactions(&mut tx, &parent_microblocks) {
                Ok((fees, ..)) => {
                    self.total_confirmed_streamed_fees += fees as u64;
                }
                Err((e, mblock_header_hash)) => {
                    let msg = format!(
                        "Invalid Stacks microblocks {},{} (offender {}): {:?}",
                        parent_consensus_hash, parent_header_hash, mblock_header_hash, &e
                    );
                    warn!("{}", &msg);

                    return Err(Error::InvalidStacksMicroblock(msg, mblock_header_hash));
                }
            };
            let num_mblocks = parent_microblocks.len();
            let last_mblock_hdr = parent_microblocks[num_mblocks - 1].header.clone();
            self.set_parent_microblock(&last_mblock_hdr.block_hash(), last_mblock_hdr.sequence);
        }

        test_debug!(
            "Miner {}: Finished applying {} parent microblocks\n",
            self.miner_id,
            parent_microblocks.len()
        );

        StacksChainState::process_stacking_ops(&mut tx, stacking_burn_ops);
        StacksChainState::process_transfer_ops(&mut tx, transfer_burn_ops);

        Ok(tx)
    }

    /// Finish up mining an epoch's transactions
    pub fn epoch_finish(self, tx: ClarityTx) -> ExecutionCost {
        let new_consensus_hash = MINER_BLOCK_CONSENSUS_HASH.clone();
        let new_block_hash = MINER_BLOCK_HEADER_HASH.clone();

        let index_block_hash =
            StacksBlockHeader::make_index_block_hash(&new_consensus_hash, &new_block_hash);

        // clear out the block trie we just created, so the block validator logic doesn't step all
        // over it.
        //        let moved_name = format!("{}.mined", index_block_hash);

        // write out the trie...
        let consumed = tx.commit_mined_block(&index_block_hash);

        test_debug!(
            "\n\nMiner {}: Finished mining child of {}/{}. Trie is in mined_blocks table.\n",
            self.miner_id,
            self.chain_tip.consensus_hash,
            self.chain_tip.anchored_header.block_hash()
        );

        consumed
    }

    /// Unconditionally build an anchored block from a list of transactions.
    ///  Used in test cases
    #[cfg(test)]
    pub fn make_anchored_block_from_txs(
        mut builder: StacksBlockBuilder,
        chainstate_handle: &StacksChainState,
        burn_dbconn: &SortitionDBConn,
        mut txs: Vec<StacksTransaction>,
    ) -> Result<(StacksBlock, u64, ExecutionCost), Error> {
        debug!("Build anchored block from {} transactions", txs.len());
        let (mut chainstate, _) =
            chainstate_handle.reopen_limited(chainstate_handle.block_limit.clone())?; // used for processing a block up to the given limit
        let mut epoch_tx = builder.epoch_begin(&mut chainstate, burn_dbconn)?;
        for tx in txs.drain(..) {
            match builder.try_mine_tx(&mut epoch_tx, &tx) {
                Ok(_) => {
                    debug!("Included {}", &tx.txid());
                }
                Err(Error::BlockTooBigError) => {
                    // done mining -- our execution budget is exceeded.
                    // Make the block from the transactions we did manage to get
                    debug!("Block budget exceeded on tx {}", &tx.txid());
                }
                Err(Error::InvalidStacksTransaction(_emsg, true)) => {
                    // if we have an invalid transaction that was quietly ignored, don't warn here either
                    test_debug!(
                        "Failed to apply tx {}: InvalidStacksTransaction '{:?}'",
                        &tx.txid(),
                        &_emsg
                    );
                    continue;
                }
                Err(e) => {
                    warn!("Failed to apply tx {}: {:?}", &tx.txid(), &e);
                    continue;
                }
            }
        }
        let block = builder.mine_anchored_block(&mut epoch_tx);
        let size = builder.bytes_so_far;
        let cost = builder.epoch_finish(epoch_tx);
        Ok((block, size, cost))
    }

    /// Create a block builder for mining
    pub fn make_block_builder(
        mainnet: bool,
        stacks_parent_header: &StacksHeaderInfo,
        proof: VRFProof,
        total_burn: u64,
        pubkey_hash: Hash160,
    ) -> Result<StacksBlockBuilder, Error> {
        let builder = if stacks_parent_header.consensus_hash == FIRST_BURNCHAIN_CONSENSUS_HASH {
            let (first_block_hash_hex, first_block_height, first_block_ts) = if mainnet {
                (
                    BITCOIN_MAINNET_FIRST_BLOCK_HASH,
                    BITCOIN_MAINNET_FIRST_BLOCK_HEIGHT,
                    BITCOIN_MAINNET_FIRST_BLOCK_TIMESTAMP,
                )
            } else {
                (
                    BITCOIN_TESTNET_FIRST_BLOCK_HASH,
                    BITCOIN_TESTNET_FIRST_BLOCK_HEIGHT,
                    BITCOIN_TESTNET_FIRST_BLOCK_TIMESTAMP,
                )
            };
            let first_block_hash = BurnchainHeaderHash::from_hex(first_block_hash_hex).unwrap();
            StacksBlockBuilder::first_pubkey_hash(
                0,
                &FIRST_BURNCHAIN_CONSENSUS_HASH,
                &first_block_hash,
                first_block_height as u32,
                first_block_ts as u64,
                &proof,
                pubkey_hash,
            )
        } else {
            // building off an existing stacks block
            let new_work = StacksWorkScore {
                burn: total_burn,
                work: stacks_parent_header
                    .block_height
                    .checked_add(1)
                    .expect("FATAL: block height overflow"),
            };

            StacksBlockBuilder::from_parent_pubkey_hash(
                0,
                stacks_parent_header,
                &new_work,
                &proof,
                pubkey_hash,
            )
        };

        Ok(builder)
    }

    /// Create a block builder for regtest mining
    pub fn make_regtest_block_builder(
        stacks_parent_header: &StacksHeaderInfo,
        proof: VRFProof,
        total_burn: u64,
        pubkey_hash: Hash160,
    ) -> Result<StacksBlockBuilder, Error> {
        let builder = if stacks_parent_header.consensus_hash == FIRST_BURNCHAIN_CONSENSUS_HASH {
            let first_block_hash =
                BurnchainHeaderHash::from_hex(BITCOIN_REGTEST_FIRST_BLOCK_HASH).unwrap();
            StacksBlockBuilder::first_pubkey_hash(
                0,
                &FIRST_BURNCHAIN_CONSENSUS_HASH,
                &first_block_hash,
                BITCOIN_REGTEST_FIRST_BLOCK_HEIGHT as u32,
                BITCOIN_REGTEST_FIRST_BLOCK_TIMESTAMP as u64,
                &proof,
                pubkey_hash,
            )
        } else {
            // building off an existing stacks block
            let new_work = StacksWorkScore {
                burn: total_burn,
                work: stacks_parent_header
                    .block_height
                    .checked_add(1)
                    .expect("FATAL: block height overflow"),
            };

            StacksBlockBuilder::from_parent_pubkey_hash(
                0,
                stacks_parent_header,
                &new_work,
                &proof,
                pubkey_hash,
            )
        };
        Ok(builder)
    }

    /// Given access to the mempool, mine an anchored block with no more than the given execution cost.
    ///   returns the assembled block, and the consumed execution budget.
    pub fn build_anchored_block(
        chainstate_handle: &StacksChainState, // not directly used; used as a handle to open other chainstates
        burn_dbconn: &SortitionDBConn,
        mempool: &mut MemPoolDB,
        parent_stacks_header: &StacksHeaderInfo, // Stacks header we're building off of
        total_burn: u64, // the burn so far on the burnchain (i.e. from the last burnchain block)
        proof: VRFProof, // proof over the burnchain's last seed
        pubkey_hash: Hash160,
        coinbase_tx: &StacksTransaction,
        execution_budget: ExecutionCost,
    ) -> Result<(StacksBlock, ExecutionCost, u64), Error> {
        if let TransactionPayload::Coinbase(..) = coinbase_tx.payload {
        } else {
            return Err(Error::MemPoolError(
                "Not a coinbase transaction".to_string(),
            ));
        }

        let (tip_consensus_hash, tip_block_hash, tip_height) = (
            parent_stacks_header.consensus_hash.clone(),
            parent_stacks_header.anchored_header.block_hash(),
            parent_stacks_header.block_height,
        );

        debug!(
            "Build anchored block off of {}/{} height {}",
            &tip_consensus_hash, &tip_block_hash, tip_height
        );

        let (mut header_reader_chainstate, _) = chainstate_handle.reopen()?; // used for reading block headers during an epoch
        let (mut chainstate, _) = chainstate_handle.reopen_limited(execution_budget)?; // used for processing a block up to the given limit

        let mut builder = StacksBlockBuilder::make_block_builder(
            chainstate.mainnet,
            parent_stacks_header,
            proof,
            total_burn,
            pubkey_hash,
        )?;

        let mut epoch_tx = builder.epoch_begin(&mut chainstate, burn_dbconn)?;
        builder.try_mine_tx(&mut epoch_tx, coinbase_tx)?;

        let mut considered = HashSet::new(); // txids of all transactions we looked at
        let mut mined_origin_nonces: HashMap<StacksAddress, u64> = HashMap::new(); // map addrs of mined transaction origins to the nonces we used
        let mut mined_sponsor_nonces: HashMap<StacksAddress, u64> = HashMap::new(); // map addrs of mined transaction sponsors to the nonces we used

        let mut invalidated_txs = vec![];

        let mut block_limit_hit = BlockLimitFunction::NO_LIMIT_HIT;

        let result = mempool.iterate_candidates(
            &tip_consensus_hash,
            &tip_block_hash,
            tip_height,
            &mut header_reader_chainstate,
            |available_txs| {
                if block_limit_hit == BlockLimitFunction::LIMIT_REACHED {
                    return Ok(());
                }

                for txinfo in available_txs.into_iter() {
                    // skip transactions early if we can
                    if considered.contains(&txinfo.tx.txid()) {
                        continue;
                    }
                    if let Some(nonce) = mined_origin_nonces.get(&txinfo.tx.origin_address()) {
                        if *nonce >= txinfo.tx.get_origin_nonce() {
                            continue;
                        }
                    }
                    if let Some(sponsor_addr) = txinfo.tx.sponsor_address() {
                        if let Some(nonce) = mined_sponsor_nonces.get(&sponsor_addr) {
                            if let Some(sponsor_nonce) = txinfo.tx.get_sponsor_nonce() {
                                if *nonce >= sponsor_nonce {
                                    continue;
                                }
                            }
                        }
                    }

                    considered.insert(txinfo.tx.txid());

                    match builder.try_mine_tx_with_len(
                        &mut epoch_tx,
                        &txinfo.tx,
                        txinfo.metadata.len,
                        &block_limit_hit,
                    ) {
                        Ok(_) => {}
                        Err(Error::BlockTooBigError) => {
                            // done mining -- our execution budget is exceeded.
                            // Make the block from the transactions we did manage to get
                            debug!("Block budget exceeded on tx {}", &txinfo.tx.txid());
                            if block_limit_hit == BlockLimitFunction::NO_LIMIT_HIT {
                                block_limit_hit = BlockLimitFunction::CONTRACT_LIMIT_HIT;
                                continue;
                            } else if block_limit_hit == BlockLimitFunction::CONTRACT_LIMIT_HIT {
                                block_limit_hit = BlockLimitFunction::LIMIT_REACHED;
                            }
                        }
                        Err(Error::TransactionTooBigError) => {
                            invalidated_txs.push(txinfo.metadata.txid);
                            if block_limit_hit == BlockLimitFunction::NO_LIMIT_HIT {
                                block_limit_hit = BlockLimitFunction::CONTRACT_LIMIT_HIT;
                                continue;
                            } else if block_limit_hit == BlockLimitFunction::CONTRACT_LIMIT_HIT {
                                block_limit_hit = BlockLimitFunction::LIMIT_REACHED;
                            }
                        }
                        Err(Error::InvalidStacksTransaction(_, true)) => {
                            // if we have an invalid transaction that was quietly ignored, don't warn here either
                            continue;
                        }
                        Err(e) => {
                            warn!("Failed to apply tx {}: {:?}", &txinfo.tx.txid(), &e);
                            continue;
                        }
                    }

                    mined_origin_nonces
                        .insert(txinfo.tx.origin_address(), txinfo.tx.get_origin_nonce());
                    if let (Some(sponsor_addr), Some(sponsor_nonce)) =
                        (txinfo.tx.sponsor_address(), txinfo.tx.get_sponsor_nonce())
                    {
                        mined_sponsor_nonces.insert(sponsor_addr, sponsor_nonce);
                    }
                }
                Ok(())
            },
        );

        mempool.drop_txs(&invalidated_txs)?;

        match result {
            Ok(_) => {}
            Err(e) => {
                warn!("Failure building block: {}", e);
                epoch_tx.rollback_block();
                return Err(e);
            }
        }

        // the prior do_rebuild logic wasn't necessary
        // a transaction that caused a budget exception is rolled back in process_transaction

        // save the block so we can build microblocks off of it
        let block = builder.mine_anchored_block(&mut epoch_tx);
        let size = builder.bytes_so_far;
        let consumed = builder.epoch_finish(epoch_tx);
        Ok((block, consumed, size))
    }
}

#[cfg(test)]
pub mod test {
    use crate::chainstate::stacks::boot::boot_code_addr;

    use super::*;
    use core::BLOCK_LIMIT_MAINNET;
    use std::fs;
    use std::io;
    use std::path::{Path, PathBuf};

    use address::*;
    use chainstate::burn::db::sortdb::*;
    use chainstate::burn::operations::{
        BlockstackOperationType, LeaderBlockCommitOp, LeaderKeyRegisterOp, UserBurnSupportOp,
    };
    use chainstate::burn::*;
    use chainstate::stacks::db::test::*;
    use chainstate::stacks::db::*;
    use chainstate::stacks::*;
    use std::collections::HashMap;
    use std::collections::HashSet;
    use std::collections::VecDeque;

    use burnchains::test::*;
    use burnchains::*;

    use util::vrf::VRFProof;

    use vm::types::*;

    use rand::seq::SliceRandom;
    use rand::thread_rng;
    use rand::Rng;

    use net::test::*;

    use util::sleep_ms;

    use std::cell::RefCell;

    pub const COINBASE: u128 = 500 * 1_000_000;

    pub fn coinbase_total_at(stacks_height: u64) -> u128 {
        if stacks_height > MINER_REWARD_MATURITY {
            COINBASE * ((stacks_height - MINER_REWARD_MATURITY) as u128)
        } else {
            0
        }
    }

    pub fn path_join(dir: &str, path: &str) -> String {
        // force path to be relative
        let tail = if !path.starts_with("/") {
            path.to_string()
        } else {
            String::from_utf8(path.as_bytes()[1..].to_vec()).unwrap()
        };

        let p = PathBuf::from(dir);
        let res = p.join(PathBuf::from(tail));
        res.to_str().unwrap().to_string()
    }

    // copy src to dest
    pub fn copy_dir(src_dir: &str, dest_dir: &str) -> Result<(), io::Error> {
        eprintln!("Copy directory {} to {}", src_dir, dest_dir);

        let mut dir_queue = VecDeque::new();
        dir_queue.push_back("/".to_string());

        while dir_queue.len() > 0 {
            let next_dir = dir_queue.pop_front().unwrap();
            let next_src_dir = path_join(&src_dir, &next_dir);
            let next_dest_dir = path_join(&dest_dir, &next_dir);

            eprintln!("mkdir {}", &next_dest_dir);
            fs::create_dir_all(&next_dest_dir)?;

            for dirent_res in fs::read_dir(&next_src_dir)? {
                let dirent = dirent_res?;
                let path = dirent.path();
                let md = fs::metadata(&path)?;
                if md.is_dir() {
                    let frontier = path_join(&next_dir, &dirent.file_name().to_str().unwrap());
                    eprintln!("push {}", &frontier);
                    dir_queue.push_back(frontier);
                } else {
                    let dest_path =
                        path_join(&next_dest_dir, &dirent.file_name().to_str().unwrap());
                    eprintln!("copy {} to {}", &path.to_str().unwrap(), &dest_path);
                    fs::copy(path, dest_path)?;
                }
            }
        }
        Ok(())
    }

    // one point per round
    pub struct TestMinerTracePoint {
        pub fork_snapshots: HashMap<usize, BlockSnapshot>, // map miner ID to snapshot
        pub stacks_blocks: HashMap<usize, StacksBlock>,    // map miner ID to stacks block
        pub microblocks: HashMap<usize, Vec<StacksMicroblock>>, // map miner ID to microblocks
        pub block_commits: HashMap<usize, LeaderBlockCommitOp>, // map miner ID to block commit
        pub miner_node_map: HashMap<usize, String>,        // map miner ID to the node it worked on
    }

    impl TestMinerTracePoint {
        pub fn new() -> TestMinerTracePoint {
            TestMinerTracePoint {
                fork_snapshots: HashMap::new(),
                stacks_blocks: HashMap::new(),
                microblocks: HashMap::new(),
                block_commits: HashMap::new(),
                miner_node_map: HashMap::new(),
            }
        }

        pub fn add(
            &mut self,
            miner_id: usize,
            node_name: String,
            fork_snapshot: BlockSnapshot,
            stacks_block: StacksBlock,
            microblocks: Vec<StacksMicroblock>,
            block_commit: LeaderBlockCommitOp,
        ) -> () {
            self.fork_snapshots.insert(miner_id, fork_snapshot);
            self.stacks_blocks.insert(miner_id, stacks_block);
            self.microblocks.insert(miner_id, microblocks);
            self.block_commits.insert(miner_id, block_commit);
            self.miner_node_map.insert(miner_id, node_name);
        }

        pub fn get_block_snapshot(&self, miner_id: usize) -> Option<BlockSnapshot> {
            self.fork_snapshots.get(&miner_id).cloned()
        }

        pub fn get_stacks_block(&self, miner_id: usize) -> Option<StacksBlock> {
            self.stacks_blocks.get(&miner_id).cloned()
        }

        pub fn get_microblocks(&self, miner_id: usize) -> Option<Vec<StacksMicroblock>> {
            self.microblocks.get(&miner_id).cloned()
        }

        pub fn get_block_commit(&self, miner_id: usize) -> Option<LeaderBlockCommitOp> {
            self.block_commits.get(&miner_id).cloned()
        }

        pub fn get_node_name(&self, miner_id: usize) -> Option<String> {
            self.miner_node_map.get(&miner_id).cloned()
        }

        pub fn get_miner_ids(&self) -> Vec<usize> {
            let mut miner_ids = HashSet::new();
            for miner_id in self.fork_snapshots.keys() {
                miner_ids.insert(*miner_id);
            }
            for miner_id in self.stacks_blocks.keys() {
                miner_ids.insert(*miner_id);
            }
            for miner_id in self.microblocks.keys() {
                miner_ids.insert(*miner_id);
            }
            for miner_id in self.block_commits.keys() {
                miner_ids.insert(*miner_id);
            }
            let mut ret = vec![];
            for miner_id in miner_ids.iter() {
                ret.push(*miner_id);
            }
            ret
        }
    }

    pub struct TestMinerTrace {
        pub points: Vec<TestMinerTracePoint>,
        pub burn_node: TestBurnchainNode,
        pub miners: Vec<TestMiner>,
    }

    impl TestMinerTrace {
        pub fn new(
            burn_node: TestBurnchainNode,
            miners: Vec<TestMiner>,
            points: Vec<TestMinerTracePoint>,
        ) -> TestMinerTrace {
            TestMinerTrace {
                points: points,
                burn_node: burn_node,
                miners: miners,
            }
        }

        /// how many blocks represented here?
        pub fn get_num_blocks(&self) -> usize {
            let mut num_blocks = 0;
            for p in self.points.iter() {
                for miner_id in p.stacks_blocks.keys() {
                    if p.stacks_blocks.get(miner_id).is_some() {
                        num_blocks += 1;
                    }
                }
            }
            num_blocks
        }

        /// how many sortitions represented here?
        pub fn get_num_sortitions(&self) -> usize {
            let mut num_sortitions = 0;
            for p in self.points.iter() {
                for miner_id in p.fork_snapshots.keys() {
                    if p.fork_snapshots.get(miner_id).is_some() {
                        num_sortitions += 1;
                    }
                }
            }
            num_sortitions
        }

        /// how many rounds did this trace go for?
        pub fn rounds(&self) -> usize {
            self.points.len()
        }

        /// what are the chainstate directories?
        pub fn get_test_names(&self) -> Vec<String> {
            let mut all_test_names = HashSet::new();
            for p in self.points.iter() {
                for miner_id in p.miner_node_map.keys() {
                    if let Some(ref test_name) = p.miner_node_map.get(miner_id) {
                        if !all_test_names.contains(test_name) {
                            all_test_names.insert(test_name.clone());
                        }
                    }
                }
            }
            let mut ret = vec![];
            for name in all_test_names.drain() {
                ret.push(name.to_owned());
            }
            ret
        }
    }

    pub struct TestStacksNode {
        pub chainstate: StacksChainState,
        pub prev_keys: Vec<LeaderKeyRegisterOp>, // _all_ keys generated
        pub key_ops: HashMap<VRFPublicKey, usize>, // map VRF public keys to their locations in the prev_keys array
        pub anchored_blocks: Vec<StacksBlock>,
        pub microblocks: Vec<Vec<StacksMicroblock>>,
        pub commit_ops: HashMap<BlockHeaderHash, usize>,
        pub test_name: String,
        forkable: bool,
    }

    impl TestStacksNode {
        pub fn new(
            mainnet: bool,
            chain_id: u32,
            test_name: &str,
            mut initial_balance_recipients: Vec<StacksAddress>,
        ) -> TestStacksNode {
            initial_balance_recipients.sort();
            let initial_balances = initial_balance_recipients
                .into_iter()
                .map(|addr| (addr, 10_000_000_000))
                .collect();
            let chainstate = instantiate_chainstate_with_balances(
                mainnet,
                chain_id,
                test_name,
                initial_balances,
            );
            TestStacksNode {
                chainstate: chainstate,
                prev_keys: vec![],
                key_ops: HashMap::new(),
                anchored_blocks: vec![],
                microblocks: vec![],
                commit_ops: HashMap::new(),
                test_name: test_name.to_string(),
                forkable: true,
            }
        }

        pub fn open(mainnet: bool, chain_id: u32, test_name: &str) -> TestStacksNode {
            let chainstate = open_chainstate(mainnet, chain_id, test_name);
            TestStacksNode {
                chainstate: chainstate,
                prev_keys: vec![],
                key_ops: HashMap::new(),
                anchored_blocks: vec![],
                microblocks: vec![],
                commit_ops: HashMap::new(),
                test_name: test_name.to_string(),
                forkable: true,
            }
        }

        pub fn from_chainstate(chainstate: StacksChainState) -> TestStacksNode {
            TestStacksNode {
                chainstate: chainstate,
                prev_keys: vec![],
                key_ops: HashMap::new(),
                anchored_blocks: vec![],
                microblocks: vec![],
                commit_ops: HashMap::new(),
                test_name: "".to_string(),
                forkable: false,
            }
        }

        // NOTE: can't do this if instantiated via from_chainstate()
        pub fn fork(&self, new_test_name: &str) -> TestStacksNode {
            if !self.forkable {
                panic!("Tried to fork an unforkable chainstate instance");
            }

            match fs::metadata(&chainstate_path(new_test_name)) {
                Ok(_) => {
                    fs::remove_dir_all(&chainstate_path(new_test_name)).unwrap();
                }
                Err(_) => {}
            }

            copy_dir(
                &chainstate_path(&self.test_name),
                &chainstate_path(new_test_name),
            )
            .unwrap();
            let chainstate = open_chainstate(
                self.chainstate.mainnet,
                self.chainstate.chain_id,
                new_test_name,
            );
            TestStacksNode {
                chainstate: chainstate,
                prev_keys: self.prev_keys.clone(),
                key_ops: self.key_ops.clone(),
                anchored_blocks: self.anchored_blocks.clone(),
                microblocks: self.microblocks.clone(),
                commit_ops: self.commit_ops.clone(),
                test_name: new_test_name.to_string(),
                forkable: true,
            }
        }

        pub fn next_burn_block(
            sortdb: &mut SortitionDB,
            fork: &mut TestBurnchainFork,
        ) -> TestBurnchainBlock {
            let burn_block = {
                let ic = sortdb.index_conn();
                fork.next_block(&ic)
            };
            burn_block
        }

        pub fn add_key_register(
            &mut self,
            block: &mut TestBurnchainBlock,
            miner: &mut TestMiner,
        ) -> LeaderKeyRegisterOp {
            let key_register_op = block.add_leader_key_register(miner);
            self.prev_keys.push(key_register_op.clone());
            self.key_ops
                .insert(key_register_op.public_key.clone(), self.prev_keys.len() - 1);
            key_register_op
        }

        pub fn add_key_register_op(&mut self, op: &LeaderKeyRegisterOp) -> () {
            self.prev_keys.push(op.clone());
            self.key_ops
                .insert(op.public_key.clone(), self.prev_keys.len() - 1);
        }

        pub fn add_block_commit(
            sortdb: &SortitionDB,
            burn_block: &mut TestBurnchainBlock,
            miner: &mut TestMiner,
            block_hash: &BlockHeaderHash,
            burn_amount: u64,
            key_op: &LeaderKeyRegisterOp,
            parent_block_snapshot: Option<&BlockSnapshot>,
        ) -> LeaderBlockCommitOp {
            let block_commit_op = {
                let ic = sortdb.index_conn();
                let parent_snapshot = burn_block.parent_snapshot.clone();
                burn_block.add_leader_block_commit(
                    &ic,
                    miner,
                    block_hash,
                    burn_amount,
                    key_op,
                    Some(&parent_snapshot),
                    parent_block_snapshot,
                )
            };
            block_commit_op
        }

        pub fn get_last_key(&self, miner: &TestMiner) -> LeaderKeyRegisterOp {
            let last_vrf_pubkey = miner.last_VRF_public_key().unwrap();
            let idx = *self.key_ops.get(&last_vrf_pubkey).unwrap();
            self.prev_keys[idx].clone()
        }

        pub fn get_last_anchored_block(&self, miner: &TestMiner) -> Option<StacksBlock> {
            match miner.last_block_commit() {
                None => None,
                Some(block_commit_op) => {
                    match self.commit_ops.get(&block_commit_op.block_header_hash) {
                        None => None,
                        Some(idx) => Some(self.anchored_blocks[*idx].clone()),
                    }
                }
            }
        }

        pub fn get_last_accepted_anchored_block(
            &self,
            sortdb: &SortitionDB,
            miner: &TestMiner,
        ) -> Option<StacksBlock> {
            for bc in miner.block_commits.iter().rev() {
                let consensus_hash = match SortitionDB::get_block_snapshot(
                    sortdb.conn(),
                    &SortitionId::stubbed(&bc.burn_header_hash),
                )
                .unwrap()
                {
                    Some(sn) => sn.consensus_hash,
                    None => {
                        continue;
                    }
                };

                if StacksChainState::has_stored_block(
                    &self.chainstate.db(),
                    &self.chainstate.blocks_path,
                    &consensus_hash,
                    &bc.block_header_hash,
                )
                .unwrap()
                    && !StacksChainState::is_block_orphaned(
                        &self.chainstate.db(),
                        &consensus_hash,
                        &bc.block_header_hash,
                    )
                    .unwrap()
                {
                    match self.commit_ops.get(&bc.block_header_hash) {
                        None => {
                            continue;
                        }
                        Some(idx) => {
                            return Some(self.anchored_blocks[*idx].clone());
                        }
                    }
                }
            }
            return None;
        }

        pub fn get_microblock_stream(
            &self,
            miner: &TestMiner,
            block_hash: &BlockHeaderHash,
        ) -> Option<Vec<StacksMicroblock>> {
            match self.commit_ops.get(block_hash) {
                None => None,
                Some(idx) => Some(self.microblocks[*idx].clone()),
            }
        }

        pub fn get_anchored_block(&self, block_hash: &BlockHeaderHash) -> Option<StacksBlock> {
            match self.commit_ops.get(block_hash) {
                None => None,
                Some(idx) => Some(self.anchored_blocks[*idx].clone()),
            }
        }

        pub fn get_last_winning_snapshot(
            ic: &SortitionDBConn,
            fork_tip: &BlockSnapshot,
            miner: &TestMiner,
        ) -> Option<BlockSnapshot> {
            for commit_op in miner.block_commits.iter().rev() {
                match SortitionDB::get_block_snapshot_for_winning_stacks_block(
                    ic,
                    &fork_tip.sortition_id,
                    &commit_op.block_header_hash,
                )
                .unwrap()
                {
                    Some(sn) => {
                        return Some(sn);
                    }
                    None => {}
                }
            }
            return None;
        }

        pub fn get_miner_balance<'a>(clarity_tx: &mut ClarityTx<'a>, addr: &StacksAddress) -> u128 {
            clarity_tx.with_clarity_db_readonly(|db| {
                db.get_account_stx_balance(&StandardPrincipalData::from(addr.clone()).into())
                    .amount_unlocked
            })
        }

        pub fn make_tenure_commitment(
            &mut self,
            sortdb: &SortitionDB,
            burn_block: &mut TestBurnchainBlock,
            miner: &mut TestMiner,
            stacks_block: &StacksBlock,
            microblocks: &Vec<StacksMicroblock>,
            burn_amount: u64,
            miner_key: &LeaderKeyRegisterOp,
            parent_block_snapshot_opt: Option<&BlockSnapshot>,
        ) -> LeaderBlockCommitOp {
            self.anchored_blocks.push(stacks_block.clone());
            self.microblocks.push(microblocks.clone());

            test_debug!(
                "Miner {}: Commit to stacks block {} (work {},{})",
                miner.id,
                stacks_block.block_hash(),
                stacks_block.header.total_work.burn,
                stacks_block.header.total_work.work
            );

            // send block commit for this block
            let block_commit_op = TestStacksNode::add_block_commit(
                sortdb,
                burn_block,
                miner,
                &stacks_block.block_hash(),
                burn_amount,
                miner_key,
                parent_block_snapshot_opt,
            );

            test_debug!(
                "Miner {}: Block commit transaction builds on {},{} (parent snapshot is {:?})",
                miner.id,
                block_commit_op.parent_block_ptr,
                block_commit_op.parent_vtxindex,
                &parent_block_snapshot_opt
            );
            self.commit_ops.insert(
                block_commit_op.block_header_hash.clone(),
                self.anchored_blocks.len() - 1,
            );
            block_commit_op
        }

        pub fn mine_stacks_block<F>(
            &mut self,
            sortdb: &SortitionDB,
            miner: &mut TestMiner,
            burn_block: &mut TestBurnchainBlock,
            miner_key: &LeaderKeyRegisterOp,
            parent_stacks_block: Option<&StacksBlock>,
            burn_amount: u64,
            block_assembler: F,
        ) -> (StacksBlock, Vec<StacksMicroblock>, LeaderBlockCommitOp)
        where
            F: FnOnce(
                StacksBlockBuilder,
                &mut TestMiner,
                &SortitionDB,
            ) -> (StacksBlock, Vec<StacksMicroblock>),
        {
            let proof = miner
                .make_proof(
                    &miner_key.public_key,
                    &burn_block.parent_snapshot.sortition_hash,
                )
                .expect(&format!(
                    "FATAL: no private key for {}",
                    miner_key.public_key.to_hex()
                ));

            let (builder, parent_block_snapshot_opt) = match parent_stacks_block {
                None => {
                    // first stacks block
                    let builder = StacksBlockBuilder::first(
                        miner.id,
                        &burn_block.parent_snapshot.consensus_hash,
                        &burn_block.parent_snapshot.burn_header_hash,
                        burn_block.parent_snapshot.block_height as u32,
                        burn_block.parent_snapshot.burn_header_timestamp,
                        &proof,
                        &miner.next_microblock_privkey(),
                    );
                    (builder, None)
                }
                Some(parent_stacks_block) => {
                    // building off an existing stacks block
                    let parent_stacks_block_snapshot = {
                        let ic = sortdb.index_conn();
                        let parent_stacks_block_snapshot =
                            SortitionDB::get_block_snapshot_for_winning_stacks_block(
                                &ic,
                                &burn_block.parent_snapshot.sortition_id,
                                &parent_stacks_block.block_hash(),
                            )
                            .unwrap()
                            .unwrap();
                        let burned_last =
                            SortitionDB::get_block_burn_amount(&ic, &burn_block.parent_snapshot)
                                .unwrap();
                        parent_stacks_block_snapshot
                    };

                    let parent_chain_tip = StacksChainState::get_anchored_block_header_info(
                        self.chainstate.db(),
                        &parent_stacks_block_snapshot.consensus_hash,
                        &parent_stacks_block.header.block_hash(),
                    )
                    .unwrap()
                    .unwrap();

                    let new_work = StacksWorkScore {
                        burn: parent_stacks_block_snapshot.total_burn,
                        work: parent_stacks_block
                            .header
                            .total_work
                            .work
                            .checked_add(1)
                            .expect("FATAL: stacks block height overflow"),
                    };

                    test_debug!(
                        "Work in {} {}: {},{}",
                        burn_block.block_height,
                        burn_block.parent_snapshot.burn_header_hash,
                        new_work.burn,
                        new_work.work
                    );
                    let builder = StacksBlockBuilder::from_parent(
                        miner.id,
                        &parent_chain_tip,
                        &new_work,
                        &proof,
                        &miner.next_microblock_privkey(),
                    );
                    (builder, Some(parent_stacks_block_snapshot))
                }
            };

            test_debug!(
                "Miner {}: Assemble stacks block from {}",
                miner.id,
                miner.origin_address().unwrap().to_string()
            );

            let (stacks_block, microblocks) = block_assembler(builder, miner, sortdb);
            let block_commit_op = self.make_tenure_commitment(
                sortdb,
                burn_block,
                miner,
                &stacks_block,
                &microblocks,
                burn_amount,
                miner_key,
                parent_block_snapshot_opt.as_ref(),
            );

            (stacks_block, microblocks, block_commit_op)
        }
    }

    /// Return Some(bool) to indicate whether or not the anchored block was accepted into the queue.
    /// Return None if the block was not submitted at all.
    fn preprocess_stacks_block_data(
        node: &mut TestStacksNode,
        burn_node: &mut TestBurnchainNode,
        fork_snapshot: &BlockSnapshot,
        stacks_block: &StacksBlock,
        stacks_microblocks: &Vec<StacksMicroblock>,
        block_commit_op: &LeaderBlockCommitOp,
    ) -> Option<bool> {
        let block_hash = stacks_block.block_hash();

        let ic = burn_node.sortdb.index_conn();
        let ch_opt = SortitionDB::get_block_commit_parent(
            &ic,
            block_commit_op.parent_block_ptr.into(),
            block_commit_op.parent_vtxindex.into(),
            &fork_snapshot.sortition_id,
        )
        .unwrap();
        let parent_block_consensus_hash = match ch_opt {
            Some(parent_commit) => {
                let db_handle = SortitionHandleConn::open_reader(
                    &ic,
                    &SortitionId::stubbed(&block_commit_op.burn_header_hash),
                )
                .unwrap();
                let sn = db_handle
                    .get_block_snapshot(&parent_commit.burn_header_hash)
                    .unwrap()
                    .unwrap();
                sn.consensus_hash
            }
            None => {
                // only allowed if this is the first-ever block in the stacks fork
                assert_eq!(block_commit_op.parent_block_ptr, 0);
                assert_eq!(block_commit_op.parent_vtxindex, 0);
                assert!(stacks_block.header.is_first_mined());

                FIRST_BURNCHAIN_CONSENSUS_HASH.clone()
            }
        };

        let commit_snapshot = match SortitionDB::get_block_snapshot_for_winning_stacks_block(
            &ic,
            &fork_snapshot.sortition_id,
            &block_hash,
        )
        .unwrap()
        {
            Some(sn) => sn,
            None => {
                test_debug!("Block commit did not win sorition: {:?}", block_commit_op);
                return None;
            }
        };

        // "discover" this stacks block
        test_debug!(
            "\n\nPreprocess Stacks block {}/{} ({})",
            &commit_snapshot.consensus_hash,
            &block_hash,
            StacksBlockHeader::make_index_block_hash(&commit_snapshot.consensus_hash, &block_hash)
        );
        let block_res = node
            .chainstate
            .preprocess_anchored_block(
                &ic,
                &commit_snapshot.consensus_hash,
                &stacks_block,
                &parent_block_consensus_hash,
                5,
            )
            .unwrap();

        // "discover" this stacks microblock stream
        for mblock in stacks_microblocks.iter() {
            test_debug!(
                "Preprocess Stacks microblock {}-{} (seq {})",
                &block_hash,
                mblock.block_hash(),
                mblock.header.sequence
            );
            match node.chainstate.preprocess_streamed_microblock(
                &commit_snapshot.consensus_hash,
                &stacks_block.block_hash(),
                mblock,
            ) {
                Ok(_) => {}
                Err(_) => {
                    return Some(false);
                }
            }
        }

        Some(block_res)
    }

    /// Verify that the stacks block's state root matches the state root in the chain state
    fn check_block_state_index_root(
        chainstate: &mut StacksChainState,
        consensus_hash: &ConsensusHash,
        stacks_header: &StacksBlockHeader,
    ) -> bool {
        let index_block_hash =
            StacksBlockHeader::make_index_block_hash(consensus_hash, &stacks_header.block_hash());
        let mut state_root_index =
            StacksChainState::open_index(&chainstate.clarity_state_index_path).unwrap();
        let state_root = state_root_index
            .borrow_storage_backend()
            .read_block_root_hash(&index_block_hash)
            .unwrap();
        state_root == stacks_header.state_index_root
    }

    /// Verify that the miner got the expected block reward
    fn check_mining_reward<'a>(
        clarity_tx: &mut ClarityTx<'a>,
        miner: &mut TestMiner,
        block_height: u64,
        prev_block_rewards: &Vec<Vec<MinerPaymentSchedule>>,
    ) -> bool {
        let mut block_rewards = HashMap::new();
        let mut stream_rewards = HashMap::new();
        let mut heights = HashMap::new();
        let mut confirmed = HashSet::new();
        for (i, reward_list) in prev_block_rewards.iter().enumerate() {
            for reward in reward_list.iter() {
                let ibh = StacksBlockHeader::make_index_block_hash(
                    &reward.consensus_hash,
                    &reward.block_hash,
                );
                if reward.coinbase > 0 {
                    block_rewards.insert(ibh.clone(), reward.clone());
                }
                if reward.tx_fees_streamed > 0 {
                    stream_rewards.insert(ibh.clone(), reward.clone());
                }
                heights.insert(ibh.clone(), i);
                confirmed.insert((
                    StacksBlockHeader::make_index_block_hash(
                        &reward.parent_consensus_hash,
                        &reward.parent_block_hash,
                    ),
                    i,
                ));
            }
        }

        // what was the miner's total spend?
        let miner_nonce = clarity_tx.with_clarity_db_readonly(|db| {
            db.get_account_nonce(
                &StandardPrincipalData::from(miner.origin_address().unwrap()).into(),
            )
        });

        let mut spent_total = 0;
        for (nonce, spent) in miner.spent_at_nonce.iter() {
            if *nonce < miner_nonce {
                spent_total += *spent;
            }
        }

        let mut total: u128 = 10_000_000_000 - spent_total;
        test_debug!(
            "Miner {} has spent {} in total so far",
            &miner.origin_address().unwrap(),
            spent_total
        );

        if block_height >= MINER_REWARD_MATURITY {
            for (i, prev_block_reward) in prev_block_rewards.iter().enumerate() {
                if i as u64 > block_height - MINER_REWARD_MATURITY {
                    break;
                }
                let mut found = false;
                for recipient in prev_block_reward {
                    if recipient.address == miner.origin_address().unwrap() {
                        let reward: u128 = recipient.coinbase
                            + recipient.tx_fees_anchored
                            + (3 * recipient.tx_fees_streamed / 5);

                        test_debug!(
                            "Miner {} received a reward {} = {} + {} + {} at block {}",
                            &recipient.address.to_string(),
                            reward,
                            recipient.coinbase,
                            recipient.tx_fees_anchored,
                            (3 * recipient.tx_fees_streamed / 5),
                            i
                        );
                        total += reward;
                        found = true;
                    }
                }
                if !found {
                    test_debug!(
                        "Miner {} received no reward at block {}",
                        miner.origin_address().unwrap(),
                        i
                    );
                }
            }

            for (parent_block, confirmed_block_height) in confirmed.into_iter() {
                if confirmed_block_height as u64 > block_height - MINER_REWARD_MATURITY {
                    continue;
                }
                if let Some(ref parent_reward) = stream_rewards.get(&parent_block) {
                    if parent_reward.address == miner.origin_address().unwrap() {
                        let parent_streamed = (2 * parent_reward.tx_fees_streamed) / 5;
                        let parent_ibh = StacksBlockHeader::make_index_block_hash(
                            &parent_reward.consensus_hash,
                            &parent_reward.block_hash,
                        );
                        test_debug!(
                            "Miner {} received a produced-stream reward {} from {} confirmed at {}",
                            miner.origin_address().unwrap().to_string(),
                            parent_streamed,
                            heights.get(&parent_ibh).unwrap(),
                            confirmed_block_height
                        );
                        total += parent_streamed;
                    }
                }
            }
        }

        let amount =
            TestStacksNode::get_miner_balance(clarity_tx, &miner.origin_address().unwrap());
        if amount == 0 {
            test_debug!(
                "Miner {} '{}' has no mature funds in this fork",
                miner.id,
                miner.origin_address().unwrap().to_string()
            );
            return total == 0;
        } else {
            if amount != total {
                test_debug!("Amount {} != {}", amount, total);
                return false;
            }
            return true;
        }
    }

    pub fn get_last_microblock_header(
        node: &TestStacksNode,
        miner: &TestMiner,
        parent_block_opt: Option<&StacksBlock>,
    ) -> Option<StacksMicroblockHeader> {
        let last_microblocks_opt = match parent_block_opt {
            Some(ref block) => node.get_microblock_stream(&miner, &block.block_hash()),
            None => None,
        };

        let last_microblock_header_opt = match last_microblocks_opt {
            Some(last_microblocks) => {
                if last_microblocks.len() == 0 {
                    None
                } else {
                    let l = last_microblocks.len() - 1;
                    Some(last_microblocks[l].header.clone())
                }
            }
            None => None,
        };

        last_microblock_header_opt
    }

    fn get_all_mining_rewards(
        chainstate: &mut StacksChainState,
        tip: &StacksHeaderInfo,
        block_height: u64,
    ) -> Vec<Vec<MinerPaymentSchedule>> {
        let mut ret = vec![];
        let mut tx = chainstate.index_tx_begin().unwrap();

        for i in 0..block_height {
            let block_rewards =
                StacksChainState::get_scheduled_block_rewards_in_fork_at_height(&mut tx, tip, i)
                    .unwrap();
            ret.push(block_rewards);
        }

        ret
    }

    /*
    // TODO: can't use this until we stop using get_simmed_block_height
    fn clarity_get_block_hash<'a>(clarity_tx: &mut ClarityTx<'a>, block_height: u64) -> Option<BlockHeaderHash> {
        let block_hash_value = clarity_tx.connection().clarity_eval_raw(&format!("(get-block-info? header-hash u{})", &block_height)).unwrap();

        match block_hash_value {
            Value::Buffer(block_hash_buff) => {
                assert_eq!(block_hash_buff.data.len(), 32);
                let mut buf = [0u8; 32];
                buf.copy_from_slice(&block_hash_buff.data[0..32]);
                Some(BlockHeaderHash(buf))
            },
            _ => {
                None
            }
        }
    }
    */

    /// Simplest end-to-end test: create 1 fork of N Stacks epochs, mined on 1 burn chain fork,
    /// all from the same miner.
    fn mine_stacks_blocks_1_fork_1_miner_1_burnchain<F, G>(
        test_name: &String,
        rounds: usize,
        mut block_builder: F,
        mut check_oracle: G,
    ) -> TestMinerTrace
    where
        F: FnMut(
            &mut ClarityTx,
            &mut StacksBlockBuilder,
            &mut TestMiner,
            usize,
            Option<&StacksMicroblockHeader>,
        ) -> (StacksBlock, Vec<StacksMicroblock>),
        G: FnMut(&StacksBlock, &Vec<StacksMicroblock>) -> bool,
    {
        let full_test_name = format!("{}-1_fork_1_miner_1_burnchain", test_name);
        let mut burn_node = TestBurnchainNode::new();
        let mut miner_factory = TestMinerFactory::new();
        let mut miner =
            miner_factory.next_miner(&burn_node.burnchain, 1, 1, AddressHashMode::SerializeP2PKH);

        let mut node = TestStacksNode::new(
            false,
            0x80000000,
            &full_test_name,
            vec![miner.origin_address().unwrap()],
        );

        let first_snapshot =
            SortitionDB::get_first_block_snapshot(burn_node.sortdb.conn()).unwrap();
        let mut fork = TestBurnchainFork::new(
            first_snapshot.block_height,
            &first_snapshot.burn_header_hash,
            &first_snapshot.index_root,
            0,
        );

        let mut first_burn_block =
            TestStacksNode::next_burn_block(&mut burn_node.sortdb, &mut fork);

        // first, register a VRF key
        node.add_key_register(&mut first_burn_block, &mut miner);

        test_debug!("Mine {} initial transactions", first_burn_block.txs.len());

        fork.append_block(first_burn_block);
        burn_node.mine_fork(&mut fork);

        let mut miner_trace = vec![];

        // next, build up some stacks blocks
        for i in 0..rounds {
            let mut burn_block = {
                let ic = burn_node.sortdb.index_conn();
                fork.next_block(&ic)
            };

            let last_key = node.get_last_key(&miner);
            let parent_block_opt = node.get_last_accepted_anchored_block(&burn_node.sortdb, &miner);
            let last_microblock_header =
                get_last_microblock_header(&node, &miner, parent_block_opt.as_ref());

            // next key
            node.add_key_register(&mut burn_block, &mut miner);

            let (stacks_block, microblocks, block_commit_op) = node.mine_stacks_block(
                &mut burn_node.sortdb,
                &mut miner,
                &mut burn_block,
                &last_key,
                parent_block_opt.as_ref(),
                1000,
                |mut builder, ref mut miner, ref sortdb| {
                    test_debug!("Produce anchored stacks block");

                    let mut miner_chainstate = open_chainstate(false, 0x80000000, &full_test_name);
                    let all_prev_mining_rewards = get_all_mining_rewards(
                        &mut miner_chainstate,
                        &builder.chain_tip,
                        builder.chain_tip.block_height,
                    );

                    let sort_iconn = sortdb.index_conn();
                    let mut epoch = builder
                        .epoch_begin(&mut miner_chainstate, &sort_iconn)
                        .unwrap();
                    let (stacks_block, microblocks) = block_builder(
                        &mut epoch,
                        &mut builder,
                        miner,
                        i,
                        last_microblock_header.as_ref(),
                    );

                    assert!(check_mining_reward(
                        &mut epoch,
                        miner,
                        builder.chain_tip.block_height,
                        &all_prev_mining_rewards
                    ));

                    builder.epoch_finish(epoch);
                    (stacks_block, microblocks)
                },
            );

            // process burn chain
            fork.append_block(burn_block);
            let fork_snapshot = burn_node.mine_fork(&mut fork);

            // "discover" the stacks block and its microblocks
            preprocess_stacks_block_data(
                &mut node,
                &mut burn_node,
                &fork_snapshot,
                &stacks_block,
                &microblocks,
                &block_commit_op,
            );

            // process all blocks
            test_debug!(
                "Process Stacks block {} and {} microblocks",
                &stacks_block.block_hash(),
                microblocks.len()
            );
            let tip_info_list = node
                .chainstate
                .process_blocks_at_tip(&mut burn_node.sortdb, 1)
                .unwrap();

            let expect_success = check_oracle(&stacks_block, &microblocks);
            if expect_success {
                // processed _this_ block
                assert_eq!(tip_info_list.len(), 1);
                let (chain_tip_opt, poison_opt) = tip_info_list[0].clone();

                assert!(chain_tip_opt.is_some());
                assert!(poison_opt.is_none());

                let chain_tip = chain_tip_opt.unwrap().header;

                assert_eq!(
                    chain_tip.anchored_header.block_hash(),
                    stacks_block.block_hash()
                );
                assert_eq!(chain_tip.consensus_hash, fork_snapshot.consensus_hash);

                // MARF trie exists for the block header's chain state, so we can make merkle proofs on it
                assert!(check_block_state_index_root(
                    &mut node.chainstate,
                    &fork_snapshot.consensus_hash,
                    &chain_tip.anchored_header
                ));
            }

            let mut next_miner_trace = TestMinerTracePoint::new();
            next_miner_trace.add(
                miner.id,
                full_test_name.clone(),
                fork_snapshot,
                stacks_block,
                microblocks,
                block_commit_op,
            );
            miner_trace.push(next_miner_trace);
        }

        TestMinerTrace::new(burn_node, vec![miner], miner_trace)
    }

    /// one miner begins a chain, and another miner joins it in the same fork at rounds/2.
    fn mine_stacks_blocks_1_fork_2_miners_1_burnchain<F>(
        test_name: &String,
        rounds: usize,
        mut miner_1_block_builder: F,
        mut miner_2_block_builder: F,
    ) -> TestMinerTrace
    where
        F: FnMut(
            &mut ClarityTx,
            &mut StacksBlockBuilder,
            &mut TestMiner,
            usize,
            Option<&StacksMicroblockHeader>,
        ) -> (StacksBlock, Vec<StacksMicroblock>),
    {
        let full_test_name = format!("{}-1_fork_2_miners_1_burnchain", test_name);
        let mut burn_node = TestBurnchainNode::new();
        let mut miner_factory = TestMinerFactory::new();
        let mut miner_1 =
            miner_factory.next_miner(&burn_node.burnchain, 1, 1, AddressHashMode::SerializeP2PKH);
        let mut miner_2 =
            miner_factory.next_miner(&burn_node.burnchain, 1, 1, AddressHashMode::SerializeP2PKH);

        let mut node = TestStacksNode::new(
            false,
            0x80000000,
            &full_test_name,
            vec![
                miner_1.origin_address().unwrap(),
                miner_2.origin_address().unwrap(),
            ],
        );

        let mut sortition_winners = vec![];

        let first_snapshot =
            SortitionDB::get_first_block_snapshot(burn_node.sortdb.conn()).unwrap();
        let mut fork = TestBurnchainFork::new(
            first_snapshot.block_height,
            &first_snapshot.burn_header_hash,
            &first_snapshot.index_root,
            0,
        );

        let mut first_burn_block =
            TestStacksNode::next_burn_block(&mut burn_node.sortdb, &mut fork);

        // first, register a VRF key
        node.add_key_register(&mut first_burn_block, &mut miner_1);

        test_debug!("Mine {} initial transactions", first_burn_block.txs.len());

        fork.append_block(first_burn_block);
        burn_node.mine_fork(&mut fork);

        let mut miner_trace = vec![];

        // next, build up some stacks blocks
        for i in 0..rounds / 2 {
            let mut burn_block = {
                let ic = burn_node.sortdb.index_conn();
                fork.next_block(&ic)
            };

            let last_key = node.get_last_key(&miner_1);
            let parent_block_opt = node.get_last_anchored_block(&miner_1);
            let last_microblock_header_opt =
                get_last_microblock_header(&node, &miner_1, parent_block_opt.as_ref());

            // send next key (key for block i+1)
            node.add_key_register(&mut burn_block, &mut miner_1);
            node.add_key_register(&mut burn_block, &mut miner_2);

            let (stacks_block, microblocks, block_commit_op) = node.mine_stacks_block(
                &mut burn_node.sortdb,
                &mut miner_1,
                &mut burn_block,
                &last_key,
                parent_block_opt.as_ref(),
                1000,
                |mut builder, ref mut miner, ref sortdb| {
                    test_debug!("Produce anchored stacks block");

                    let mut miner_chainstate = open_chainstate(false, 0x80000000, &full_test_name);
                    let all_prev_mining_rewards = get_all_mining_rewards(
                        &mut miner_chainstate,
                        &builder.chain_tip,
                        builder.chain_tip.block_height,
                    );

                    let sort_iconn = sortdb.index_conn();
                    let mut epoch = builder
                        .epoch_begin(&mut miner_chainstate, &sort_iconn)
                        .unwrap();
                    let (stacks_block, microblocks) = miner_1_block_builder(
                        &mut epoch,
                        &mut builder,
                        miner,
                        i,
                        last_microblock_header_opt.as_ref(),
                    );

                    assert!(check_mining_reward(
                        &mut epoch,
                        miner,
                        builder.chain_tip.block_height,
                        &all_prev_mining_rewards
                    ));

                    builder.epoch_finish(epoch);
                    (stacks_block, microblocks)
                },
            );

            // process burn chain
            fork.append_block(burn_block);
            let fork_snapshot = burn_node.mine_fork(&mut fork);

            // "discover" the stacks block and its microblocks
            preprocess_stacks_block_data(
                &mut node,
                &mut burn_node,
                &fork_snapshot,
                &stacks_block,
                &microblocks,
                &block_commit_op,
            );

            // process all blocks
            test_debug!(
                "Process Stacks block {} and {} microblocks",
                &stacks_block.block_hash(),
                microblocks.len()
            );
            let tip_info_list = node
                .chainstate
                .process_blocks_at_tip(&mut burn_node.sortdb, 1)
                .unwrap();

            // processed _this_ block
            assert_eq!(tip_info_list.len(), 1);
            let (chain_tip_opt, poison_opt) = tip_info_list[0].clone();

            assert!(chain_tip_opt.is_some());
            assert!(poison_opt.is_none());

            let chain_tip = chain_tip_opt.unwrap().header;

            assert_eq!(
                chain_tip.anchored_header.block_hash(),
                stacks_block.block_hash()
            );
            assert_eq!(chain_tip.consensus_hash, fork_snapshot.consensus_hash);

            // MARF trie exists for the block header's chain state, so we can make merkle proofs on it
            assert!(check_block_state_index_root(
                &mut node.chainstate,
                &fork_snapshot.consensus_hash,
                &chain_tip.anchored_header
            ));

            sortition_winners.push(miner_1.origin_address().unwrap());

            let mut next_miner_trace = TestMinerTracePoint::new();
            next_miner_trace.add(
                miner_1.id,
                full_test_name.clone(),
                fork_snapshot,
                stacks_block,
                microblocks,
                block_commit_op,
            );
            miner_trace.push(next_miner_trace);
        }

        // miner 2 begins mining
        for i in rounds / 2..rounds {
            let mut burn_block = {
                let ic = burn_node.sortdb.index_conn();
                fork.next_block(&ic)
            };

            let last_key_1 = node.get_last_key(&miner_1);
            let last_key_2 = node.get_last_key(&miner_2);

            let last_winning_snapshot = {
                let first_block_height = burn_node.sortdb.first_block_height;
                let ic = burn_node.sortdb.index_conn();
                let chain_tip = fork.get_tip(&ic);
                ic.as_handle(&chain_tip.sortition_id)
                    .get_last_snapshot_with_sortition(first_block_height + (i as u64) + 1)
                    .expect("FATAL: no prior snapshot with sortition")
            };

            let parent_block_opt = Some(
                node.get_anchored_block(&last_winning_snapshot.winning_stacks_block_hash)
                    .expect("FATAL: no prior block from last winning snapshot"),
            );

            let last_microblock_header_opt =
                match get_last_microblock_header(&node, &miner_1, parent_block_opt.as_ref()) {
                    Some(stream) => Some(stream),
                    None => get_last_microblock_header(&node, &miner_2, parent_block_opt.as_ref()),
                };

            // send next key (key for block i+1)
            node.add_key_register(&mut burn_block, &mut miner_1);
            node.add_key_register(&mut burn_block, &mut miner_2);

            let (stacks_block_1, microblocks_1, block_commit_op_1) = node.mine_stacks_block(
                &mut burn_node.sortdb,
                &mut miner_1,
                &mut burn_block,
                &last_key_1,
                parent_block_opt.as_ref(),
                1000,
                |mut builder, ref mut miner, ref sortdb| {
                    test_debug!(
                        "Produce anchored stacks block in stacks fork 1 via {}",
                        miner.origin_address().unwrap().to_string()
                    );

                    let mut miner_chainstate = open_chainstate(false, 0x80000000, &full_test_name);
                    let all_prev_mining_rewards = get_all_mining_rewards(
                        &mut miner_chainstate,
                        &builder.chain_tip,
                        builder.chain_tip.block_height,
                    );

                    let sort_iconn = sortdb.index_conn();
                    let mut epoch = builder
                        .epoch_begin(&mut miner_chainstate, &sort_iconn)
                        .unwrap();
                    let (stacks_block, microblocks) = miner_1_block_builder(
                        &mut epoch,
                        &mut builder,
                        miner,
                        i,
                        last_microblock_header_opt.as_ref(),
                    );

                    assert!(check_mining_reward(
                        &mut epoch,
                        miner,
                        builder.chain_tip.block_height,
                        &all_prev_mining_rewards
                    ));

                    builder.epoch_finish(epoch);
                    (stacks_block, microblocks)
                },
            );

            let (stacks_block_2, microblocks_2, block_commit_op_2) = node.mine_stacks_block(
                &mut burn_node.sortdb,
                &mut miner_2,
                &mut burn_block,
                &last_key_2,
                parent_block_opt.as_ref(),
                1000,
                |mut builder, ref mut miner, ref sortdb| {
                    test_debug!(
                        "Produce anchored stacks block in stacks fork 2 via {}",
                        miner.origin_address().unwrap().to_string()
                    );

                    let mut miner_chainstate = open_chainstate(false, 0x80000000, &full_test_name);
                    let all_prev_mining_rewards = get_all_mining_rewards(
                        &mut miner_chainstate,
                        &builder.chain_tip,
                        builder.chain_tip.block_height,
                    );

                    let sort_iconn = sortdb.index_conn();
                    let mut epoch = builder
                        .epoch_begin(&mut miner_chainstate, &sort_iconn)
                        .unwrap();
                    let (stacks_block, microblocks) = miner_2_block_builder(
                        &mut epoch,
                        &mut builder,
                        miner,
                        i,
                        last_microblock_header_opt.as_ref(),
                    );

                    assert!(check_mining_reward(
                        &mut epoch,
                        miner,
                        builder.chain_tip.block_height,
                        &all_prev_mining_rewards
                    ));

                    builder.epoch_finish(epoch);
                    (stacks_block, microblocks)
                },
            );

            // process burn chain
            fork.append_block(burn_block);
            let fork_snapshot = burn_node.mine_fork(&mut fork);

            // "discover" the stacks blocks
            let res_1 = preprocess_stacks_block_data(
                &mut node,
                &mut burn_node,
                &fork_snapshot,
                &stacks_block_1,
                &microblocks_1,
                &block_commit_op_1,
            );
            let res_2 = preprocess_stacks_block_data(
                &mut node,
                &mut burn_node,
                &fork_snapshot,
                &stacks_block_2,
                &microblocks_2,
                &block_commit_op_2,
            );

            // exactly one stacks block will have been queued up, since sortition picks only one.
            match (res_1, res_2) {
                (Some(res), None) => {}
                (None, Some(res)) => {}
                (_, _) => assert!(false),
            }

            // process all blocks
            test_debug!(
                "Process Stacks block {}",
                &fork_snapshot.winning_stacks_block_hash
            );
            let tip_info_list = node
                .chainstate
                .process_blocks_at_tip(&mut burn_node.sortdb, 2)
                .unwrap();

            // processed exactly one block, but got back two tip-infos
            assert_eq!(tip_info_list.len(), 1);
            let (chain_tip_opt, poison_opt) = tip_info_list[0].clone();

            assert!(chain_tip_opt.is_some());
            assert!(poison_opt.is_none());

            let chain_tip = chain_tip_opt.unwrap().header;

            // selected block is the sortition-winning block
            assert_eq!(
                chain_tip.anchored_header.block_hash(),
                fork_snapshot.winning_stacks_block_hash
            );
            assert_eq!(chain_tip.consensus_hash, fork_snapshot.consensus_hash);

            let mut next_miner_trace = TestMinerTracePoint::new();
            if fork_snapshot.winning_stacks_block_hash == stacks_block_1.block_hash() {
                test_debug!(
                    "\n\nMiner 1 ({}) won sortition\n",
                    miner_1.origin_address().unwrap().to_string()
                );

                // MARF trie exists for the block header's chain state, so we can make merkle proofs on it
                assert!(check_block_state_index_root(
                    &mut node.chainstate,
                    &fork_snapshot.consensus_hash,
                    &stacks_block_1.header
                ));
                sortition_winners.push(miner_1.origin_address().unwrap());

                next_miner_trace.add(
                    miner_1.id,
                    full_test_name.clone(),
                    fork_snapshot,
                    stacks_block_1,
                    microblocks_1,
                    block_commit_op_1,
                );
            } else {
                test_debug!(
                    "\n\nMiner 2 ({}) won sortition\n",
                    miner_2.origin_address().unwrap().to_string()
                );

                // MARF trie exists for the block header's chain state, so we can make merkle proofs on it
                assert!(check_block_state_index_root(
                    &mut node.chainstate,
                    &fork_snapshot.consensus_hash,
                    &stacks_block_2.header
                ));
                sortition_winners.push(miner_2.origin_address().unwrap());

                next_miner_trace.add(
                    miner_2.id,
                    full_test_name.clone(),
                    fork_snapshot,
                    stacks_block_2,
                    microblocks_2,
                    block_commit_op_2,
                );
            }

            miner_trace.push(next_miner_trace);
        }

        TestMinerTrace::new(burn_node, vec![miner_1, miner_2], miner_trace)
    }

    /// two miners begin working on the same stacks chain, and then the stacks chain forks
    /// (resulting in two chainstates).  The burnchain is unaffected.  One miner continues on one
    /// chainstate, and the other continues on the other chainstate.  Fork happens on rounds/2
    fn mine_stacks_blocks_2_forks_2_miners_1_burnchain<F>(
        test_name: &String,
        rounds: usize,
        miner_1_block_builder: F,
        miner_2_block_builder: F,
    ) -> TestMinerTrace
    where
        F: FnMut(
            &mut ClarityTx,
            &mut StacksBlockBuilder,
            &mut TestMiner,
            usize,
            Option<&StacksMicroblockHeader>,
        ) -> (StacksBlock, Vec<StacksMicroblock>),
    {
        mine_stacks_blocks_2_forks_at_height_2_miners_1_burnchain(
            test_name,
            rounds,
            rounds / 2,
            miner_1_block_builder,
            miner_2_block_builder,
        )
    }

    /// two miners begin working on the same stacks chain, and then the stacks chain forks
    /// (resulting in two chainstates).  The burnchain is unaffected.  One miner continues on one
    /// chainstate, and the other continues on the other chainstate.  Fork happens on fork_height
    fn mine_stacks_blocks_2_forks_at_height_2_miners_1_burnchain<F>(
        test_name: &String,
        rounds: usize,
        fork_height: usize,
        mut miner_1_block_builder: F,
        mut miner_2_block_builder: F,
    ) -> TestMinerTrace
    where
        F: FnMut(
            &mut ClarityTx,
            &mut StacksBlockBuilder,
            &mut TestMiner,
            usize,
            Option<&StacksMicroblockHeader>,
        ) -> (StacksBlock, Vec<StacksMicroblock>),
    {
        let full_test_name = format!("{}-2_forks_2_miners_1_burnchain", test_name);
        let mut burn_node = TestBurnchainNode::new();
        let mut miner_factory = TestMinerFactory::new();
        let mut miner_1 =
            miner_factory.next_miner(&burn_node.burnchain, 1, 1, AddressHashMode::SerializeP2PKH);
        let mut miner_2 =
            miner_factory.next_miner(&burn_node.burnchain, 1, 1, AddressHashMode::SerializeP2PKH);

        let mut node = TestStacksNode::new(
            false,
            0x80000000,
            &full_test_name,
            vec![
                miner_1.origin_address().unwrap(),
                miner_2.origin_address().unwrap(),
            ],
        );

        let mut sortition_winners = vec![];

        let first_snapshot =
            SortitionDB::get_first_block_snapshot(burn_node.sortdb.conn()).unwrap();
        let mut fork = TestBurnchainFork::new(
            first_snapshot.block_height,
            &first_snapshot.burn_header_hash,
            &first_snapshot.index_root,
            0,
        );

        let mut first_burn_block =
            TestStacksNode::next_burn_block(&mut burn_node.sortdb, &mut fork);

        // first, register a VRF key
        node.add_key_register(&mut first_burn_block, &mut miner_1);
        node.add_key_register(&mut first_burn_block, &mut miner_2);

        test_debug!("Mine {} initial transactions", first_burn_block.txs.len());

        fork.append_block(first_burn_block);
        burn_node.mine_fork(&mut fork);

        let mut miner_trace = vec![];

        // miner 1 and 2 cooperate to build a shared fork
        for i in 0..fork_height {
            let mut burn_block = {
                let ic = burn_node.sortdb.index_conn();
                fork.next_block(&ic)
            };

            let last_key_1 = node.get_last_key(&miner_1);
            let last_key_2 = node.get_last_key(&miner_2);

            let last_winning_snapshot = {
                let first_block_height = burn_node.sortdb.first_block_height;
                let ic = burn_node.sortdb.index_conn();
                let chain_tip = fork.get_tip(&ic);
                ic.as_handle(&chain_tip.sortition_id)
                    .get_last_snapshot_with_sortition(first_block_height + (i as u64) + 1)
                    .expect("FATAL: no prior snapshot with sortition")
            };

            let (parent_block_opt, last_microblock_header_opt) = if last_winning_snapshot
                .num_sortitions
                == 0
            {
                // this is the first block
                (None, None)
            } else {
                // this is a subsequent block
                let parent_block_opt = Some(
                    node.get_anchored_block(&last_winning_snapshot.winning_stacks_block_hash)
                        .expect("FATAL: no prior block from last winning snapshot"),
                );
                let last_microblock_header_opt =
                    match get_last_microblock_header(&node, &miner_1, parent_block_opt.as_ref()) {
                        Some(stream) => Some(stream),
                        None => {
                            get_last_microblock_header(&node, &miner_2, parent_block_opt.as_ref())
                        }
                    };
                (parent_block_opt, last_microblock_header_opt)
            };

            // send next key (key for block i+1)
            node.add_key_register(&mut burn_block, &mut miner_1);
            node.add_key_register(&mut burn_block, &mut miner_2);

            let (stacks_block_1, microblocks_1, block_commit_op_1) = node.mine_stacks_block(
                &mut burn_node.sortdb,
                &mut miner_1,
                &mut burn_block,
                &last_key_1,
                parent_block_opt.as_ref(),
                1000,
                |mut builder, ref mut miner, ref sortdb| {
                    test_debug!(
                        "Produce anchored stacks block in stacks fork 1 via {}",
                        miner.origin_address().unwrap().to_string()
                    );

                    let mut miner_chainstate = open_chainstate(false, 0x80000000, &full_test_name);
                    let all_prev_mining_rewards = get_all_mining_rewards(
                        &mut miner_chainstate,
                        &builder.chain_tip,
                        builder.chain_tip.block_height,
                    );

                    let sort_iconn = sortdb.index_conn();
                    let mut epoch = builder
                        .epoch_begin(&mut miner_chainstate, &sort_iconn)
                        .unwrap();
                    let (stacks_block, microblocks) = miner_1_block_builder(
                        &mut epoch,
                        &mut builder,
                        miner,
                        i,
                        last_microblock_header_opt.as_ref(),
                    );

                    assert!(check_mining_reward(
                        &mut epoch,
                        miner,
                        builder.chain_tip.block_height,
                        &all_prev_mining_rewards
                    ));

                    builder.epoch_finish(epoch);
                    (stacks_block, microblocks)
                },
            );

            let (stacks_block_2, microblocks_2, block_commit_op_2) = node.mine_stacks_block(
                &mut burn_node.sortdb,
                &mut miner_2,
                &mut burn_block,
                &last_key_2,
                parent_block_opt.as_ref(),
                1000,
                |mut builder, ref mut miner, ref sortdb| {
                    test_debug!(
                        "Produce anchored stacks block in stacks fork 2 via {}",
                        miner.origin_address().unwrap().to_string()
                    );

                    let mut miner_chainstate = open_chainstate(false, 0x80000000, &full_test_name);
                    let all_prev_mining_rewards = get_all_mining_rewards(
                        &mut miner_chainstate,
                        &builder.chain_tip,
                        builder.chain_tip.block_height,
                    );

                    let sort_iconn = sortdb.index_conn();
                    let mut epoch = builder
                        .epoch_begin(&mut miner_chainstate, &sort_iconn)
                        .unwrap();
                    let (stacks_block, microblocks) = miner_2_block_builder(
                        &mut epoch,
                        &mut builder,
                        miner,
                        i,
                        last_microblock_header_opt.as_ref(),
                    );

                    assert!(check_mining_reward(
                        &mut epoch,
                        miner,
                        builder.chain_tip.block_height,
                        &all_prev_mining_rewards
                    ));

                    builder.epoch_finish(epoch);
                    (stacks_block, microblocks)
                },
            );

            // process burn chain
            fork.append_block(burn_block);
            let fork_snapshot = burn_node.mine_fork(&mut fork);

            // "discover" the stacks block and its microblocks
            preprocess_stacks_block_data(
                &mut node,
                &mut burn_node,
                &fork_snapshot,
                &stacks_block_1,
                &microblocks_1,
                &block_commit_op_1,
            );
            preprocess_stacks_block_data(
                &mut node,
                &mut burn_node,
                &fork_snapshot,
                &stacks_block_2,
                &microblocks_2,
                &block_commit_op_2,
            );

            // process all blocks
            test_debug!(
                "Process Stacks block {} and {} microblocks",
                &stacks_block_1.block_hash(),
                microblocks_1.len()
            );
            test_debug!(
                "Process Stacks block {} and {} microblocks",
                &stacks_block_2.block_hash(),
                microblocks_2.len()
            );
            let tip_info_list = node
                .chainstate
                .process_blocks_at_tip(&mut burn_node.sortdb, 2)
                .unwrap();

            // processed _one_ block
            assert_eq!(tip_info_list.len(), 1);
            let (chain_tip_opt, poison_opt) = tip_info_list[0].clone();

            assert!(chain_tip_opt.is_some());
            assert!(poison_opt.is_none());

            let chain_tip = chain_tip_opt.unwrap().header;

            let mut next_miner_trace = TestMinerTracePoint::new();
            if fork_snapshot.winning_stacks_block_hash == stacks_block_1.block_hash() {
                test_debug!(
                    "\n\nMiner 1 ({}) won sortition\n",
                    miner_1.origin_address().unwrap().to_string()
                );

                // MARF trie exists for the block header's chain state, so we can make merkle proofs on it
                assert!(check_block_state_index_root(
                    &mut node.chainstate,
                    &fork_snapshot.consensus_hash,
                    &stacks_block_1.header
                ));
                sortition_winners.push(miner_1.origin_address().unwrap());
            } else {
                test_debug!(
                    "\n\nMiner 2 ({}) won sortition\n",
                    miner_2.origin_address().unwrap().to_string()
                );

                // MARF trie exists for the block header's chain state, so we can make merkle proofs on it
                assert!(check_block_state_index_root(
                    &mut node.chainstate,
                    &fork_snapshot.consensus_hash,
                    &stacks_block_2.header
                ));
                sortition_winners.push(miner_2.origin_address().unwrap());
            }

            // add both blocks to the miner trace, because in this test runner, there will be _two_
            // nodes that process _all_ blocks
            next_miner_trace.add(
                miner_1.id,
                full_test_name.clone(),
                fork_snapshot.clone(),
                stacks_block_1.clone(),
                microblocks_1.clone(),
                block_commit_op_1.clone(),
            );
            next_miner_trace.add(
                miner_2.id,
                full_test_name.clone(),
                fork_snapshot.clone(),
                stacks_block_2.clone(),
                microblocks_2.clone(),
                block_commit_op_2.clone(),
            );
            miner_trace.push(next_miner_trace);
        }

        test_debug!("\n\nMiner 1 and Miner 2 now separate\n\n");

        let mut sortition_winners_1 = sortition_winners.clone();
        let mut sortition_winners_2 = sortition_winners.clone();
        let snapshot_at_fork = {
            let ic = burn_node.sortdb.index_conn();
            let tip = fork.get_tip(&ic);
            tip
        };

        assert_eq!(snapshot_at_fork.num_sortitions, fork_height as u64);

        // give miner 2 its own chain state directory
        let full_test_name_2 = format!("{}.2", &full_test_name);
        let mut node_2 = node.fork(&full_test_name_2);

        // miner 1 begins working on its own fork.
        // miner 2 begins working on its own fork.
        for i in fork_height..rounds {
            let mut burn_block = {
                let ic = burn_node.sortdb.index_conn();
                fork.next_block(&ic)
            };

            let last_key_1 = node.get_last_key(&miner_1);
            let last_key_2 = node_2.get_last_key(&miner_2);

            let mut last_winning_snapshot_1 = {
                let ic = burn_node.sortdb.index_conn();
                let tip = fork.get_tip(&ic);
                match TestStacksNode::get_last_winning_snapshot(&ic, &tip, &miner_1) {
                    Some(sn) => sn,
                    None => SortitionDB::get_first_block_snapshot(&ic).unwrap(),
                }
            };

            let mut last_winning_snapshot_2 = {
                let ic = burn_node.sortdb.index_conn();
                let tip = fork.get_tip(&ic);
                match TestStacksNode::get_last_winning_snapshot(&ic, &tip, &miner_2) {
                    Some(sn) => sn,
                    None => SortitionDB::get_first_block_snapshot(&ic).unwrap(),
                }
            };

            // build off of the point where the fork occurred, regardless of who won that sortition
            if last_winning_snapshot_1.num_sortitions < snapshot_at_fork.num_sortitions {
                last_winning_snapshot_1 = snapshot_at_fork.clone();
            }
            if last_winning_snapshot_2.num_sortitions < snapshot_at_fork.num_sortitions {
                last_winning_snapshot_2 = snapshot_at_fork.clone();
            }

            let parent_block_opt_1 =
                node.get_anchored_block(&last_winning_snapshot_1.winning_stacks_block_hash);
            let parent_block_opt_2 =
                node_2.get_anchored_block(&last_winning_snapshot_2.winning_stacks_block_hash);

            let last_microblock_header_opt_1 =
                get_last_microblock_header(&node, &miner_1, parent_block_opt_1.as_ref());
            let last_microblock_header_opt_2 =
                get_last_microblock_header(&node_2, &miner_2, parent_block_opt_2.as_ref());

            // send next key (key for block i+1)
            node.add_key_register(&mut burn_block, &mut miner_1);
            node_2.add_key_register(&mut burn_block, &mut miner_2);

            let (stacks_block_1, microblocks_1, block_commit_op_1) = node.mine_stacks_block(
                &mut burn_node.sortdb,
                &mut miner_1,
                &mut burn_block,
                &last_key_1,
                parent_block_opt_1.as_ref(),
                1000,
                |mut builder, ref mut miner, ref sortdb| {
                    test_debug!(
                        "Miner {}: Produce anchored stacks block in stacks fork 1 via {}",
                        miner.id,
                        miner.origin_address().unwrap().to_string()
                    );

                    let mut miner_chainstate = open_chainstate(false, 0x80000000, &full_test_name);
                    let all_prev_mining_rewards = get_all_mining_rewards(
                        &mut miner_chainstate,
                        &builder.chain_tip,
                        builder.chain_tip.block_height,
                    );

                    let sort_iconn = sortdb.index_conn();
                    let mut epoch = builder
                        .epoch_begin(&mut miner_chainstate, &sort_iconn)
                        .unwrap();
                    let (stacks_block, microblocks) = miner_1_block_builder(
                        &mut epoch,
                        &mut builder,
                        miner,
                        i,
                        last_microblock_header_opt_1.as_ref(),
                    );

                    assert!(check_mining_reward(
                        &mut epoch,
                        miner,
                        builder.chain_tip.block_height,
                        &all_prev_mining_rewards
                    ));

                    builder.epoch_finish(epoch);
                    (stacks_block, microblocks)
                },
            );

            let (stacks_block_2, microblocks_2, block_commit_op_2) = node_2.mine_stacks_block(
                &mut burn_node.sortdb,
                &mut miner_2,
                &mut burn_block,
                &last_key_2,
                parent_block_opt_2.as_ref(),
                1000,
                |mut builder, ref mut miner, ref sortdb| {
                    test_debug!(
                        "Miner {}: Produce anchored stacks block in stacks fork 2 via {}",
                        miner.id,
                        miner.origin_address().unwrap().to_string()
                    );

                    let mut miner_chainstate =
                        open_chainstate(false, 0x80000000, &full_test_name_2);
                    let all_prev_mining_rewards = get_all_mining_rewards(
                        &mut miner_chainstate,
                        &builder.chain_tip,
                        builder.chain_tip.block_height,
                    );

                    let sort_iconn = sortdb.index_conn();
                    let mut epoch = builder
                        .epoch_begin(&mut miner_chainstate, &sort_iconn)
                        .unwrap();
                    let (stacks_block, microblocks) = miner_2_block_builder(
                        &mut epoch,
                        &mut builder,
                        miner,
                        i,
                        last_microblock_header_opt_2.as_ref(),
                    );

                    assert!(check_mining_reward(
                        &mut epoch,
                        miner,
                        builder.chain_tip.block_height,
                        &all_prev_mining_rewards
                    ));

                    builder.epoch_finish(epoch);
                    (stacks_block, microblocks)
                },
            );

            // process burn chain
            fork.append_block(burn_block);
            let fork_snapshot = burn_node.mine_fork(&mut fork);

            // "discover" the stacks blocks
            let res_1 = preprocess_stacks_block_data(
                &mut node,
                &mut burn_node,
                &fork_snapshot,
                &stacks_block_1,
                &microblocks_1,
                &block_commit_op_1,
            );
            let res_2 = preprocess_stacks_block_data(
                &mut node_2,
                &mut burn_node,
                &fork_snapshot,
                &stacks_block_2,
                &microblocks_2,
                &block_commit_op_2,
            );

            // exactly one stacks block will have been queued up, since sortition picks only one.
            match (res_1, res_2) {
                (Some(res), None) => assert!(res),
                (None, Some(res)) => assert!(res),
                (_, _) => assert!(false),
            }

            // process all blocks
            test_debug!(
                "Process Stacks block {}",
                &fork_snapshot.winning_stacks_block_hash
            );
            let mut tip_info_list = node
                .chainstate
                .process_blocks_at_tip(&mut burn_node.sortdb, 2)
                .unwrap();
            let mut tip_info_list_2 = node_2
                .chainstate
                .process_blocks_at_tip(&mut burn_node.sortdb, 2)
                .unwrap();

            tip_info_list.append(&mut tip_info_list_2);

            // processed exactly one block, but got back two tip-infos
            assert_eq!(tip_info_list.len(), 1);
            let (chain_tip_opt, poison_opt) = tip_info_list[0].clone();

            assert!(chain_tip_opt.is_some());
            assert!(poison_opt.is_none());

            let chain_tip = chain_tip_opt.unwrap().header;

            // selected block is the sortition-winning block
            assert_eq!(
                chain_tip.anchored_header.block_hash(),
                fork_snapshot.winning_stacks_block_hash
            );
            assert_eq!(chain_tip.consensus_hash, fork_snapshot.consensus_hash);

            let mut next_miner_trace = TestMinerTracePoint::new();
            if fork_snapshot.winning_stacks_block_hash == stacks_block_1.block_hash() {
                test_debug!(
                    "\n\nMiner 1 ({}) won sortition\n",
                    miner_1.origin_address().unwrap().to_string()
                );

                // MARF trie exists for the block header's chain state, so we can make merkle proofs on it
                assert!(check_block_state_index_root(
                    &mut node.chainstate,
                    &fork_snapshot.consensus_hash,
                    &stacks_block_1.header
                ));
                sortition_winners_1.push(miner_1.origin_address().unwrap());
            } else {
                test_debug!(
                    "\n\nMiner 2 ({}) won sortition\n",
                    miner_2.origin_address().unwrap().to_string()
                );

                // MARF trie exists for the block header's chain state, so we can make merkle proofs on it
                assert!(check_block_state_index_root(
                    &mut node_2.chainstate,
                    &fork_snapshot.consensus_hash,
                    &stacks_block_2.header
                ));
                sortition_winners_2.push(miner_2.origin_address().unwrap());
            }

            // each miner produced a block; just one of them got accepted
            next_miner_trace.add(
                miner_1.id,
                full_test_name.clone(),
                fork_snapshot.clone(),
                stacks_block_1.clone(),
                microblocks_1.clone(),
                block_commit_op_1.clone(),
            );
            next_miner_trace.add(
                miner_2.id,
                full_test_name_2.clone(),
                fork_snapshot.clone(),
                stacks_block_2.clone(),
                microblocks_2.clone(),
                block_commit_op_2.clone(),
            );
            miner_trace.push(next_miner_trace);

            // keep chainstates in sync with one another -- each node discovers each other nodes'
            // block data.
            preprocess_stacks_block_data(
                &mut node,
                &mut burn_node,
                &fork_snapshot,
                &stacks_block_2,
                &microblocks_2,
                &block_commit_op_2,
            );
            preprocess_stacks_block_data(
                &mut node_2,
                &mut burn_node,
                &fork_snapshot,
                &stacks_block_1,
                &microblocks_1,
                &block_commit_op_1,
            );
            let _ = node
                .chainstate
                .process_blocks_at_tip(&mut burn_node.sortdb, 2)
                .unwrap();
            let _ = node_2
                .chainstate
                .process_blocks_at_tip(&mut burn_node.sortdb, 2)
                .unwrap();
        }

        TestMinerTrace::new(burn_node, vec![miner_1, miner_2], miner_trace)
    }

    /// two miners work on the same fork, and the burnchain splits them.
    /// the split happens at rounds/2
    fn mine_stacks_blocks_1_fork_2_miners_2_burnchains<F>(
        test_name: &String,
        rounds: usize,
        mut miner_1_block_builder: F,
        mut miner_2_block_builder: F,
    ) -> TestMinerTrace
    where
        F: FnMut(
            &mut ClarityTx,
            &mut StacksBlockBuilder,
            &mut TestMiner,
            usize,
            Option<&StacksMicroblockHeader>,
        ) -> (StacksBlock, Vec<StacksMicroblock>),
    {
        let full_test_name = format!("{}-1_fork_2_miners_2_burnchain", test_name);
        let mut burn_node = TestBurnchainNode::new();
        let mut miner_factory = TestMinerFactory::new();
        let mut miner_1 =
            miner_factory.next_miner(&burn_node.burnchain, 1, 1, AddressHashMode::SerializeP2PKH);
        let mut miner_2 =
            miner_factory.next_miner(&burn_node.burnchain, 1, 1, AddressHashMode::SerializeP2PKH);

        let mut node = TestStacksNode::new(
            false,
            0x80000000,
            &full_test_name,
            vec![
                miner_1.origin_address().unwrap(),
                miner_2.origin_address().unwrap(),
            ],
        );

        let first_snapshot =
            SortitionDB::get_first_block_snapshot(burn_node.sortdb.conn()).unwrap();
        let mut fork_1 = TestBurnchainFork::new(
            first_snapshot.block_height,
            &first_snapshot.burn_header_hash,
            &first_snapshot.index_root,
            0,
        );

        let mut first_burn_block =
            TestStacksNode::next_burn_block(&mut burn_node.sortdb, &mut fork_1);

        // first, register a VRF key
        node.add_key_register(&mut first_burn_block, &mut miner_1);
        node.add_key_register(&mut first_burn_block, &mut miner_2);

        test_debug!("Mine {} initial transactions", first_burn_block.txs.len());

        fork_1.append_block(first_burn_block);
        burn_node.mine_fork(&mut fork_1);

        let mut miner_trace = vec![];

        // next, build up some stacks blocks, cooperatively
        for i in 0..rounds / 2 {
            let mut burn_block = {
                let ic = burn_node.sortdb.index_conn();
                fork_1.next_block(&ic)
            };

            let last_key_1 = node.get_last_key(&miner_1);
            let last_key_2 = node.get_last_key(&miner_2);

            let last_winning_snapshot = {
                let first_block_height = burn_node.sortdb.first_block_height;
                let ic = burn_node.sortdb.index_conn();
                let chain_tip = fork_1.get_tip(&ic);
                ic.as_handle(&chain_tip.sortition_id)
                    .get_last_snapshot_with_sortition(first_block_height + (i as u64) + 1)
                    .expect("FATAL: no prior snapshot with sortition")
            };

            let (parent_block_opt, last_microblock_header_opt) = if last_winning_snapshot
                .num_sortitions
                == 0
            {
                // this is the first block
                (None, None)
            } else {
                // this is a subsequent block
                let parent_block_opt = Some(
                    node.get_anchored_block(&last_winning_snapshot.winning_stacks_block_hash)
                        .expect("FATAL: no prior block from last winning snapshot"),
                );
                let last_microblock_header_opt =
                    match get_last_microblock_header(&node, &miner_1, parent_block_opt.as_ref()) {
                        Some(stream) => Some(stream),
                        None => {
                            get_last_microblock_header(&node, &miner_2, parent_block_opt.as_ref())
                        }
                    };
                (parent_block_opt, last_microblock_header_opt)
            };

            // send next key (key for block i+1)
            node.add_key_register(&mut burn_block, &mut miner_1);
            node.add_key_register(&mut burn_block, &mut miner_2);

            let (stacks_block_1, microblocks_1, block_commit_op_1) = node.mine_stacks_block(
                &mut burn_node.sortdb,
                &mut miner_1,
                &mut burn_block,
                &last_key_1,
                parent_block_opt.as_ref(),
                1000,
                |mut builder, ref mut miner, ref sortdb| {
                    test_debug!("Produce anchored stacks block from miner 1");

                    let mut miner_chainstate = open_chainstate(false, 0x80000000, &full_test_name);
                    let all_prev_mining_rewards = get_all_mining_rewards(
                        &mut miner_chainstate,
                        &builder.chain_tip,
                        builder.chain_tip.block_height,
                    );

                    let sort_iconn = sortdb.index_conn();
                    let mut epoch = builder
                        .epoch_begin(&mut miner_chainstate, &sort_iconn)
                        .unwrap();
                    let (stacks_block, microblocks) = miner_1_block_builder(
                        &mut epoch,
                        &mut builder,
                        miner,
                        i,
                        last_microblock_header_opt.as_ref(),
                    );

                    assert!(check_mining_reward(
                        &mut epoch,
                        miner,
                        builder.chain_tip.block_height,
                        &all_prev_mining_rewards
                    ));

                    builder.epoch_finish(epoch);
                    (stacks_block, microblocks)
                },
            );

            let (stacks_block_2, microblocks_2, block_commit_op_2) = node.mine_stacks_block(
                &mut burn_node.sortdb,
                &mut miner_2,
                &mut burn_block,
                &last_key_2,
                parent_block_opt.as_ref(),
                1000,
                |mut builder, ref mut miner, ref sortdb| {
                    test_debug!("Produce anchored stacks block from miner 2");

                    let mut miner_chainstate = open_chainstate(false, 0x80000000, &full_test_name);
                    let all_prev_mining_rewards = get_all_mining_rewards(
                        &mut miner_chainstate,
                        &builder.chain_tip,
                        builder.chain_tip.block_height,
                    );

                    let sort_iconn = sortdb.index_conn();
                    let mut epoch = builder
                        .epoch_begin(&mut miner_chainstate, &sort_iconn)
                        .unwrap();
                    let (stacks_block, microblocks) = miner_2_block_builder(
                        &mut epoch,
                        &mut builder,
                        miner,
                        i,
                        last_microblock_header_opt.as_ref(),
                    );

                    assert!(check_mining_reward(
                        &mut epoch,
                        miner,
                        builder.chain_tip.block_height,
                        &all_prev_mining_rewards
                    ));

                    builder.epoch_finish(epoch);
                    (stacks_block, microblocks)
                },
            );

            // process burn chain
            fork_1.append_block(burn_block);
            let fork_snapshot = burn_node.mine_fork(&mut fork_1);

            // "discover" the stacks block
            preprocess_stacks_block_data(
                &mut node,
                &mut burn_node,
                &fork_snapshot,
                &stacks_block_1,
                &microblocks_1,
                &block_commit_op_1,
            );
            preprocess_stacks_block_data(
                &mut node,
                &mut burn_node,
                &fork_snapshot,
                &stacks_block_2,
                &microblocks_2,
                &block_commit_op_2,
            );

            // process all blocks
            test_debug!(
                "Process Stacks block {} and {} microblocks",
                &stacks_block_1.block_hash(),
                microblocks_1.len()
            );
            test_debug!(
                "Process Stacks block {} and {} microblocks",
                &stacks_block_2.block_hash(),
                microblocks_2.len()
            );
            let tip_info_list = node
                .chainstate
                .process_blocks_at_tip(&mut burn_node.sortdb, 2)
                .unwrap();

            // processed _one_ block
            assert_eq!(tip_info_list.len(), 1);
            let (chain_tip_opt, poison_opt) = tip_info_list[0].clone();

            assert!(chain_tip_opt.is_some());
            assert!(poison_opt.is_none());

            let chain_tip = chain_tip_opt.unwrap().header;

            // selected block is the sortition-winning block
            assert_eq!(
                chain_tip.anchored_header.block_hash(),
                fork_snapshot.winning_stacks_block_hash
            );
            assert_eq!(chain_tip.consensus_hash, fork_snapshot.consensus_hash);

            let mut next_miner_trace = TestMinerTracePoint::new();
            if fork_snapshot.winning_stacks_block_hash == stacks_block_1.block_hash() {
                test_debug!(
                    "\n\nMiner 1 ({}) won sortition\n",
                    miner_1.origin_address().unwrap().to_string()
                );

                // MARF trie exists for the block header's chain state, so we can make merkle proofs on it
                assert!(check_block_state_index_root(
                    &mut node.chainstate,
                    &fork_snapshot.consensus_hash,
                    &stacks_block_1.header
                ));
                next_miner_trace.add(
                    miner_1.id,
                    full_test_name.clone(),
                    fork_snapshot,
                    stacks_block_1,
                    microblocks_1,
                    block_commit_op_1,
                );
            } else {
                test_debug!(
                    "\n\nMiner 2 ({}) won sortition\n",
                    miner_2.origin_address().unwrap().to_string()
                );

                // MARF trie exists for the block header's chain state, so we can make merkle proofs on it
                assert!(check_block_state_index_root(
                    &mut node.chainstate,
                    &fork_snapshot.consensus_hash,
                    &stacks_block_2.header
                ));
                next_miner_trace.add(
                    miner_2.id,
                    full_test_name.clone(),
                    fork_snapshot,
                    stacks_block_2,
                    microblocks_2,
                    block_commit_op_2,
                );
            }
            miner_trace.push(next_miner_trace);
        }

        let mut fork_2 = fork_1.fork();

        test_debug!("\n\n\nbegin burnchain fork\n\n");

        // next, build up some stacks blocks on two separate burnchain forks.
        // send the same leader key register transactions to both forks.
        for i in rounds / 2..rounds {
            let mut burn_block_1 = {
                let ic = burn_node.sortdb.index_conn();
                fork_1.next_block(&ic)
            };
            let mut burn_block_2 = {
                let ic = burn_node.sortdb.index_conn();
                fork_2.next_block(&ic)
            };

            let last_key_1 = node.get_last_key(&miner_1);
            let last_key_2 = node.get_last_key(&miner_2);

            let block_1_snapshot = {
                let first_block_height = burn_node.sortdb.first_block_height;
                let ic = burn_node.sortdb.index_conn();
                let chain_tip = fork_1.get_tip(&ic);
                ic.as_handle(&chain_tip.sortition_id)
                    .get_last_snapshot_with_sortition(first_block_height + (i as u64) + 1)
                    .expect("FATAL: no prior snapshot with sortition")
            };

            let block_2_snapshot = {
                let first_block_height = burn_node.sortdb.first_block_height;
                let ic = burn_node.sortdb.index_conn();
                let chain_tip = fork_2.get_tip(&ic);
                ic.as_handle(&chain_tip.sortition_id)
                    .get_last_snapshot_with_sortition(first_block_height + (i as u64) + 1)
                    .expect("FATAL: no prior snapshot with sortition")
            };

            let parent_block_opt_1 =
                node.get_anchored_block(&block_1_snapshot.winning_stacks_block_hash);
            let parent_block_opt_2 =
                node.get_anchored_block(&block_2_snapshot.winning_stacks_block_hash);

            // send next key (key for block i+1)
            node.add_key_register(&mut burn_block_1, &mut miner_1);
            node.add_key_register(&mut burn_block_2, &mut miner_2);

            let last_microblock_header_opt_1 =
                get_last_microblock_header(&node, &miner_1, parent_block_opt_1.as_ref());
            let last_microblock_header_opt_2 =
                get_last_microblock_header(&node, &miner_2, parent_block_opt_2.as_ref());

            let (stacks_block_1, microblocks_1, block_commit_op_1) = node.mine_stacks_block(
                &mut burn_node.sortdb,
                &mut miner_1,
                &mut burn_block_1,
                &last_key_1,
                parent_block_opt_1.as_ref(),
                1000,
                |mut builder, ref mut miner, ref sortdb| {
                    test_debug!(
                        "Produce anchored stacks block in stacks fork 1 via {}",
                        miner.origin_address().unwrap().to_string()
                    );

                    let mut miner_chainstate = open_chainstate(false, 0x80000000, &full_test_name);
                    let all_prev_mining_rewards = get_all_mining_rewards(
                        &mut miner_chainstate,
                        &builder.chain_tip,
                        builder.chain_tip.block_height,
                    );

                    let sort_iconn = sortdb.index_conn();
                    let mut epoch = builder
                        .epoch_begin(&mut miner_chainstate, &sort_iconn)
                        .unwrap();
                    let (stacks_block, microblocks) = miner_1_block_builder(
                        &mut epoch,
                        &mut builder,
                        miner,
                        i,
                        last_microblock_header_opt_1.as_ref(),
                    );

                    assert!(check_mining_reward(
                        &mut epoch,
                        miner,
                        builder.chain_tip.block_height,
                        &all_prev_mining_rewards
                    ));

                    builder.epoch_finish(epoch);
                    (stacks_block, microblocks)
                },
            );

            let (stacks_block_2, microblocks_2, block_commit_op_2) = node.mine_stacks_block(
                &mut burn_node.sortdb,
                &mut miner_2,
                &mut burn_block_2,
                &last_key_2,
                parent_block_opt_2.as_ref(),
                1000,
                |mut builder, ref mut miner, ref sortdb| {
                    test_debug!(
                        "Produce anchored stacks block in stacks fork 2 via {}",
                        miner.origin_address().unwrap().to_string()
                    );

                    let mut miner_chainstate = open_chainstate(false, 0x80000000, &full_test_name);
                    let all_prev_mining_rewards = get_all_mining_rewards(
                        &mut miner_chainstate,
                        &builder.chain_tip,
                        builder.chain_tip.block_height,
                    );

                    let sort_iconn = sortdb.index_conn();
                    let mut epoch = builder
                        .epoch_begin(&mut miner_chainstate, &sort_iconn)
                        .unwrap();
                    let (stacks_block, microblocks) = miner_2_block_builder(
                        &mut epoch,
                        &mut builder,
                        miner,
                        i,
                        last_microblock_header_opt_2.as_ref(),
                    );

                    assert!(check_mining_reward(
                        &mut epoch,
                        miner,
                        builder.chain_tip.block_height,
                        &all_prev_mining_rewards
                    ));

                    builder.epoch_finish(epoch);
                    (stacks_block, microblocks)
                },
            );

            // process burn chain
            fork_1.append_block(burn_block_1);
            fork_2.append_block(burn_block_2);
            let fork_snapshot_1 = burn_node.mine_fork(&mut fork_1);
            let fork_snapshot_2 = burn_node.mine_fork(&mut fork_2);

            assert!(fork_snapshot_1.burn_header_hash != fork_snapshot_2.burn_header_hash);
            assert!(fork_snapshot_1.consensus_hash != fork_snapshot_2.consensus_hash);

            // "discover" the stacks block
            test_debug!("preprocess fork 1 {}", stacks_block_1.block_hash());
            preprocess_stacks_block_data(
                &mut node,
                &mut burn_node,
                &fork_snapshot_1,
                &stacks_block_1,
                &microblocks_1,
                &block_commit_op_1,
            );

            test_debug!("preprocess fork 2 {}", stacks_block_1.block_hash());
            preprocess_stacks_block_data(
                &mut node,
                &mut burn_node,
                &fork_snapshot_2,
                &stacks_block_2,
                &microblocks_2,
                &block_commit_op_2,
            );

            // process all blocks
            test_debug!(
                "Process all Stacks blocks: {}, {}",
                &stacks_block_1.block_hash(),
                &stacks_block_2.block_hash()
            );
            let tip_info_list = node
                .chainstate
                .process_blocks_at_tip(&mut burn_node.sortdb, 2)
                .unwrap();

            // processed all stacks blocks -- one on each burn chain fork
            assert_eq!(tip_info_list.len(), 2);

            for (ref chain_tip_opt, ref poison_opt) in tip_info_list.iter() {
                assert!(chain_tip_opt.is_some());
                assert!(poison_opt.is_none());
            }

            // fork 1?
            let mut found_fork_1 = false;
            for (ref chain_tip_opt, ref poison_opt) in tip_info_list.iter() {
                let chain_tip = chain_tip_opt.clone().unwrap().header;
                if chain_tip.consensus_hash == fork_snapshot_1.consensus_hash {
                    found_fork_1 = true;
                    assert_eq!(
                        chain_tip.anchored_header.block_hash(),
                        stacks_block_1.block_hash()
                    );

                    // MARF trie exists for the block header's chain state, so we can make merkle proofs on it
                    assert!(check_block_state_index_root(
                        &mut node.chainstate,
                        &fork_snapshot_1.consensus_hash,
                        &chain_tip.anchored_header
                    ));
                }
            }

            assert!(found_fork_1);

            let mut found_fork_2 = false;
            for (ref chain_tip_opt, ref poison_opt) in tip_info_list.iter() {
                let chain_tip = chain_tip_opt.clone().unwrap().header;
                if chain_tip.consensus_hash == fork_snapshot_2.consensus_hash {
                    found_fork_2 = true;
                    assert_eq!(
                        chain_tip.anchored_header.block_hash(),
                        stacks_block_2.block_hash()
                    );

                    // MARF trie exists for the block header's chain state, so we can make merkle proofs on it
                    assert!(check_block_state_index_root(
                        &mut node.chainstate,
                        &fork_snapshot_2.consensus_hash,
                        &chain_tip.anchored_header
                    ));
                }
            }

            assert!(found_fork_2);

            let mut next_miner_trace = TestMinerTracePoint::new();
            next_miner_trace.add(
                miner_1.id,
                full_test_name.clone(),
                fork_snapshot_1,
                stacks_block_1,
                microblocks_1,
                block_commit_op_1,
            );
            next_miner_trace.add(
                miner_2.id,
                full_test_name.clone(),
                fork_snapshot_2,
                stacks_block_2,
                microblocks_2,
                block_commit_op_2,
            );
            miner_trace.push(next_miner_trace);
        }

        TestMinerTrace::new(burn_node, vec![miner_1, miner_2], miner_trace)
    }

    /// two miners begin working on separate forks, and the burnchain splits out under them,
    /// putting each one on a different fork.
    /// split happens at rounds/2
    fn mine_stacks_blocks_2_forks_2_miners_2_burnchains<F>(
        test_name: &String,
        rounds: usize,
        mut miner_1_block_builder: F,
        mut miner_2_block_builder: F,
    ) -> TestMinerTrace
    where
        F: FnMut(
            &mut ClarityTx,
            &mut StacksBlockBuilder,
            &mut TestMiner,
            usize,
            Option<&StacksMicroblockHeader>,
        ) -> (StacksBlock, Vec<StacksMicroblock>),
    {
        let full_test_name = format!("{}-2_forks_2_miner_2_burnchains", test_name);
        let mut burn_node = TestBurnchainNode::new();
        let mut miner_factory = TestMinerFactory::new();
        let mut miner_1 =
            miner_factory.next_miner(&burn_node.burnchain, 1, 1, AddressHashMode::SerializeP2PKH);
        let mut miner_2 =
            miner_factory.next_miner(&burn_node.burnchain, 1, 1, AddressHashMode::SerializeP2PKH);

        let mut node = TestStacksNode::new(
            false,
            0x80000000,
            &full_test_name,
            vec![
                miner_1.origin_address().unwrap(),
                miner_2.origin_address().unwrap(),
            ],
        );

        let first_snapshot =
            SortitionDB::get_first_block_snapshot(burn_node.sortdb.conn()).unwrap();
        let mut fork_1 = TestBurnchainFork::new(
            first_snapshot.block_height,
            &first_snapshot.burn_header_hash,
            &first_snapshot.index_root,
            0,
        );

        let mut first_burn_block =
            TestStacksNode::next_burn_block(&mut burn_node.sortdb, &mut fork_1);

        // first, register a VRF key
        node.add_key_register(&mut first_burn_block, &mut miner_1);
        node.add_key_register(&mut first_burn_block, &mut miner_2);

        test_debug!("Mine {} initial transactions", first_burn_block.txs.len());

        fork_1.append_block(first_burn_block);
        burn_node.mine_fork(&mut fork_1);

        let mut miner_trace = vec![];

        // next, build up some stacks blocks. miners cooperate
        for i in 0..rounds / 2 {
            let mut burn_block = {
                let ic = burn_node.sortdb.index_conn();
                fork_1.next_block(&ic)
            };

            let last_key_1 = node.get_last_key(&miner_1);
            let last_key_2 = node.get_last_key(&miner_2);

            let (block_1_snapshot_opt, block_2_snapshot_opt) = {
                let ic = burn_node.sortdb.index_conn();
                let chain_tip = fork_1.get_tip(&ic);
                let block_1_snapshot_opt =
                    TestStacksNode::get_last_winning_snapshot(&ic, &chain_tip, &miner_1);
                let block_2_snapshot_opt =
                    TestStacksNode::get_last_winning_snapshot(&ic, &chain_tip, &miner_2);
                (block_1_snapshot_opt, block_2_snapshot_opt)
            };

            let parent_block_opt_1 = match block_1_snapshot_opt {
                Some(sn) => node.get_anchored_block(&sn.winning_stacks_block_hash),
                None => None,
            };

            let parent_block_opt_2 = match block_2_snapshot_opt {
                Some(sn) => node.get_anchored_block(&sn.winning_stacks_block_hash),
                None => parent_block_opt_1.clone(),
            };

            let last_microblock_header_opt_1 =
                get_last_microblock_header(&node, &miner_1, parent_block_opt_1.as_ref());
            let last_microblock_header_opt_2 =
                get_last_microblock_header(&node, &miner_2, parent_block_opt_2.as_ref());

            // send next key (key for block i+1)
            node.add_key_register(&mut burn_block, &mut miner_1);
            node.add_key_register(&mut burn_block, &mut miner_2);

            let (stacks_block_1, microblocks_1, block_commit_op_1) = node.mine_stacks_block(
                &mut burn_node.sortdb,
                &mut miner_1,
                &mut burn_block,
                &last_key_1,
                parent_block_opt_1.as_ref(),
                1000,
                |mut builder, ref mut miner, ref sortdb| {
                    test_debug!("Produce anchored stacks block");

                    let mut miner_chainstate = open_chainstate(false, 0x80000000, &full_test_name);
                    let all_prev_mining_rewards = get_all_mining_rewards(
                        &mut miner_chainstate,
                        &builder.chain_tip,
                        builder.chain_tip.block_height,
                    );

                    let sort_iconn = sortdb.index_conn();
                    let mut epoch = builder
                        .epoch_begin(&mut miner_chainstate, &sort_iconn)
                        .unwrap();
                    let (stacks_block, microblocks) = miner_1_block_builder(
                        &mut epoch,
                        &mut builder,
                        miner,
                        i,
                        last_microblock_header_opt_1.as_ref(),
                    );

                    assert!(check_mining_reward(
                        &mut epoch,
                        miner,
                        builder.chain_tip.block_height,
                        &all_prev_mining_rewards
                    ));

                    builder.epoch_finish(epoch);
                    (stacks_block, microblocks)
                },
            );

            let (stacks_block_2, microblocks_2, block_commit_op_2) = node.mine_stacks_block(
                &mut burn_node.sortdb,
                &mut miner_2,
                &mut burn_block,
                &last_key_2,
                parent_block_opt_2.as_ref(),
                1000,
                |mut builder, ref mut miner, ref sortdb| {
                    test_debug!("Produce anchored stacks block");

                    let mut miner_chainstate = open_chainstate(false, 0x80000000, &full_test_name);
                    let all_prev_mining_rewards = get_all_mining_rewards(
                        &mut miner_chainstate,
                        &builder.chain_tip,
                        builder.chain_tip.block_height,
                    );

                    let sort_iconn = sortdb.index_conn();
                    let mut epoch = builder
                        .epoch_begin(&mut miner_chainstate, &sort_iconn)
                        .unwrap();
                    let (stacks_block, microblocks) = miner_2_block_builder(
                        &mut epoch,
                        &mut builder,
                        miner,
                        i,
                        last_microblock_header_opt_2.as_ref(),
                    );

                    assert!(check_mining_reward(
                        &mut epoch,
                        miner,
                        builder.chain_tip.block_height,
                        &all_prev_mining_rewards
                    ));

                    builder.epoch_finish(epoch);
                    (stacks_block, microblocks)
                },
            );

            // process burn chain
            fork_1.append_block(burn_block);
            let fork_snapshot = burn_node.mine_fork(&mut fork_1);

            // "discover" the stacks block
            preprocess_stacks_block_data(
                &mut node,
                &mut burn_node,
                &fork_snapshot,
                &stacks_block_1,
                &microblocks_1,
                &block_commit_op_1,
            );
            preprocess_stacks_block_data(
                &mut node,
                &mut burn_node,
                &fork_snapshot,
                &stacks_block_2,
                &microblocks_2,
                &block_commit_op_2,
            );

            // process all blocks
            test_debug!(
                "Process Stacks block {} and {} microblocks",
                &stacks_block_1.block_hash(),
                microblocks_1.len()
            );
            test_debug!(
                "Process Stacks block {} and {} microblocks",
                &stacks_block_2.block_hash(),
                microblocks_2.len()
            );
            let tip_info_list = node
                .chainstate
                .process_blocks_at_tip(&mut burn_node.sortdb, 2)
                .unwrap();

            // processed _one_ block
            assert_eq!(tip_info_list.len(), 1);
            let (chain_tip_opt, poison_opt) = tip_info_list[0].clone();

            assert!(chain_tip_opt.is_some());
            assert!(poison_opt.is_none());

            let chain_tip = chain_tip_opt.unwrap().header;

            // selected block is the sortition-winning block
            assert_eq!(
                chain_tip.anchored_header.block_hash(),
                fork_snapshot.winning_stacks_block_hash
            );
            assert_eq!(chain_tip.consensus_hash, fork_snapshot.consensus_hash);

            let mut next_miner_trace = TestMinerTracePoint::new();
            if fork_snapshot.winning_stacks_block_hash == stacks_block_1.block_hash() {
                test_debug!(
                    "\n\nMiner 1 ({}) won sortition\n",
                    miner_1.origin_address().unwrap().to_string()
                );

                // MARF trie exists for the block header's chain state, so we can make merkle proofs on it
                assert!(check_block_state_index_root(
                    &mut node.chainstate,
                    &fork_snapshot.consensus_hash,
                    &stacks_block_1.header
                ));
                next_miner_trace.add(
                    miner_1.id,
                    full_test_name.clone(),
                    fork_snapshot.clone(),
                    stacks_block_1,
                    microblocks_1,
                    block_commit_op_1,
                );
            } else {
                test_debug!(
                    "\n\nMiner 2 ({}) won sortition\n",
                    miner_2.origin_address().unwrap().to_string()
                );

                // MARF trie exists for the block header's chain state, so we can make merkle proofs on it
                assert!(check_block_state_index_root(
                    &mut node.chainstate,
                    &fork_snapshot.consensus_hash,
                    &stacks_block_2.header
                ));
                next_miner_trace.add(
                    miner_2.id,
                    full_test_name.clone(),
                    fork_snapshot,
                    stacks_block_2,
                    microblocks_2,
                    block_commit_op_2,
                );
            }

            miner_trace.push(next_miner_trace);
        }

        let mut fork_2 = fork_1.fork();

        test_debug!("\n\n\nbegin burnchain fork\n\n");

        // next, build up some stacks blocks on two separate burnchain forks.
        // send the same leader key register transactions to both forks.
        // miner 1 works on fork 1
        // miner 2 works on fork 2
        for i in rounds / 2..rounds {
            let mut burn_block_1 = {
                let ic = burn_node.sortdb.index_conn();
                fork_1.next_block(&ic)
            };
            let mut burn_block_2 = {
                let ic = burn_node.sortdb.index_conn();
                fork_2.next_block(&ic)
            };

            let last_key_1 = node.get_last_key(&miner_1);
            let last_key_2 = node.get_last_key(&miner_2);
            let block_1_snapshot_opt = {
                let ic = burn_node.sortdb.index_conn();
                let chain_tip = fork_1.get_tip(&ic);
                TestStacksNode::get_last_winning_snapshot(&ic, &chain_tip, &miner_1)
            };
            let block_2_snapshot_opt = {
                let ic = burn_node.sortdb.index_conn();
                let chain_tip = fork_2.get_tip(&ic);
                TestStacksNode::get_last_winning_snapshot(&ic, &chain_tip, &miner_2)
            };

            let parent_block_opt_1 = match block_1_snapshot_opt {
                Some(sn) => node.get_anchored_block(&sn.winning_stacks_block_hash),
                None => None,
            };

            let parent_block_opt_2 = match block_2_snapshot_opt {
                Some(sn) => node.get_anchored_block(&sn.winning_stacks_block_hash),
                None => parent_block_opt_1.clone(),
            };

            // send next key (key for block i+1)
            node.add_key_register(&mut burn_block_1, &mut miner_1);
            node.add_key_register(&mut burn_block_2, &mut miner_2);

            let last_microblock_header_opt_1 =
                get_last_microblock_header(&node, &miner_1, parent_block_opt_1.as_ref());
            let last_microblock_header_opt_2 =
                get_last_microblock_header(&node, &miner_2, parent_block_opt_2.as_ref());

            let (stacks_block_1, microblocks_1, block_commit_op_1) = node.mine_stacks_block(
                &mut burn_node.sortdb,
                &mut miner_1,
                &mut burn_block_1,
                &last_key_1,
                parent_block_opt_1.as_ref(),
                1000,
                |mut builder, ref mut miner, ref sortdb| {
                    test_debug!(
                        "Produce anchored stacks block in stacks fork 1 via {}",
                        miner.origin_address().unwrap().to_string()
                    );

                    let mut miner_chainstate = open_chainstate(false, 0x80000000, &full_test_name);
                    let all_prev_mining_rewards = get_all_mining_rewards(
                        &mut miner_chainstate,
                        &builder.chain_tip,
                        builder.chain_tip.block_height,
                    );

                    let sort_iconn = sortdb.index_conn();
                    let mut epoch = builder
                        .epoch_begin(&mut miner_chainstate, &sort_iconn)
                        .unwrap();
                    let (stacks_block, microblocks) = miner_1_block_builder(
                        &mut epoch,
                        &mut builder,
                        miner,
                        i,
                        last_microblock_header_opt_1.as_ref(),
                    );

                    assert!(check_mining_reward(
                        &mut epoch,
                        miner,
                        builder.chain_tip.block_height,
                        &all_prev_mining_rewards
                    ));

                    builder.epoch_finish(epoch);
                    (stacks_block, microblocks)
                },
            );

            let (stacks_block_2, microblocks_2, block_commit_op_2) = node.mine_stacks_block(
                &mut burn_node.sortdb,
                &mut miner_2,
                &mut burn_block_2,
                &last_key_2,
                parent_block_opt_2.as_ref(),
                1000,
                |mut builder, ref mut miner, ref sortdb| {
                    test_debug!(
                        "Produce anchored stacks block in stacks fork 2 via {}",
                        miner.origin_address().unwrap().to_string()
                    );

                    let mut miner_chainstate = open_chainstate(false, 0x80000000, &full_test_name);
                    let all_prev_mining_rewards = get_all_mining_rewards(
                        &mut miner_chainstate,
                        &builder.chain_tip,
                        builder.chain_tip.block_height,
                    );

                    let sort_iconn = sortdb.index_conn();
                    let mut epoch = builder
                        .epoch_begin(&mut miner_chainstate, &sort_iconn)
                        .unwrap();
                    let (stacks_block, microblocks) = miner_2_block_builder(
                        &mut epoch,
                        &mut builder,
                        miner,
                        i,
                        last_microblock_header_opt_2.as_ref(),
                    );

                    assert!(check_mining_reward(
                        &mut epoch,
                        miner,
                        builder.chain_tip.block_height,
                        &all_prev_mining_rewards
                    ));

                    builder.epoch_finish(epoch);
                    (stacks_block, microblocks)
                },
            );

            // process burn chain
            fork_1.append_block(burn_block_1);
            fork_2.append_block(burn_block_2);
            let fork_snapshot_1 = burn_node.mine_fork(&mut fork_1);
            let fork_snapshot_2 = burn_node.mine_fork(&mut fork_2);

            assert!(fork_snapshot_1.burn_header_hash != fork_snapshot_2.burn_header_hash);
            assert!(fork_snapshot_1.consensus_hash != fork_snapshot_2.consensus_hash);

            // "discover" the stacks block
            test_debug!("preprocess fork 1 {}", stacks_block_1.block_hash());
            preprocess_stacks_block_data(
                &mut node,
                &mut burn_node,
                &fork_snapshot_1,
                &stacks_block_1,
                &microblocks_1,
                &block_commit_op_1,
            );

            test_debug!("preprocess fork 2 {}", stacks_block_1.block_hash());
            preprocess_stacks_block_data(
                &mut node,
                &mut burn_node,
                &fork_snapshot_2,
                &stacks_block_2,
                &microblocks_2,
                &block_commit_op_2,
            );

            // process all blocks
            test_debug!(
                "Process all Stacks blocks: {}, {}",
                &stacks_block_1.block_hash(),
                &stacks_block_2.block_hash()
            );
            let tip_info_list = node
                .chainstate
                .process_blocks_at_tip(&mut burn_node.sortdb, 2)
                .unwrap();

            // processed all stacks blocks -- one on each burn chain fork
            assert_eq!(tip_info_list.len(), 2);

            for (ref chain_tip_opt, ref poison_opt) in tip_info_list.iter() {
                assert!(chain_tip_opt.is_some());
                assert!(poison_opt.is_none());
            }

            // fork 1?
            let mut found_fork_1 = false;
            for (ref chain_tip_opt, ref poison_opt) in tip_info_list.iter() {
                let chain_tip = chain_tip_opt.clone().unwrap().header;
                if chain_tip.consensus_hash == fork_snapshot_1.consensus_hash {
                    found_fork_1 = true;
                    assert_eq!(
                        chain_tip.anchored_header.block_hash(),
                        stacks_block_1.block_hash()
                    );

                    // MARF trie exists for the block header's chain state, so we can make merkle proofs on it
                    assert!(check_block_state_index_root(
                        &mut node.chainstate,
                        &fork_snapshot_1.consensus_hash,
                        &chain_tip.anchored_header
                    ));
                }
            }

            assert!(found_fork_1);

            let mut found_fork_2 = false;
            for (ref chain_tip_opt, ref poison_opt) in tip_info_list.iter() {
                let chain_tip = chain_tip_opt.clone().unwrap().header;
                if chain_tip.consensus_hash == fork_snapshot_2.consensus_hash {
                    found_fork_2 = true;
                    assert_eq!(
                        chain_tip.anchored_header.block_hash(),
                        stacks_block_2.block_hash()
                    );

                    // MARF trie exists for the block header's chain state, so we can make merkle proofs on it
                    assert!(check_block_state_index_root(
                        &mut node.chainstate,
                        &fork_snapshot_2.consensus_hash,
                        &chain_tip.anchored_header
                    ));
                }
            }

            assert!(found_fork_2);

            let mut next_miner_trace = TestMinerTracePoint::new();
            next_miner_trace.add(
                miner_1.id,
                full_test_name.clone(),
                fork_snapshot_1,
                stacks_block_1,
                microblocks_1,
                block_commit_op_1,
            );
            next_miner_trace.add(
                miner_2.id,
                full_test_name.clone(),
                fork_snapshot_2,
                stacks_block_2,
                microblocks_2,
                block_commit_op_2,
            );
            miner_trace.push(next_miner_trace);
        }

        TestMinerTrace::new(burn_node, vec![miner_1, miner_2], miner_trace)
    }

    /// compare two chainstates to see if they have exactly the same blocks and microblocks.
    fn assert_chainstate_blocks_eq(test_name_1: &str, test_name_2: &str) {
        let ch1 = open_chainstate(false, 0x80000000, test_name_1);
        let ch2 = open_chainstate(false, 0x80000000, test_name_2);

        // check presence of anchored blocks
        let mut all_blocks_1 = StacksChainState::list_blocks(&ch1.db()).unwrap();
        let mut all_blocks_2 = StacksChainState::list_blocks(&ch2.db()).unwrap();

        all_blocks_1.sort();
        all_blocks_2.sort();

        assert_eq!(all_blocks_1.len(), all_blocks_2.len());
        for i in 0..all_blocks_1.len() {
            assert_eq!(all_blocks_1[i], all_blocks_2[i]);
        }

        // check presence and ordering of microblocks
        let mut all_microblocks_1 =
            StacksChainState::list_microblocks(&ch1.db(), &ch1.blocks_path).unwrap();
        let mut all_microblocks_2 =
            StacksChainState::list_microblocks(&ch2.db(), &ch2.blocks_path).unwrap();

        all_microblocks_1.sort();
        all_microblocks_2.sort();

        assert_eq!(all_microblocks_1.len(), all_microblocks_2.len());
        for i in 0..all_microblocks_1.len() {
            assert_eq!(all_microblocks_1[i].0, all_microblocks_2[i].0);
            assert_eq!(all_microblocks_1[i].1, all_microblocks_2[i].1);

            assert_eq!(all_microblocks_1[i].2.len(), all_microblocks_2[i].2.len());
            for j in 0..all_microblocks_1[i].2.len() {
                assert_eq!(all_microblocks_1[i].2[j], all_microblocks_2[i].2[j]);
            }
        }

        // compare block status (staging vs confirmed) and contents
        for i in 0..all_blocks_1.len() {
            let staging_1_opt = StacksChainState::load_staging_block(
                &ch1.db(),
                &ch2.blocks_path,
                &all_blocks_1[i].0,
                &all_blocks_1[i].1,
            )
            .unwrap();
            let staging_2_opt = StacksChainState::load_staging_block(
                &ch2.db(),
                &ch2.blocks_path,
                &all_blocks_2[i].0,
                &all_blocks_2[i].1,
            )
            .unwrap();

            let chunk_1_opt = StacksChainState::load_block(
                &ch1.blocks_path,
                &all_blocks_1[i].0,
                &all_blocks_1[i].1,
            )
            .unwrap();
            let chunk_2_opt = StacksChainState::load_block(
                &ch2.blocks_path,
                &all_blocks_2[i].0,
                &all_blocks_2[i].1,
            )
            .unwrap();

            match (staging_1_opt, staging_2_opt) {
                (Some(staging_1), Some(staging_2)) => {
                    assert_eq!(staging_1.block_data, staging_2.block_data);
                }
                (None, None) => {}
                (_, _) => {
                    assert!(false);
                }
            }

            match (chunk_1_opt, chunk_2_opt) {
                (Some(block_1), Some(block_2)) => {
                    assert_eq!(block_1, block_2);
                }
                (None, None) => {}
                (_, _) => {
                    assert!(false);
                }
            }
        }

        for i in 0..all_microblocks_1.len() {
            if all_microblocks_1[i].2.len() == 0 {
                continue;
            }

            let chunk_1_opt = StacksChainState::load_descendant_staging_microblock_stream(
                &ch1.db(),
                &StacksBlockHeader::make_index_block_hash(
                    &all_microblocks_1[i].0,
                    &all_microblocks_1[i].1,
                ),
                0,
                u16::max_value(),
            )
            .unwrap();
            let chunk_2_opt = StacksChainState::load_descendant_staging_microblock_stream(
                &ch1.db(),
                &StacksBlockHeader::make_index_block_hash(
                    &all_microblocks_2[i].0,
                    &all_microblocks_2[i].1,
                ),
                0,
                u16::max_value(),
            )
            .unwrap();

            match (chunk_1_opt, chunk_2_opt) {
                (Some(chunk_1), Some(chunk_2)) => {
                    assert_eq!(chunk_1, chunk_2);
                }
                (None, None) => {}
                (_, _) => {
                    assert!(false);
                }
            }
            for j in 0..all_microblocks_1[i].2.len() {
                // staging status is the same
                let staging_1_opt = StacksChainState::load_staging_microblock(
                    &ch1.db(),
                    &all_microblocks_1[i].0,
                    &all_microblocks_1[i].1,
                    &all_microblocks_1[i].2[j],
                )
                .unwrap();
                let staging_2_opt = StacksChainState::load_staging_microblock(
                    &ch2.db(),
                    &all_microblocks_2[i].0,
                    &all_microblocks_2[i].1,
                    &all_microblocks_2[i].2[j],
                )
                .unwrap();

                match (staging_1_opt, staging_2_opt) {
                    (Some(staging_1), Some(staging_2)) => {
                        assert_eq!(staging_1.block_data, staging_2.block_data);
                    }
                    (None, None) => {}
                    (_, _) => {
                        assert!(false);
                    }
                }
            }
        }
    }

    /// produce all stacks blocks, but don't process them in order.  Instead, queue them all up and
    /// process them in randomized order.
    /// This works by running mine_stacks_blocks_1_fork_1_miner_1_burnchain, extracting the blocks,
    /// and then re-processing them in a different chainstate directory.
    fn miner_trace_replay_randomized(miner_trace: &mut TestMinerTrace) {
        test_debug!("\n\n");
        test_debug!("------------------------------------------------------------------------");
        test_debug!("                   Randomize and re-apply blocks");
        test_debug!("------------------------------------------------------------------------");
        test_debug!("\n\n");

        let rounds = miner_trace.rounds();
        let test_names = miner_trace.get_test_names();
        let mut nodes = HashMap::new();
        for (i, test_name) in test_names.iter().enumerate() {
            let rnd_test_name = format!("{}-replay_randomized", test_name);
            let next_node = TestStacksNode::new(
                false,
                0x80000000,
                &rnd_test_name,
                miner_trace
                    .miners
                    .iter()
                    .map(|ref miner| miner.origin_address().unwrap())
                    .collect(),
            );
            nodes.insert(test_name, next_node);
        }

        let expected_num_sortitions = miner_trace.get_num_sortitions();
        let expected_num_blocks = miner_trace.get_num_blocks();
        let mut num_processed = 0;

        let mut rng = thread_rng();
        miner_trace.points.as_mut_slice().shuffle(&mut rng);

        // "discover" blocks in random order
        for point in miner_trace.points.drain(..) {
            let mut miner_ids = point.get_miner_ids();
            miner_ids.as_mut_slice().shuffle(&mut rng);

            for miner_id in miner_ids {
                let fork_snapshot_opt = point.get_block_snapshot(miner_id);
                let stacks_block_opt = point.get_stacks_block(miner_id);
                let microblocks_opt = point.get_microblocks(miner_id);
                let block_commit_op_opt = point.get_block_commit(miner_id);

                if fork_snapshot_opt.is_none() || block_commit_op_opt.is_none() {
                    // no sortition by this miner at this point in time
                    continue;
                }

                let fork_snapshot = fork_snapshot_opt.unwrap();
                let block_commit_op = block_commit_op_opt.unwrap();

                match stacks_block_opt {
                    Some(stacks_block) => {
                        let mut microblocks = microblocks_opt.unwrap_or(vec![]);

                        // "discover" the stacks block and its microblocks in all nodes
                        // TODO: randomize microblock discovery order too
                        for (node_name, mut node) in nodes.iter_mut() {
                            microblocks.as_mut_slice().shuffle(&mut rng);

                            preprocess_stacks_block_data(
                                &mut node,
                                &mut miner_trace.burn_node,
                                &fork_snapshot,
                                &stacks_block,
                                &vec![],
                                &block_commit_op,
                            );

                            if microblocks.len() > 0 {
                                for mblock in microblocks.iter() {
                                    preprocess_stacks_block_data(
                                        &mut node,
                                        &mut miner_trace.burn_node,
                                        &fork_snapshot,
                                        &stacks_block,
                                        &vec![mblock.clone()],
                                        &block_commit_op,
                                    );

                                    // process all the blocks we can
                                    test_debug!(
                                        "Process Stacks block {} and microblock {} {}",
                                        &stacks_block.block_hash(),
                                        mblock.block_hash(),
                                        mblock.header.sequence
                                    );
                                    let tip_info_list = node
                                        .chainstate
                                        .process_blocks_at_tip(
                                            &mut miner_trace.burn_node.sortdb,
                                            expected_num_blocks,
                                        )
                                        .unwrap();

                                    num_processed += tip_info_list.len();
                                }
                            } else {
                                // process all the blocks we can
                                test_debug!(
                                    "Process Stacks block {} and {} microblocks in {}",
                                    &stacks_block.block_hash(),
                                    microblocks.len(),
                                    &node_name
                                );
                                let tip_info_list = node
                                    .chainstate
                                    .process_blocks_at_tip(
                                        &mut miner_trace.burn_node.sortdb,
                                        expected_num_blocks,
                                    )
                                    .unwrap();

                                num_processed += tip_info_list.len();
                            }
                        }
                    }
                    None => {
                        // no block announced at this point in time
                        test_debug!(
                            "Miner {} did not produce a Stacks block for {:?} (commit {:?})",
                            miner_id,
                            &fork_snapshot,
                            &block_commit_op
                        );
                        continue;
                    }
                }
            }
        }

        // must have processed the same number of blocks in all nodes
        assert_eq!(num_processed, expected_num_blocks);

        // must have processed all blocks the same way
        for test_name in test_names.iter() {
            let rnd_test_name = format!("{}-replay_randomized", test_name);
            assert_chainstate_blocks_eq(test_name, &rnd_test_name);
        }
    }

    pub fn make_coinbase(miner: &mut TestMiner, burnchain_height: usize) -> StacksTransaction {
        make_coinbase_with_nonce(miner, burnchain_height, miner.get_nonce())
    }

    pub fn make_coinbase_with_nonce(
        miner: &mut TestMiner,
        burnchain_height: usize,
        nonce: u64,
    ) -> StacksTransaction {
        // make a coinbase for this miner
        let mut tx_coinbase = StacksTransaction::new(
            TransactionVersion::Testnet,
            miner.as_transaction_auth().unwrap(),
            TransactionPayload::Coinbase(CoinbasePayload([(burnchain_height % 256) as u8; 32])),
        );
        tx_coinbase.chain_id = 0x80000000;
        tx_coinbase.anchor_mode = TransactionAnchorMode::OnChainOnly;
        tx_coinbase.auth.set_origin_nonce(nonce);

        let mut tx_signer = StacksTransactionSigner::new(&tx_coinbase);
        miner.sign_as_origin(&mut tx_signer);
        let tx_coinbase_signed = tx_signer.get_tx().unwrap();
        tx_coinbase_signed
    }

    pub fn mine_empty_anchored_block<'a>(
        clarity_tx: &mut ClarityTx<'a>,
        builder: &mut StacksBlockBuilder,
        miner: &mut TestMiner,
        burnchain_height: usize,
        parent_microblock_header: Option<&StacksMicroblockHeader>,
    ) -> (StacksBlock, Vec<StacksMicroblock>) {
        let miner_account = StacksChainState::get_account(
            clarity_tx,
            &miner.origin_address().unwrap().to_account_principal(),
        );
        miner.set_nonce(miner_account.nonce);

        // make a coinbase for this miner
        let tx_coinbase_signed = make_coinbase(miner, burnchain_height);

        builder
            .try_mine_tx(clarity_tx, &tx_coinbase_signed)
            .unwrap();

        let stacks_block = builder.mine_anchored_block(clarity_tx);

        test_debug!(
            "Produce anchored stacks block at burnchain height {} stacks height {}",
            burnchain_height,
            stacks_block.header.total_work.work
        );
        (stacks_block, vec![])
    }

    pub fn mine_empty_anchored_block_with_burn_height_pubkh<'a>(
        clarity_tx: &mut ClarityTx<'a>,
        builder: &mut StacksBlockBuilder,
        miner: &mut TestMiner,
        burnchain_height: usize,
        parent_microblock_header: Option<&StacksMicroblockHeader>,
    ) -> (StacksBlock, Vec<StacksMicroblock>) {
        let mut pubkh_bytes = [0u8; 20];
        pubkh_bytes[0..8].copy_from_slice(&burnchain_height.to_be_bytes());
        assert!(builder.set_microblock_pubkey_hash(Hash160(pubkh_bytes)));

        let miner_account = StacksChainState::get_account(
            clarity_tx,
            &miner.origin_address().unwrap().to_account_principal(),
        );

        miner.set_nonce(miner_account.nonce);

        // make a coinbase for this miner
        let tx_coinbase_signed = make_coinbase(miner, burnchain_height);

        builder
            .try_mine_tx(clarity_tx, &tx_coinbase_signed)
            .unwrap();

        let stacks_block = builder.mine_anchored_block(clarity_tx);

        test_debug!(
            "Produce anchored stacks block at burnchain height {} stacks height {} pubkeyhash {}",
            burnchain_height,
            stacks_block.header.total_work.work,
            &stacks_block.header.microblock_pubkey_hash
        );
        (stacks_block, vec![])
    }

    pub fn mine_empty_anchored_block_with_stacks_height_pubkh<'a>(
        clarity_tx: &mut ClarityTx<'a>,
        builder: &mut StacksBlockBuilder,
        miner: &mut TestMiner,
        burnchain_height: usize,
        parent_microblock_header: Option<&StacksMicroblockHeader>,
    ) -> (StacksBlock, Vec<StacksMicroblock>) {
        let mut pubkh_bytes = [0u8; 20];
        pubkh_bytes[0..8].copy_from_slice(&burnchain_height.to_be_bytes());
        assert!(builder.set_microblock_pubkey_hash(Hash160(pubkh_bytes)));

        let miner_account = StacksChainState::get_account(
            clarity_tx,
            &miner.origin_address().unwrap().to_account_principal(),
        );
        miner.set_nonce(miner_account.nonce);

        // make a coinbase for this miner
        let tx_coinbase_signed = make_coinbase(miner, burnchain_height);

        builder
            .try_mine_tx(clarity_tx, &tx_coinbase_signed)
            .unwrap();

        let stacks_block = builder.mine_anchored_block(clarity_tx);

        test_debug!(
            "Produce anchored stacks block at burnchain height {} stacks height {} pubkeyhash {}",
            burnchain_height,
            stacks_block.header.total_work.work,
            &stacks_block.header.microblock_pubkey_hash
        );
        (stacks_block, vec![])
    }

    pub fn make_smart_contract(
        miner: &mut TestMiner,
        burnchain_height: usize,
        stacks_block_height: usize,
    ) -> StacksTransaction {
        // make a smart contract
        let contract = "
        (define-data-var bar int 0)
        (define-public (get-bar) (ok (var-get bar)))
        (define-public (set-bar (x int) (y int))
          (begin (var-set bar (/ x y)) (ok (var-get bar))))";

        test_debug!(
            "Make smart contract block at hello-world-{}-{}",
            burnchain_height,
            stacks_block_height
        );

        let mut tx_contract = StacksTransaction::new(
            TransactionVersion::Testnet,
            miner.as_transaction_auth().unwrap(),
            TransactionPayload::new_smart_contract(
                &format!("hello-world-{}-{}", burnchain_height, stacks_block_height),
                &contract.to_string(),
            )
            .unwrap(),
        );

        tx_contract.chain_id = 0x80000000;
        tx_contract.auth.set_origin_nonce(miner.get_nonce());

        if miner.test_with_tx_fees {
            tx_contract.set_tx_fee(123);
            miner.spent_at_nonce.insert(miner.get_nonce(), 123);
        } else {
            tx_contract.set_tx_fee(0);
        }

        let mut tx_signer = StacksTransactionSigner::new(&tx_contract);
        miner.sign_as_origin(&mut tx_signer);
        let tx_contract_signed = tx_signer.get_tx().unwrap();

        tx_contract_signed
    }

    /// paired with make_smart_contract
    pub fn make_contract_call(
        miner: &mut TestMiner,
        burnchain_height: usize,
        stacks_block_height: usize,
        arg1: i128,
        arg2: i128,
    ) -> StacksTransaction {
        let addr = miner.origin_address().unwrap();
        let mut tx_contract_call = StacksTransaction::new(
            TransactionVersion::Testnet,
            miner.as_transaction_auth().unwrap(),
            TransactionPayload::new_contract_call(
                addr.clone(),
                &format!("hello-world-{}-{}", burnchain_height, stacks_block_height),
                "set-bar",
                vec![Value::Int(arg1), Value::Int(arg2)],
            )
            .unwrap(),
        );

        tx_contract_call.chain_id = 0x80000000;
        tx_contract_call.auth.set_origin_nonce(miner.get_nonce());

        if miner.test_with_tx_fees {
            tx_contract_call.set_tx_fee(456);
            miner.spent_at_nonce.insert(miner.get_nonce(), 456);
        } else {
            tx_contract_call.set_tx_fee(0);
        }

        let mut tx_signer = StacksTransactionSigner::new(&tx_contract_call);
        miner.sign_as_origin(&mut tx_signer);
        let tx_contract_call_signed = tx_signer.get_tx().unwrap();
        tx_contract_call_signed
    }

    /// make a token transfer
    pub fn make_token_transfer(
        miner: &mut TestMiner,
        burnchain_height: usize,
        nonce: Option<u64>,
        recipient: &StacksAddress,
        amount: u64,
        memo: &TokenTransferMemo,
    ) -> StacksTransaction {
        let addr = miner.origin_address().unwrap();
        let mut tx_stx_transfer = StacksTransaction::new(
            TransactionVersion::Testnet,
            miner.as_transaction_auth().unwrap(),
            TransactionPayload::TokenTransfer((*recipient).clone().into(), amount, (*memo).clone()),
        );

        tx_stx_transfer.chain_id = 0x80000000;
        tx_stx_transfer
            .auth
            .set_origin_nonce(nonce.unwrap_or(miner.get_nonce()));
        tx_stx_transfer.set_tx_fee(0);

        let mut tx_signer = StacksTransactionSigner::new(&tx_stx_transfer);
        miner.sign_as_origin(&mut tx_signer);
        let tx_stx_transfer_signed = tx_signer.get_tx().unwrap();
        tx_stx_transfer_signed
    }

    /// Mine invalid token transfers
    pub fn mine_invalid_token_transfers_block<'a>(
        clarity_tx: &mut ClarityTx<'a>,
        builder: &mut StacksBlockBuilder,
        miner: &mut TestMiner,
        burnchain_height: usize,
        parent_microblock_header: Option<&StacksMicroblockHeader>,
    ) -> (StacksBlock, Vec<StacksMicroblock>) {
        let miner_account = StacksChainState::get_account(
            clarity_tx,
            &miner.origin_address().unwrap().to_account_principal(),
        );
        miner.set_nonce(miner_account.nonce);

        // make a coinbase for this miner
        let tx_coinbase_signed = make_coinbase(miner, burnchain_height);
        builder
            .try_mine_tx(clarity_tx, &tx_coinbase_signed)
            .unwrap();

        let recipient =
            StacksAddress::new(C32_ADDRESS_VERSION_TESTNET_SINGLESIG, Hash160([0xff; 20]));
        let tx1 = make_token_transfer(
            miner,
            burnchain_height,
            Some(1),
            &recipient,
            11111,
            &TokenTransferMemo([1u8; 34]),
        );
        builder.force_mine_tx(clarity_tx, &tx1).unwrap();

        if miner.spent_at_nonce.get(&1).is_none() {
            miner.spent_at_nonce.insert(1, 11111);
        }

        let tx2 = make_token_transfer(
            miner,
            burnchain_height,
            Some(2),
            &recipient,
            22222,
            &TokenTransferMemo([2u8; 34]),
        );
        builder.force_mine_tx(clarity_tx, &tx2).unwrap();

        if miner.spent_at_nonce.get(&2).is_none() {
            miner.spent_at_nonce.insert(2, 22222);
        }

        let tx3 = make_token_transfer(
            miner,
            burnchain_height,
            Some(1),
            &recipient,
            33333,
            &TokenTransferMemo([3u8; 34]),
        );
        builder.force_mine_tx(clarity_tx, &tx3).unwrap();

        let tx4 = make_token_transfer(
            miner,
            burnchain_height,
            Some(2),
            &recipient,
            44444,
            &TokenTransferMemo([4u8; 34]),
        );
        builder.force_mine_tx(clarity_tx, &tx4).unwrap();

        let stacks_block = builder.mine_anchored_block(clarity_tx);

        test_debug!("Produce anchored stacks block {} with invalid token transfers at burnchain height {} stacks height {}", stacks_block.block_hash(), burnchain_height, stacks_block.header.total_work.work);

        (stacks_block, vec![])
    }

    /// mine a smart contract in an anchored block, and mine a contract-call in the same anchored
    /// block
    pub fn mine_smart_contract_contract_call_block<'a>(
        clarity_tx: &mut ClarityTx<'a>,
        builder: &mut StacksBlockBuilder,
        miner: &mut TestMiner,
        burnchain_height: usize,
        parent_microblock_header: Option<&StacksMicroblockHeader>,
    ) -> (StacksBlock, Vec<StacksMicroblock>) {
        let miner_account = StacksChainState::get_account(
            clarity_tx,
            &miner.origin_address().unwrap().to_account_principal(),
        );
        miner.set_nonce(miner_account.nonce);

        // make a coinbase for this miner
        let tx_coinbase_signed = make_coinbase(miner, burnchain_height);
        builder
            .try_mine_tx(clarity_tx, &tx_coinbase_signed)
            .unwrap();

        // make a smart contract
        let tx_contract_signed = make_smart_contract(
            miner,
            burnchain_height,
            builder.header.total_work.work as usize,
        );
        builder
            .try_mine_tx(clarity_tx, &tx_contract_signed)
            .unwrap();

        // make a contract call
        let tx_contract_call_signed = make_contract_call(
            miner,
            burnchain_height,
            builder.header.total_work.work as usize,
            6,
            2,
        );
        builder
            .try_mine_tx(clarity_tx, &tx_contract_call_signed)
            .unwrap();

        let stacks_block = builder.mine_anchored_block(clarity_tx);

        // TODO: test value of 'bar' in last contract(s)

        test_debug!("Produce anchored stacks block {} with smart contract and contract call at burnchain height {} stacks height {}", stacks_block.block_hash(), burnchain_height, stacks_block.header.total_work.work);
        (stacks_block, vec![])
    }

    /// mine a smart contract in an anchored block, and mine some contract-calls to it in a microblock tail
    pub fn mine_smart_contract_block_contract_call_microblock<'a>(
        clarity_tx: &mut ClarityTx<'a>,
        builder: &mut StacksBlockBuilder,
        miner: &mut TestMiner,
        burnchain_height: usize,
        parent_microblock_header: Option<&StacksMicroblockHeader>,
    ) -> (StacksBlock, Vec<StacksMicroblock>) {
        if burnchain_height > 0 && builder.chain_tip.anchored_header.total_work.work > 0 {
            // find previous contract in this fork
            for i in (0..burnchain_height).rev() {
                let prev_contract_id = QualifiedContractIdentifier::new(
                    StandardPrincipalData::from(miner.origin_address().unwrap()),
                    ContractName::try_from(
                        format!(
                            "hello-world-{}-{}",
                            i, builder.chain_tip.anchored_header.total_work.work
                        )
                        .as_str(),
                    )
                    .unwrap(),
                );
                let contract =
                    StacksChainState::get_contract(clarity_tx, &prev_contract_id).unwrap();
                if contract.is_none() {
                    continue;
                }

                let prev_bar_value =
                    StacksChainState::get_data_var(clarity_tx, &prev_contract_id, "bar").unwrap();
                assert_eq!(prev_bar_value, Some(Value::Int(3)));
                break;
            }
        }

        let miner_account = StacksChainState::get_account(
            clarity_tx,
            &miner.origin_address().unwrap().to_account_principal(),
        );
        miner.set_nonce(miner_account.nonce);

        // make a coinbase for this miner
        let tx_coinbase_signed = make_coinbase(miner, burnchain_height);
        builder
            .try_mine_tx(clarity_tx, &tx_coinbase_signed)
            .unwrap();

        // make a smart contract
        let tx_contract_signed = make_smart_contract(
            miner,
            burnchain_height,
            builder.header.total_work.work as usize,
        );
        builder
            .try_mine_tx(clarity_tx, &tx_contract_signed)
            .unwrap();

        let stacks_block = builder.mine_anchored_block(clarity_tx);

        let mut microblocks = vec![];
        for i in 0..3 {
            // make a contract call
            let tx_contract_call_signed = make_contract_call(
                miner,
                burnchain_height,
                builder.header.total_work.work as usize,
                6,
                2,
            );
            builder
                .try_mine_tx(clarity_tx, &tx_contract_call_signed)
                .unwrap();

            // put the contract-call into a microblock
            let microblock = builder.mine_next_microblock().unwrap();
            microblocks.push(microblock);
        }

        test_debug!("Produce anchored stacks block {} with smart contract and {} microblocks with contract call at burnchain height {} stacks height {}",
                    stacks_block.block_hash(), microblocks.len(), burnchain_height, stacks_block.header.total_work.work);

        (stacks_block, microblocks)
    }

    /// mine a smart contract in an anchored block, and mine a contract-call to it in a microblock.
    /// Make it so all microblocks throw a runtime exception, but confirm that they are still mined
    /// anyway.
    pub fn mine_smart_contract_block_contract_call_microblock_exception<'a>(
        clarity_tx: &mut ClarityTx<'a>,
        builder: &mut StacksBlockBuilder,
        miner: &mut TestMiner,
        burnchain_height: usize,
        parent_microblock_header: Option<&StacksMicroblockHeader>,
    ) -> (StacksBlock, Vec<StacksMicroblock>) {
        if burnchain_height > 0 && builder.chain_tip.anchored_header.total_work.work > 0 {
            // find previous contract in this fork
            for i in (0..burnchain_height).rev() {
                let prev_contract_id = QualifiedContractIdentifier::new(
                    StandardPrincipalData::from(miner.origin_address().unwrap()),
                    ContractName::try_from(
                        format!(
                            "hello-world-{}-{}",
                            i, builder.chain_tip.anchored_header.total_work.work
                        )
                        .as_str(),
                    )
                    .unwrap(),
                );
                let contract =
                    StacksChainState::get_contract(clarity_tx, &prev_contract_id).unwrap();
                if contract.is_none() {
                    continue;
                }

                test_debug!("Found contract {:?}", &prev_contract_id);
                let prev_bar_value =
                    StacksChainState::get_data_var(clarity_tx, &prev_contract_id, "bar").unwrap();
                assert_eq!(prev_bar_value, Some(Value::Int(0)));
                break;
            }
        }

        let miner_account = StacksChainState::get_account(
            clarity_tx,
            &miner.origin_address().unwrap().to_account_principal(),
        );
        miner.set_nonce(miner_account.nonce);

        // make a coinbase for this miner
        let tx_coinbase_signed = make_coinbase(miner, burnchain_height);
        builder
            .try_mine_tx(clarity_tx, &tx_coinbase_signed)
            .unwrap();

        // make a smart contract
        let tx_contract_signed = make_smart_contract(
            miner,
            burnchain_height,
            builder.header.total_work.work as usize,
        );
        builder
            .try_mine_tx(clarity_tx, &tx_contract_signed)
            .unwrap();

        let stacks_block = builder.mine_anchored_block(clarity_tx);

        let mut microblocks = vec![];
        for i in 0..3 {
            // make a contract call (note: triggers a divide-by-zero runtime error)
            let tx_contract_call_signed = make_contract_call(
                miner,
                burnchain_height,
                builder.header.total_work.work as usize,
                6,
                0,
            );
            builder
                .try_mine_tx(clarity_tx, &tx_contract_call_signed)
                .unwrap();

            // put the contract-call into a microblock
            let microblock = builder.mine_next_microblock().unwrap();
            microblocks.push(microblock);
        }

        test_debug!("Produce anchored stacks block {} with smart contract and {} microblocks with contract call at burnchain height {} stacks height {}", 
                    stacks_block.block_hash(), microblocks.len(), burnchain_height, stacks_block.header.total_work.work);

        (stacks_block, microblocks)
    }

    /*
    // TODO: blocked on get-block-info's reliance on get_simmed_block_height

    /// In the first epoch, mine an anchored block followed by 100 microblocks.
    /// In all following epochs, build off of one of the microblocks.
    fn mine_smart_contract_block_contract_call_microblocks_same_stream<'a>(clarity_tx: &mut ClarityTx<'a>,
                                                                           builder: &mut StacksBlockBuilder,
                                                                           miner: &mut TestMiner,
                                                                           burnchain_height: usize,
                                                                           parent_microblock_header: Option<&StacksMicroblockHeader>) -> (StacksBlock, Vec<StacksMicroblock>) {

        let miner_account = StacksChainState::get_account(clarity_tx, &miner.origin_address().unwrap().to_account_principal());
        miner.set_nonce(miner_account.nonce);

        // make a coinbase for this miner
        let tx_coinbase_signed = make_coinbase(miner, burnchain_height);
        builder.try_mine_tx(clarity_tx, &tx_coinbase_signed).unwrap();

        if burnchain_height == 0 {
            // make a smart contract
            let tx_contract_signed = make_smart_contract(miner, burnchain_height, builder.header.total_work.work as usize);
            builder.try_mine_tx(clarity_tx, &tx_contract_signed).unwrap();

            let stacks_block = builder.mine_anchored_block(clarity_tx);

            // create the initial 20 contract calls in microblocks
            let mut stacks_microblocks = vec![];
            for i in 0..20 {
                let tx_contract_call_signed = make_contract_call(miner, burnchain_height, builder.header.total_work.work, 6, 2);
                builder.try_mine_tx(clarity_tx, &tx_contract_call_signed).unwrap();

                let microblock = builder.mine_next_microblock().unwrap();
                stacks_microblocks.push(microblock);
            }

            (stacks_block, stacks_microblocks)
        }
        else {
            // set parent at block 1
            let first_block_hash = clarity_get_block_hash(clarity_tx, 1).unwrap();
            builder.set_parent_block(&first_block_hash);

            let mut stacks_block = builder.mine_anchored_block(clarity_tx);

            // re-create the initial 100 contract calls in microblocks
            let mut stacks_microblocks = vec![];
            for i in 0..20 {
                let tx_contract_call_signed = make_contract_call(miner, burnchain_height, builder.header.total_work.work, 6, 2);
                builder.try_mine_tx(clarity_tx, &tx_contract_call_signed).unwrap();

                let microblock = builder.mine_next_microblock().unwrap();
                stacks_microblocks.push(microblock);
            }

            // builder.set_parent_microblock(&stacks_microblocks[burnchain_height].block_hash(), stacks_microblocks[burnchain_height].header.sequence);
            stacks_block.header.parent_microblock = stacks_microblocks[burnchain_height].block_hash();
            stacks_block.header.parent_microblock_sequence = stacks_microblocks[burnchain_height].header.sequence;

            (stacks_block, vec![])
        }
    }
    */

    #[test]
    fn mine_anchored_empty_blocks_single() {
        mine_stacks_blocks_1_fork_1_miner_1_burnchain(
            &"empty-anchored-blocks".to_string(),
            10,
            mine_empty_anchored_block,
            |_, _| true,
        );
    }

    #[test]
    fn mine_anchored_empty_blocks_random() {
        let mut miner_trace = mine_stacks_blocks_1_fork_1_miner_1_burnchain(
            &"empty-anchored-blocks-random".to_string(),
            10,
            mine_empty_anchored_block,
            |_, _| true,
        );
        miner_trace_replay_randomized(&mut miner_trace);
    }

    #[test]
    fn mine_anchored_empty_blocks_multiple_miners() {
        mine_stacks_blocks_1_fork_2_miners_1_burnchain(
            &"empty-anchored-blocks-multiple-miners".to_string(),
            10,
            mine_empty_anchored_block,
            mine_empty_anchored_block,
        );
    }

    #[test]
    fn mine_anchored_empty_blocks_multiple_miners_random() {
        let mut miner_trace = mine_stacks_blocks_1_fork_2_miners_1_burnchain(
            &"empty-anchored-blocks-multiple-miners-random".to_string(),
            10,
            mine_empty_anchored_block,
            mine_empty_anchored_block,
        );
        miner_trace_replay_randomized(&mut miner_trace);
    }

    #[test]
    fn mine_anchored_empty_blocks_stacks_fork() {
        mine_stacks_blocks_2_forks_2_miners_1_burnchain(
            &"empty-anchored-blocks-stacks-fork".to_string(),
            10,
            mine_empty_anchored_block,
            mine_empty_anchored_block,
        );
    }

    #[test]
    fn mine_anchored_empty_blocks_stacks_fork_random() {
        let mut miner_trace = mine_stacks_blocks_2_forks_2_miners_1_burnchain(
            &"empty-anchored-blocks-stacks-fork-random".to_string(),
            10,
            mine_empty_anchored_block,
            mine_empty_anchored_block,
        );
        miner_trace_replay_randomized(&mut miner_trace);
    }

    #[test]
    fn mine_anchored_empty_blocks_burnchain_fork() {
        mine_stacks_blocks_1_fork_2_miners_2_burnchains(
            &"empty-anchored-blocks-burnchain-fork".to_string(),
            10,
            mine_empty_anchored_block,
            mine_empty_anchored_block,
        );
    }

    #[test]
    fn mine_anchored_empty_blocks_burnchain_fork_random() {
        let mut miner_trace = mine_stacks_blocks_1_fork_2_miners_2_burnchains(
            &"empty-anchored-blocks-burnchain-fork-random".to_string(),
            10,
            mine_empty_anchored_block,
            mine_empty_anchored_block,
        );
        miner_trace_replay_randomized(&mut miner_trace);
    }

    #[test]
    fn mine_anchored_empty_blocks_burnchain_fork_stacks_fork() {
        mine_stacks_blocks_2_forks_2_miners_2_burnchains(
            &"empty-anchored-blocks-burnchain-stacks-fork".to_string(),
            10,
            mine_empty_anchored_block,
            mine_empty_anchored_block,
        );
    }

    #[test]
    fn mine_anchored_empty_blocks_burnchain_fork_stacks_fork_random() {
        let mut miner_trace = mine_stacks_blocks_2_forks_2_miners_2_burnchains(
            &"empty-anchored-blocks-burnchain-stacks-fork-random".to_string(),
            10,
            mine_empty_anchored_block,
            mine_empty_anchored_block,
        );
        miner_trace_replay_randomized(&mut miner_trace);
    }

    #[test]
    fn mine_anchored_smart_contract_contract_call_blocks_single() {
        mine_stacks_blocks_1_fork_1_miner_1_burnchain(
            &"smart-contract-contract-call-anchored-blocks".to_string(),
            10,
            mine_smart_contract_contract_call_block,
            |_, _| true,
        );
    }

    #[test]
    fn mine_anchored_smart_contract_contract_call_blocks_single_random() {
        let mut miner_trace = mine_stacks_blocks_1_fork_1_miner_1_burnchain(
            &"smart-contract-contract-call-anchored-blocks-random".to_string(),
            10,
            mine_smart_contract_contract_call_block,
            |_, _| true,
        );
        miner_trace_replay_randomized(&mut miner_trace);
    }

    #[test]
    fn mine_anchored_smart_contract_contract_call_blocks_multiple_miners() {
        mine_stacks_blocks_1_fork_2_miners_1_burnchain(
            &"smart-contract-contract-call-anchored-blocks-multiple-miners".to_string(),
            10,
            mine_smart_contract_contract_call_block,
            mine_smart_contract_contract_call_block,
        );
    }

    #[test]
    fn mine_anchored_smart_contract_contract_call_blocks_multiple_miners_random() {
        let mut miner_trace = mine_stacks_blocks_1_fork_2_miners_1_burnchain(
            &"smart-contract-contract-call-anchored-blocks-multiple-miners-random".to_string(),
            10,
            mine_smart_contract_contract_call_block,
            mine_smart_contract_contract_call_block,
        );
        miner_trace_replay_randomized(&mut miner_trace);
    }

    #[test]
    fn mine_anchored_smart_contract_contract_call_blocks_stacks_fork() {
        mine_stacks_blocks_2_forks_2_miners_1_burnchain(
            &"smart-contract-contract-call-anchored-blocks-stacks-fork".to_string(),
            10,
            mine_smart_contract_contract_call_block,
            mine_smart_contract_contract_call_block,
        );
    }

    #[test]
    fn mine_anchored_smart_contract_contract_call_blocks_stacks_fork_random() {
        let mut miner_trace = mine_stacks_blocks_2_forks_2_miners_1_burnchain(
            &"smart-contract-contract-call-anchored-blocks-stacks-fork-random".to_string(),
            10,
            mine_smart_contract_contract_call_block,
            mine_smart_contract_contract_call_block,
        );
        miner_trace_replay_randomized(&mut miner_trace);
    }

    #[test]
    fn mine_anchored_smart_contract_contract_call_blocks_burnchain_fork() {
        mine_stacks_blocks_1_fork_2_miners_2_burnchains(
            &"smart-contract-contract-call-anchored-blocks-burnchain-fork".to_string(),
            10,
            mine_smart_contract_contract_call_block,
            mine_smart_contract_contract_call_block,
        );
    }

    #[test]
    fn mine_anchored_smart_contract_contract_call_blocks_burnchain_fork_random() {
        let mut miner_trace = mine_stacks_blocks_1_fork_2_miners_2_burnchains(
            &"smart-contract-contract-call-anchored-blocks-burnchain-fork-random".to_string(),
            10,
            mine_smart_contract_contract_call_block,
            mine_smart_contract_contract_call_block,
        );
        miner_trace_replay_randomized(&mut miner_trace);
    }

    #[test]
    fn mine_anchored_smart_contract_contract_call_blocks_burnchain_fork_stacks_fork() {
        mine_stacks_blocks_2_forks_2_miners_2_burnchains(
            &"smart-contract-contract-call-anchored-blocks-burnchain-stacks-fork".to_string(),
            10,
            mine_smart_contract_contract_call_block,
            mine_smart_contract_contract_call_block,
        );
    }

    #[test]
    fn mine_anchored_smart_contract_contract_call_blocks_burnchain_fork_stacks_fork_random() {
        let mut miner_trace = mine_stacks_blocks_2_forks_2_miners_2_burnchains(
            &"smart-contract-contract-call-anchored-blocks-burnchain-stacks-fork-random"
                .to_string(),
            10,
            mine_smart_contract_contract_call_block,
            mine_smart_contract_contract_call_block,
        );
        miner_trace_replay_randomized(&mut miner_trace);
    }

    #[test]
    fn mine_anchored_smart_contract_block_contract_call_microblock_single() {
        mine_stacks_blocks_1_fork_1_miner_1_burnchain(
            &"smart-contract-block-contract-call-microblock".to_string(),
            10,
            mine_smart_contract_block_contract_call_microblock,
            |_, _| true,
        );
    }

    #[test]
    fn mine_anchored_smart_contract_block_contract_call_microblock_single_random() {
        let mut miner_trace = mine_stacks_blocks_1_fork_1_miner_1_burnchain(
            &"smart-contract-block-contract-call-microblock-random".to_string(),
            10,
            mine_smart_contract_block_contract_call_microblock,
            |_, _| true,
        );
        miner_trace_replay_randomized(&mut miner_trace);
    }

    #[test]
    fn mine_anchored_smart_contract_block_contract_call_microblock_multiple_miners() {
        mine_stacks_blocks_1_fork_2_miners_1_burnchain(
            &"smart-contract-block-contract-call-microblock-multiple-miners".to_string(),
            10,
            mine_smart_contract_block_contract_call_microblock,
            mine_smart_contract_block_contract_call_microblock,
        );
    }

    #[test]
    fn mine_anchored_smart_contract_block_contract_call_microblock_multiple_miners_random() {
        let mut miner_trace = mine_stacks_blocks_1_fork_2_miners_1_burnchain(
            &"smart-contract-block-contract-call-microblock-multiple-miners-random".to_string(),
            10,
            mine_smart_contract_block_contract_call_microblock,
            mine_smart_contract_block_contract_call_microblock,
        );
        miner_trace_replay_randomized(&mut miner_trace);
    }

    #[test]
    fn mine_anchored_smart_contract_block_contract_call_microblock_stacks_fork() {
        mine_stacks_blocks_2_forks_2_miners_1_burnchain(
            &"smart-contract-block-contract-call-microblock-stacks-fork".to_string(),
            10,
            mine_smart_contract_block_contract_call_microblock,
            mine_smart_contract_block_contract_call_microblock,
        );
    }

    #[test]
    #[ignore]
    fn mine_anchored_smart_contract_block_contract_call_microblock_stacks_fork_random() {
        let mut miner_trace = mine_stacks_blocks_2_forks_2_miners_1_burnchain(
            &"smart-contract-block-contract-call-microblock-stacks-fork-random".to_string(),
            10,
            mine_smart_contract_block_contract_call_microblock,
            mine_smart_contract_block_contract_call_microblock,
        );
        miner_trace_replay_randomized(&mut miner_trace);
    }

    #[test]
    fn mine_anchored_smart_contract_block_contract_call_microblock_burnchain_fork() {
        mine_stacks_blocks_1_fork_2_miners_2_burnchains(
            &"smart-contract-block-contract-call-microblock-burnchain-fork".to_string(),
            10,
            mine_smart_contract_block_contract_call_microblock,
            mine_smart_contract_block_contract_call_microblock,
        );
    }

    #[test]
    fn mine_anchored_smart_contract_block_contract_call_microblock_burnchain_fork_random() {
        let mut miner_trace = mine_stacks_blocks_1_fork_2_miners_2_burnchains(
            &"smart-contract-block-contract-call-microblock-burnchain-fork-random".to_string(),
            10,
            mine_smart_contract_block_contract_call_microblock,
            mine_smart_contract_block_contract_call_microblock,
        );
        miner_trace_replay_randomized(&mut miner_trace);
    }

    #[test]
    fn mine_anchored_smart_contract_block_contract_call_microblock_burnchain_fork_stacks_fork() {
        mine_stacks_blocks_2_forks_2_miners_2_burnchains(
            &"smart-contract-block-contract-call-microblock-burnchain-stacks-fork".to_string(),
            10,
            mine_smart_contract_block_contract_call_microblock,
            mine_smart_contract_block_contract_call_microblock,
        );
    }

    #[test]
    fn mine_anchored_smart_contract_block_contract_call_microblock_burnchain_fork_stacks_fork_random(
    ) {
        let mut miner_trace = mine_stacks_blocks_2_forks_2_miners_2_burnchains(
            &"smart-contract-block-contract-call-microblock-burnchain-stacks-fork-random"
                .to_string(),
            10,
            mine_smart_contract_block_contract_call_microblock,
            mine_smart_contract_block_contract_call_microblock,
        );
        miner_trace_replay_randomized(&mut miner_trace);
    }

    #[test]
    fn mine_anchored_smart_contract_block_contract_call_microblock_exception_single() {
        mine_stacks_blocks_1_fork_1_miner_1_burnchain(
            &"smart-contract-block-contract-call-microblock-exception".to_string(),
            10,
            mine_smart_contract_block_contract_call_microblock_exception,
            |_, _| true,
        );
    }

    #[test]
    fn mine_anchored_smart_contract_block_contract_call_microblock_exception_single_random() {
        let mut miner_trace = mine_stacks_blocks_1_fork_1_miner_1_burnchain(
            &"smart-contract-block-contract-call-microblock-exception-random".to_string(),
            10,
            mine_smart_contract_block_contract_call_microblock_exception,
            |_, _| true,
        );
        miner_trace_replay_randomized(&mut miner_trace);
    }

    #[test]
    fn mine_anchored_smart_contract_block_contract_call_microblock_exception_multiple_miners() {
        mine_stacks_blocks_1_fork_2_miners_1_burnchain(
            &"smart-contract-block-contract-call-microblock-exception-multiple-miners".to_string(),
            10,
            mine_smart_contract_block_contract_call_microblock_exception,
            mine_smart_contract_block_contract_call_microblock_exception,
        );
    }

    #[test]
    fn mine_anchored_smart_contract_block_contract_call_microblock_exception_multiple_miners_random(
    ) {
        let mut miner_trace = mine_stacks_blocks_1_fork_2_miners_1_burnchain(
            &"smart-contract-block-contract-call-microblock-exception-multiple-miners-random"
                .to_string(),
            10,
            mine_smart_contract_block_contract_call_microblock_exception,
            mine_smart_contract_block_contract_call_microblock_exception,
        );
        miner_trace_replay_randomized(&mut miner_trace);
    }

    #[test]
    fn mine_anchored_smart_contract_block_contract_call_microblock_exception_stacks_fork() {
        mine_stacks_blocks_2_forks_2_miners_1_burnchain(
            &"smart-contract-block-contract-call-microblock-exception-stacks-fork".to_string(),
            10,
            mine_smart_contract_block_contract_call_microblock_exception,
            mine_smart_contract_block_contract_call_microblock_exception,
        );
    }

    #[test]
    #[ignore]
    fn mine_anchored_smart_contract_block_contract_call_microblock_exception_stacks_fork_random() {
        let mut miner_trace = mine_stacks_blocks_2_forks_2_miners_1_burnchain(
            &"smart-contract-block-contract-call-microblock-exception-stacks-fork-random"
                .to_string(),
            10,
            mine_smart_contract_block_contract_call_microblock_exception,
            mine_smart_contract_block_contract_call_microblock_exception,
        );
        miner_trace_replay_randomized(&mut miner_trace);
    }

    #[test]
    fn mine_anchored_smart_contract_block_contract_call_microblock_exception_burnchain_fork() {
        mine_stacks_blocks_1_fork_2_miners_2_burnchains(
            &"smart-contract-block-contract-call-microblock-exception-burnchain-fork".to_string(),
            10,
            mine_smart_contract_block_contract_call_microblock_exception,
            mine_smart_contract_block_contract_call_microblock_exception,
        );
    }

    #[test]
    fn mine_anchored_smart_contract_block_contract_call_microblock_exception_burnchain_fork_random()
    {
        let mut miner_trace = mine_stacks_blocks_1_fork_2_miners_2_burnchains(
            &"smart-contract-block-contract-call-microblock-exception-burnchain-fork-random"
                .to_string(),
            10,
            mine_smart_contract_block_contract_call_microblock_exception,
            mine_smart_contract_block_contract_call_microblock_exception,
        );
        miner_trace_replay_randomized(&mut miner_trace);
    }

    #[test]
    fn mine_anchored_smart_contract_block_contract_call_microblock_exception_burnchain_fork_stacks_fork(
    ) {
        mine_stacks_blocks_2_forks_2_miners_2_burnchains(
            &"smart-contract-block-contract-call-microblock-exception-burnchain-stacks-fork"
                .to_string(),
            10,
            mine_smart_contract_block_contract_call_microblock_exception,
            mine_smart_contract_block_contract_call_microblock_exception,
        );
    }

    #[test]
    fn mine_anchored_smart_contract_block_contract_call_microblock_exception_burnchain_fork_stacks_fork_random(
    ) {
        let mut miner_trace = mine_stacks_blocks_2_forks_2_miners_2_burnchains(
            &"smart-contract-block-contract-call-microblock-exception-burnchain-stacks-fork-random"
                .to_string(),
            10,
            mine_smart_contract_block_contract_call_microblock_exception,
            mine_smart_contract_block_contract_call_microblock_exception,
        );
        miner_trace_replay_randomized(&mut miner_trace);
    }

    #[test]
    fn mine_empty_anchored_block_deterministic_pubkeyhash_burnchain_fork() {
        mine_stacks_blocks_1_fork_2_miners_2_burnchains(
            &"mine_empty_anchored_block_deterministic_pubkeyhash_burnchain_fork".to_string(),
            10,
            mine_empty_anchored_block_with_burn_height_pubkh,
            mine_empty_anchored_block_with_burn_height_pubkh,
        );
    }

    #[test]
    fn mine_empty_anchored_block_deterministic_pubkeyhash_stacks_fork() {
        mine_stacks_blocks_2_forks_2_miners_1_burnchain(
            &"mine_empty_anchored_block_deterministic_pubkeyhash_stacks_fork".to_string(),
            10,
            mine_empty_anchored_block_with_stacks_height_pubkh,
            mine_empty_anchored_block_with_stacks_height_pubkh,
        );
    }

    #[test]
    fn mine_empty_anchored_block_deterministic_pubkeyhash_stacks_fork_at_genesis() {
        mine_stacks_blocks_2_forks_at_height_2_miners_1_burnchain(
            &"mine_empty_anchored_block_deterministic_pubkeyhash_stacks_fork_at_genesis"
                .to_string(),
            10,
            0,
            mine_empty_anchored_block_with_stacks_height_pubkh,
            mine_empty_anchored_block_with_stacks_height_pubkh,
        );
    }

    #[test]
    fn mine_anchored_invalid_token_transfer_blocks_single() {
        let miner_trace = mine_stacks_blocks_1_fork_1_miner_1_burnchain(
            &"invalid-token-transfers".to_string(),
            10,
            mine_invalid_token_transfers_block,
            |_, _| false,
        );

        let full_test_name = "invalid-token-transfers-1_fork_1_miner_1_burnchain";
        let chainstate = open_chainstate(false, 0x80000000, full_test_name);

        // each block must be orphaned
        for point in miner_trace.points.iter() {
            for (height, bc) in point.block_commits.iter() {
                // NOTE: this only works because there are no PoX forks in this test
                let sn = SortitionDB::get_block_snapshot(
                    miner_trace.burn_node.sortdb.conn(),
                    &SortitionId::stubbed(&bc.burn_header_hash),
                )
                .unwrap()
                .unwrap();
                assert!(StacksChainState::is_block_orphaned(
                    &chainstate.db(),
                    &sn.consensus_hash,
                    &bc.block_header_hash
                )
                .unwrap());
            }
        }
    }

    // TODO: merge with vm/tests/integrations.rs.
    // Distinct here because we use a different testnet ID
    pub fn make_user_contract_publish(
        sender: &StacksPrivateKey,
        nonce: u64,
        tx_fee: u64,
        contract_name: &str,
        contract_content: &str,
    ) -> StacksTransaction {
        let name = ContractName::from(contract_name);
        let code_body = StacksString::from_string(&contract_content.to_string()).unwrap();

        let payload = TransactionSmartContract { name, code_body };

        sign_standard_singlesig_tx(payload.into(), sender, nonce, tx_fee)
    }

    pub fn make_user_stacks_transfer(
        sender: &StacksPrivateKey,
        nonce: u64,
        tx_fee: u64,
        recipient: &PrincipalData,
        amount: u64,
    ) -> StacksTransaction {
        let payload = TransactionPayload::TokenTransfer(
            recipient.clone(),
            amount,
            TokenTransferMemo([0; 34]),
        );
        sign_standard_singlesig_tx(payload.into(), sender, nonce, tx_fee)
    }

    pub fn make_user_coinbase(
        sender: &StacksPrivateKey,
        nonce: u64,
        tx_fee: u64,
    ) -> StacksTransaction {
        let payload = TransactionPayload::Coinbase(CoinbasePayload([0; 32]));
        sign_standard_singlesig_tx(payload.into(), sender, nonce, tx_fee)
    }

    pub fn make_user_poison_microblock(
        sender: &StacksPrivateKey,
        nonce: u64,
        tx_fee: u64,
        payload: TransactionPayload,
    ) -> StacksTransaction {
        sign_standard_singlesig_tx(payload.into(), sender, nonce, tx_fee)
    }

    pub fn sign_standard_singlesig_tx(
        payload: TransactionPayload,
        sender: &StacksPrivateKey,
        nonce: u64,
        tx_fee: u64,
    ) -> StacksTransaction {
        let mut spending_condition = TransactionSpendingCondition::new_singlesig_p2pkh(
            StacksPublicKey::from_private(sender),
        )
        .expect("Failed to create p2pkh spending condition from public key.");
        spending_condition.set_nonce(nonce);
        spending_condition.set_tx_fee(tx_fee);
        let auth = TransactionAuth::Standard(spending_condition);
        let mut unsigned_tx = StacksTransaction::new(TransactionVersion::Testnet, auth, payload);

        unsigned_tx.chain_id = 0x80000000;
        unsigned_tx.post_condition_mode = TransactionPostConditionMode::Allow;

        let mut tx_signer = StacksTransactionSigner::new(&unsigned_tx);
        tx_signer.sign_origin(sender).unwrap();

        tx_signer.get_tx().unwrap()
    }

    #[test]
    fn test_build_anchored_blocks_empty() {
        let peer_config = TestPeerConfig::new("test_build_anchored_blocks_empty", 2000, 2001);
        let mut peer = TestPeer::new(peer_config);

        let chainstate_path = peer.chainstate_path.clone();

        let num_blocks = 10;
        let first_stacks_block_height = {
            let sn =
                SortitionDB::get_canonical_burn_chain_tip(&peer.sortdb.as_ref().unwrap().conn())
                    .unwrap();
            sn.block_height
        };

        let mut last_block: Option<StacksBlock> = None;
        for tenure_id in 0..num_blocks {
            // send transactions to the mempool
            let tip =
                SortitionDB::get_canonical_burn_chain_tip(&peer.sortdb.as_ref().unwrap().conn())
                    .unwrap();

            assert_eq!(
                tip.block_height,
                first_stacks_block_height + (tenure_id as u64)
            );
            if let Some(block) = last_block {
                assert_eq!(tip.winning_stacks_block_hash, block.block_hash());
            }

            let (burn_ops, stacks_block, microblocks) = peer.make_tenure(
                |ref mut miner,
                 ref mut sortdb,
                 ref mut chainstate,
                 vrf_proof,
                 ref parent_opt,
                 ref parent_microblock_header_opt| {
                    let parent_tip = match parent_opt {
                        None => StacksChainState::get_genesis_header_info(chainstate.db()).unwrap(),
                        Some(block) => {
                            let ic = sortdb.index_conn();
                            let snapshot =
                                SortitionDB::get_block_snapshot_for_winning_stacks_block(
                                    &ic,
                                    &tip.sortition_id,
                                    &block.block_hash(),
                                )
                                .unwrap()
                                .unwrap(); // succeeds because we don't fork
                            StacksChainState::get_anchored_block_header_info(
                                chainstate.db(),
                                &snapshot.consensus_hash,
                                &snapshot.winning_stacks_block_hash,
                            )
                            .unwrap()
                            .unwrap()
                        }
                    };

                    let mut mempool = MemPoolDB::open(false, 0x80000000, &chainstate_path).unwrap();

                    let coinbase_tx = make_coinbase(miner, tenure_id);

                    let anchored_block = StacksBlockBuilder::build_anchored_block(
                        chainstate,
                        &sortdb.index_conn(),
                        &mut mempool,
                        &parent_tip,
                        tip.total_burn,
                        vrf_proof,
                        Hash160([tenure_id as u8; 20]),
                        &coinbase_tx,
                        ExecutionCost::max_value(),
                    )
                    .unwrap();
                    (anchored_block.0, vec![])
                },
            );

            last_block = Some(stacks_block.clone());

            peer.next_burnchain_block(burn_ops.clone());
            peer.process_stacks_epoch_at_tip(&stacks_block, &microblocks);
        }
    }

    #[test]
    fn test_build_anchored_blocks_stx_transfers_single() {
        let privk = StacksPrivateKey::from_hex(
            "42faca653724860da7a41bfcef7e6ba78db55146f6900de8cb2a9f760ffac70c01",
        )
        .unwrap();
        let addr = StacksAddress::from_public_keys(
            C32_ADDRESS_VERSION_TESTNET_SINGLESIG,
            &AddressHashMode::SerializeP2PKH,
            1,
            &vec![StacksPublicKey::from_private(&privk)],
        )
        .unwrap();

        let mut peer_config = TestPeerConfig::new(
            "test_build_anchored_blocks_stx_transfers_single",
            2002,
            2003,
        );
        peer_config.initial_balances = vec![(addr.to_account_principal(), 1000000000)];

        let mut peer = TestPeer::new(peer_config);

        let chainstate_path = peer.chainstate_path.clone();

        let num_blocks = 10;
        let first_stacks_block_height = {
            let sn =
                SortitionDB::get_canonical_burn_chain_tip(&peer.sortdb.as_ref().unwrap().conn())
                    .unwrap();
            sn.block_height
        };

        let recipient_addr_str = "ST1RFD5Q2QPK3E0F08HG9XDX7SSC7CNRS0QR0SGEV";
        let recipient = StacksAddress::from_string(recipient_addr_str).unwrap();
        let mut sender_nonce = 0;

        let mut last_block = None;
        for tenure_id in 0..num_blocks {
            // send transactions to the mempool
            let tip =
                SortitionDB::get_canonical_burn_chain_tip(&peer.sortdb.as_ref().unwrap().conn())
                    .unwrap();

            let (burn_ops, stacks_block, microblocks) = peer.make_tenure(
                |ref mut miner,
                 ref mut sortdb,
                 ref mut chainstate,
                 vrf_proof,
                 ref parent_opt,
                 ref parent_microblock_header_opt| {
                    let parent_tip = match parent_opt {
                        None => StacksChainState::get_genesis_header_info(chainstate.db()).unwrap(),
                        Some(block) => {
                            let ic = sortdb.index_conn();
                            let snapshot =
                                SortitionDB::get_block_snapshot_for_winning_stacks_block(
                                    &ic,
                                    &tip.sortition_id,
                                    &block.block_hash(),
                                )
                                .unwrap()
                                .unwrap(); // succeeds because we don't fork
                            StacksChainState::get_anchored_block_header_info(
                                chainstate.db(),
                                &snapshot.consensus_hash,
                                &snapshot.winning_stacks_block_hash,
                            )
                            .unwrap()
                            .unwrap()
                        }
                    };

                    let parent_header_hash = parent_tip.anchored_header.block_hash();
                    let parent_consensus_hash = parent_tip.consensus_hash.clone();

                    let mut mempool = MemPoolDB::open(false, 0x80000000, &chainstate_path).unwrap();

                    let coinbase_tx = make_coinbase(miner, tenure_id);

                    // TODO: jude -- for some reason, this doesn't work on the first tenure.  Initial
                    // balances aren't materialized if the tip is the genesis header.
                    if tenure_id > 0 {
                        let stx_transfer = make_user_stacks_transfer(
                            &privk,
                            sender_nonce,
                            200,
                            &recipient.to_account_principal(),
                            1,
                        );
                        sender_nonce += 1;

                        mempool
                            .submit(
                                chainstate,
                                &parent_consensus_hash,
                                &parent_header_hash,
                                &stx_transfer,
                            )
                            .unwrap();
                    }
                    let anchored_block = StacksBlockBuilder::build_anchored_block(
                        chainstate,
                        &sortdb.index_conn(),
                        &mut mempool,
                        &parent_tip,
                        tip.total_burn,
                        vrf_proof,
                        Hash160([tenure_id as u8; 20]),
                        &coinbase_tx,
                        ExecutionCost::max_value(),
                    )
                    .unwrap();
                    (anchored_block.0, vec![])
                },
            );

            last_block = Some(stacks_block.clone());

            peer.next_burnchain_block(burn_ops.clone());
            peer.process_stacks_epoch_at_tip(&stacks_block, &microblocks);

            if tenure_id > 0 {
                // transaction was mined
                assert_eq!(stacks_block.txs.len(), 2);
                if let TransactionPayload::TokenTransfer(ref addr, ref amount, ref memo) =
                    stacks_block.txs[1].payload
                {
                    assert_eq!(*addr, recipient.to_account_principal());
                    assert_eq!(*amount, 1);
                } else {
                    assert!(false);
                }
            }
        }
    }

    #[test]
    fn test_build_anchored_blocks_stx_transfers_multi() {
        let mut privks = vec![];
        let mut balances = vec![];
        let num_blocks = 10;

        for _ in 0..num_blocks {
            let privk = StacksPrivateKey::new();
            let addr = StacksAddress::from_public_keys(
                C32_ADDRESS_VERSION_TESTNET_SINGLESIG,
                &AddressHashMode::SerializeP2PKH,
                1,
                &vec![StacksPublicKey::from_private(&privk)],
            )
            .unwrap();

            privks.push(privk);
            balances.push((addr.to_account_principal(), 100000000));
        }

        let mut peer_config =
            TestPeerConfig::new("test_build_anchored_blocks_stx_transfers_multi", 2004, 2005);
        peer_config.initial_balances = balances;

        let mut peer = TestPeer::new(peer_config);

        let chainstate_path = peer.chainstate_path.clone();

        let first_stacks_block_height = {
            let sn =
                SortitionDB::get_canonical_burn_chain_tip(&peer.sortdb.as_ref().unwrap().conn())
                    .unwrap();
            sn.block_height
        };

        let recipient_addr_str = "ST1RFD5Q2QPK3E0F08HG9XDX7SSC7CNRS0QR0SGEV";
        let recipient = StacksAddress::from_string(recipient_addr_str).unwrap();
        let mut sender_nonce = 0;

        let mut last_block = None;
        for tenure_id in 0..num_blocks {
            // send transactions to the mempool
            let tip =
                SortitionDB::get_canonical_burn_chain_tip(&peer.sortdb.as_ref().unwrap().conn())
                    .unwrap();

            let (burn_ops, stacks_block, microblocks) = peer.make_tenure(
                |ref mut miner,
                 ref mut sortdb,
                 ref mut chainstate,
                 vrf_proof,
                 ref parent_opt,
                 ref parent_microblock_header_opt| {
                    let parent_tip = match parent_opt {
                        None => StacksChainState::get_genesis_header_info(chainstate.db()).unwrap(),
                        Some(block) => {
                            let ic = sortdb.index_conn();
                            let snapshot =
                                SortitionDB::get_block_snapshot_for_winning_stacks_block(
                                    &ic,
                                    &tip.sortition_id,
                                    &block.block_hash(),
                                )
                                .unwrap()
                                .unwrap(); // succeeds because we don't fork
                            StacksChainState::get_anchored_block_header_info(
                                chainstate.db(),
                                &snapshot.consensus_hash,
                                &snapshot.winning_stacks_block_hash,
                            )
                            .unwrap()
                            .unwrap()
                        }
                    };

                    let parent_header_hash = parent_tip.anchored_header.block_hash();
                    let parent_consensus_hash = parent_tip.consensus_hash.clone();

                    let mut mempool = MemPoolDB::open(false, 0x80000000, &chainstate_path).unwrap();

                    let coinbase_tx = make_coinbase(miner, tenure_id);

                    // TODO: jude -- for some reason, this doesn't work on the first tenure.  Initial
                    // balances aren't materialized if the tip is the genesis header.
                    if tenure_id > 0 {
                        for i in 0..5 {
                            let stx_transfer = make_user_stacks_transfer(
                                &privks[i],
                                sender_nonce,
                                200,
                                &recipient.to_account_principal(),
                                1,
                            );
                            mempool
                                .submit(
                                    chainstate,
                                    &parent_consensus_hash,
                                    &parent_header_hash,
                                    &stx_transfer,
                                )
                                .unwrap();
                        }

                        // test pagination by timestamp
                        test_debug!("Delay for 1.5s");
                        sleep_ms(1500);

                        for i in 5..10 {
                            let stx_transfer = make_user_stacks_transfer(
                                &privks[i],
                                sender_nonce,
                                200,
                                &recipient.to_account_principal(),
                                1,
                            );
                            mempool
                                .submit(
                                    chainstate,
                                    &parent_consensus_hash,
                                    &parent_header_hash,
                                    &stx_transfer,
                                )
                                .unwrap();
                        }

                        sender_nonce += 1;
                    }

                    let anchored_block = StacksBlockBuilder::build_anchored_block(
                        chainstate,
                        &sortdb.index_conn(),
                        &mut mempool,
                        &parent_tip,
                        tip.total_burn,
                        vrf_proof,
                        Hash160([tenure_id as u8; 20]),
                        &coinbase_tx,
                        ExecutionCost::max_value(),
                    )
                    .unwrap();
                    (anchored_block.0, vec![])
                },
            );

            last_block = Some(stacks_block.clone());

            peer.next_burnchain_block(burn_ops.clone());
            peer.process_stacks_epoch_at_tip(&stacks_block, &microblocks);

            if tenure_id > 0 {
                // transaction was mined, even though they were staggerred by time
                assert_eq!(stacks_block.txs.len(), 11);
                for i in 1..11 {
                    if let TransactionPayload::TokenTransfer(ref addr, ref amount, ref memo) =
                        stacks_block.txs[i].payload
                    {
                        assert_eq!(*addr, recipient.to_account_principal());
                        assert_eq!(*amount, 1);
                    } else {
                        assert!(false);
                    }
                }
            }
        }
    }

    #[test]
    fn test_build_anchored_blocks_skip_too_expensive() {
        let privk = StacksPrivateKey::from_hex(
            "42faca653724860da7a41bfcef7e6ba78db55146f6900de8cb2a9f760ffac70c01",
        )
        .unwrap();
        let privk_extra = StacksPrivateKey::from_hex(
            "f67c7437f948ca1834602b28595c12ac744f287a4efaf70d437042a6afed81bc01",
        )
        .unwrap();
        let mut privks_expensive = vec![];
        let mut initial_balances = vec![];
        let num_blocks = 10;
        for i in 0..num_blocks {
            let pk = StacksPrivateKey::new();
            let addr = StacksAddress::from_public_keys(
                C32_ADDRESS_VERSION_TESTNET_SINGLESIG,
                &AddressHashMode::SerializeP2PKH,
                1,
                &vec![StacksPublicKey::from_private(&pk)],
            )
            .unwrap()
            .to_account_principal();

            privks_expensive.push(pk);
            initial_balances.push((addr, 10000000000));
        }

        let addr = StacksAddress::from_public_keys(
            C32_ADDRESS_VERSION_TESTNET_SINGLESIG,
            &AddressHashMode::SerializeP2PKH,
            1,
            &vec![StacksPublicKey::from_private(&privk)],
        )
        .unwrap();
        let addr_extra = StacksAddress::from_public_keys(
            C32_ADDRESS_VERSION_TESTNET_SINGLESIG,
            &AddressHashMode::SerializeP2PKH,
            1,
            &vec![StacksPublicKey::from_private(&privk_extra)],
        )
        .unwrap();

        initial_balances.push((addr.to_account_principal(), 100000000000));
        initial_balances.push((addr_extra.to_account_principal(), 200000000000));

        let mut peer_config =
            TestPeerConfig::new("test_build_anchored_blocks_skip_too_expensive", 2006, 2007);
        peer_config.initial_balances = initial_balances;

        let mut peer = TestPeer::new(peer_config);

        let chainstate_path = peer.chainstate_path.clone();

        let first_stacks_block_height = {
            let sn =
                SortitionDB::get_canonical_burn_chain_tip(&peer.sortdb.as_ref().unwrap().conn())
                    .unwrap();
            sn.block_height
        };

        let recipient_addr_str = "ST1RFD5Q2QPK3E0F08HG9XDX7SSC7CNRS0QR0SGEV";
        let recipient = StacksAddress::from_string(recipient_addr_str).unwrap();
        let mut sender_nonce = 0;

        let mut last_block = None;
        for tenure_id in 0..num_blocks {
            // send transactions to the mempool
            let tip =
                SortitionDB::get_canonical_burn_chain_tip(&peer.sortdb.as_ref().unwrap().conn())
                    .unwrap();

            let (burn_ops, stacks_block, microblocks) = peer.make_tenure(
                |ref mut miner,
                 ref mut sortdb,
                 ref mut chainstate,
                 vrf_proof,
                 ref parent_opt,
                 ref parent_microblock_header_opt| {
                    let parent_tip = match parent_opt {
                        None => StacksChainState::get_genesis_header_info(chainstate.db()).unwrap(),
                        Some(block) => {
                            let ic = sortdb.index_conn();
                            let snapshot =
                                SortitionDB::get_block_snapshot_for_winning_stacks_block(
                                    &ic,
                                    &tip.sortition_id,
                                    &block.block_hash(),
                                )
                                .unwrap()
                                .unwrap(); // succeeds because we don't fork
                            StacksChainState::get_anchored_block_header_info(
                                chainstate.db(),
                                &snapshot.consensus_hash,
                                &snapshot.winning_stacks_block_hash,
                            )
                            .unwrap()
                            .unwrap()
                        }
                    };

                    let parent_header_hash = parent_tip.anchored_header.block_hash();
                    let parent_consensus_hash = parent_tip.consensus_hash.clone();
                    let coinbase_tx = make_coinbase(miner, tenure_id);

                    let mut mempool = MemPoolDB::open(false, 0x80000000, &chainstate_path).unwrap();

                    // TODO: jude -- for some reason, this doesn't work on the first tenure.  Initial
                    // balances aren't materialized if the tip is the genesis header.
                    if tenure_id > 0 {
                        let mut expensive_part = vec![];
                        for i in 0..100 {
                            expensive_part.push(format!("(define-data-var var-{} int 0)", i));
                        }
                        let contract = format!(
                            "{}
                    (define-data-var bar int 0)
                    (define-public (get-bar) (ok (var-get bar)))
                    (define-public (set-bar (x int) (y int))
                      (begin (var-set bar (/ x y)) (ok (var-get bar))))",
                            expensive_part.join("\n")
                        );

                        // fee high enough to get mined first
                        let stx_transfer = make_user_stacks_transfer(
                            &privk,
                            sender_nonce,
                            (4 * contract.len()) as u64,
                            &recipient.to_account_principal(),
                            1,
                        );
                        mempool
                            .submit(
                                chainstate,
                                &parent_consensus_hash,
                                &parent_header_hash,
                                &stx_transfer,
                            )
                            .unwrap();

                        // will never get mined
                        let contract_tx = make_user_contract_publish(
                            &privks_expensive[tenure_id],
                            0,
                            (2 * contract.len()) as u64,
                            &format!("hello-world-{}", tenure_id),
                            &contract,
                        );

                        mempool
                            .submit(
                                chainstate,
                                &parent_consensus_hash,
                                &parent_header_hash,
                                &contract_tx,
                            )
                            .unwrap();

                        // will get mined last
                        let stx_transfer = make_user_stacks_transfer(
                            &privk_extra,
                            sender_nonce,
                            300,
                            &recipient.to_account_principal(),
                            1,
                        );
                        mempool
                            .submit(
                                chainstate,
                                &parent_consensus_hash,
                                &parent_header_hash,
                                &stx_transfer,
                            )
                            .unwrap();

                        sender_nonce += 1;
                    }

                    // enough for the first stx-transfer, but not for the analysis of the smart
                    // contract.
                    let execution_cost = ExecutionCost {
                        write_length: 100,
                        write_count: 100,
                        read_length: 100,
                        read_count: 100,
                        runtime: 3350,
                    };

                    let anchored_block = StacksBlockBuilder::build_anchored_block(
                        chainstate,
                        &sortdb.index_conn(),
                        &mut mempool,
                        &parent_tip,
                        tip.total_burn,
                        vrf_proof,
                        Hash160([tenure_id as u8; 20]),
                        &coinbase_tx,
                        execution_cost,
                    )
                    .unwrap();
                    (anchored_block.0, vec![])
                },
            );

            last_block = Some(stacks_block.clone());

            peer.next_burnchain_block(burn_ops.clone());
            peer.process_stacks_epoch_at_tip(&stacks_block, &microblocks);

            if tenure_id > 0 {
                // expensive transaction was not mined, but the two stx-transfers were
                assert_eq!(stacks_block.txs.len(), 3);
                for tx in stacks_block.txs.iter() {
                    match tx.payload {
                        TransactionPayload::Coinbase(..) => {}
                        TransactionPayload::TokenTransfer(ref recipient, ref amount, ref memo) => {}
                        _ => {
                            assert!(false);
                        }
                    }
                }
            }
        }
    }

    #[test]
    fn test_build_anchored_blocks_multiple_chaintips() {
        let mut privks = vec![];
        let mut balances = vec![];
        let num_blocks = 10;

        for _ in 0..num_blocks {
            let privk = StacksPrivateKey::new();
            let addr = StacksAddress::from_public_keys(
                C32_ADDRESS_VERSION_TESTNET_SINGLESIG,
                &AddressHashMode::SerializeP2PKH,
                1,
                &vec![StacksPublicKey::from_private(&privk)],
            )
            .unwrap();

            privks.push(privk);
            balances.push((addr.to_account_principal(), 100000000));
        }

        let mut peer_config =
            TestPeerConfig::new("test_build_anchored_blocks_multiple_chaintips", 2008, 2009);
        peer_config.initial_balances = balances;

        let mut peer = TestPeer::new(peer_config);

        let chainstate_path = peer.chainstate_path.clone();

        // make a blank chainstate and mempool so we can mine empty blocks
        //  without punishing the correspondingly "too expensive" transactions
        let blank_chainstate = instantiate_chainstate(
            false,
            1,
            "test_build_anchored_blocks_multiple_chaintips_blank",
        );
        let mut blank_mempool = MemPoolDB::open(false, 1, &blank_chainstate.root_path).unwrap();

        let first_stacks_block_height = {
            let sn =
                SortitionDB::get_canonical_burn_chain_tip(&peer.sortdb.as_ref().unwrap().conn())
                    .unwrap();
            sn.block_height
        };

        let mut last_block = None;
        for tenure_id in 0..num_blocks {
            // send transactions to the mempool
            let tip =
                SortitionDB::get_canonical_burn_chain_tip(&peer.sortdb.as_ref().unwrap().conn())
                    .unwrap();

            let (burn_ops, stacks_block, microblocks) = peer.make_tenure(
                |ref mut miner,
                 ref mut sortdb,
                 ref mut chainstate,
                 vrf_proof,
                 ref parent_opt,
                 ref parent_microblock_header_opt| {
                    let parent_tip = match parent_opt {
                        None => StacksChainState::get_genesis_header_info(chainstate.db()).unwrap(),
                        Some(block) => {
                            let ic = sortdb.index_conn();
                            let snapshot =
                                SortitionDB::get_block_snapshot_for_winning_stacks_block(
                                    &ic,
                                    &tip.sortition_id,
                                    &block.block_hash(),
                                )
                                .unwrap()
                                .unwrap(); // succeeds because we don't fork
                            StacksChainState::get_anchored_block_header_info(
                                chainstate.db(),
                                &snapshot.consensus_hash,
                                &snapshot.winning_stacks_block_hash,
                            )
                            .unwrap()
                            .unwrap()
                        }
                    };

                    let parent_header_hash = parent_tip.anchored_header.block_hash();
                    let parent_consensus_hash = parent_tip.consensus_hash.clone();
                    let coinbase_tx = make_coinbase(miner, tenure_id);

                    let mut mempool = MemPoolDB::open(false, 0x80000000, &chainstate_path).unwrap();

                    if tenure_id > 0 {
                        let contract = "
                    (define-data-var bar int 0)
                    (define-public (get-bar) (ok (var-get bar)))
                    (define-public (set-bar (x int) (y int))
                      (begin (var-set bar (/ x y)) (ok (var-get bar))))";

                        let contract_tx = make_user_contract_publish(
                            &privks[tenure_id],
                            0,
                            (2 * contract.len()) as u64,
                            &format!("hello-world-{}", tenure_id),
                            &contract,
                        );
                        mempool
                            .submit(
                                chainstate,
                                &parent_consensus_hash,
                                &parent_header_hash,
                                &contract_tx,
                            )
                            .unwrap();
                    }

                    let execution_cost = ExecutionCost::max_value();

                    let anchored_block = {
                        let mempool_to_use = if tenure_id < num_blocks - 1 {
                            &mut blank_mempool
                        } else {
                            &mut mempool
                        };

                        StacksBlockBuilder::build_anchored_block(
                            chainstate,
                            &sortdb.index_conn(),
                            mempool_to_use,
                            &parent_tip,
                            tip.total_burn,
                            vrf_proof,
                            Hash160([tenure_id as u8; 20]),
                            &coinbase_tx,
                            execution_cost,
                        )
                        .unwrap()
                    };
                    (anchored_block.0, vec![])
                },
            );

            last_block = Some(stacks_block.clone());

            peer.next_burnchain_block(burn_ops.clone());
            peer.process_stacks_epoch_at_tip(&stacks_block, &microblocks);

            if tenure_id < num_blocks - 1 {
                assert_eq!(stacks_block.txs.len(), 1);
            } else {
                assert_eq!(stacks_block.txs.len(), num_blocks);
            }
        }
    }

    #[test]
    fn test_build_anchored_blocks_empty_chaintips() {
        let mut privks = vec![];
        let mut balances = vec![];
        let num_blocks = 10;

        for _ in 0..num_blocks {
            let privk = StacksPrivateKey::new();
            let addr = StacksAddress::from_public_keys(
                C32_ADDRESS_VERSION_TESTNET_SINGLESIG,
                &AddressHashMode::SerializeP2PKH,
                1,
                &vec![StacksPublicKey::from_private(&privk)],
            )
            .unwrap();

            privks.push(privk);
            balances.push((addr.to_account_principal(), 100000000));
        }

        let mut peer_config =
            TestPeerConfig::new("test_build_anchored_blocks_empty_chaintips", 2010, 2011);
        peer_config.initial_balances = balances;

        let mut peer = TestPeer::new(peer_config);

        let chainstate_path = peer.chainstate_path.clone();

        let first_stacks_block_height = {
            let sn =
                SortitionDB::get_canonical_burn_chain_tip(&peer.sortdb.as_ref().unwrap().conn())
                    .unwrap();
            sn.block_height
        };

        let mut last_block = None;
        for tenure_id in 0..num_blocks {
            // send transactions to the mempool
            let tip =
                SortitionDB::get_canonical_burn_chain_tip(&peer.sortdb.as_ref().unwrap().conn())
                    .unwrap();

            let (burn_ops, stacks_block, microblocks) = peer.make_tenure(
                |ref mut miner,
                 ref mut sortdb,
                 ref mut chainstate,
                 vrf_proof,
                 ref parent_opt,
                 ref parent_microblock_header_opt| {
                    let parent_tip = match parent_opt {
                        None => StacksChainState::get_genesis_header_info(chainstate.db()).unwrap(),
                        Some(block) => {
                            let ic = sortdb.index_conn();
                            let snapshot =
                                SortitionDB::get_block_snapshot_for_winning_stacks_block(
                                    &ic,
                                    &tip.sortition_id,
                                    &block.block_hash(),
                                )
                                .unwrap()
                                .unwrap(); // succeeds because we don't fork
                            StacksChainState::get_anchored_block_header_info(
                                chainstate.db(),
                                &snapshot.consensus_hash,
                                &snapshot.winning_stacks_block_hash,
                            )
                            .unwrap()
                            .unwrap()
                        }
                    };

                    let parent_header_hash = parent_tip.anchored_header.block_hash();
                    let parent_consensus_hash = parent_tip.consensus_hash.clone();
                    let coinbase_tx = make_coinbase(miner, tenure_id);

                    let mut mempool = MemPoolDB::open(false, 0x80000000, &chainstate_path).unwrap();

                    let anchored_block = StacksBlockBuilder::build_anchored_block(
                        chainstate,
                        &sortdb.index_conn(),
                        &mut mempool,
                        &parent_tip,
                        tip.total_burn,
                        vrf_proof,
                        Hash160([tenure_id as u8; 20]),
                        &coinbase_tx,
                        ExecutionCost::max_value(),
                    )
                    .unwrap();

                    // submit a transaction for the _next_ block to pick up
                    if tenure_id > 0 {
                        let contract = "
                    (define-data-var bar int 0)
                    (define-public (get-bar) (ok (var-get bar)))
                    (define-public (set-bar (x int) (y int))
                      (begin (var-set bar (/ x y)) (ok (var-get bar))))";

                        let contract_tx = make_user_contract_publish(
                            &privks[tenure_id],
                            0,
                            (2 * contract.len()) as u64,
                            &format!("hello-world-{}", tenure_id),
                            &contract,
                        );
                        mempool
                            .submit(
                                chainstate,
                                &parent_consensus_hash,
                                &parent_header_hash,
                                &contract_tx,
                            )
                            .unwrap();
                    }

                    (anchored_block.0, vec![])
                },
            );

            last_block = Some(stacks_block.clone());

            peer.next_burnchain_block(burn_ops.clone());
            peer.process_stacks_epoch_at_tip(&stacks_block, &microblocks);

            test_debug!(
                "\n\ncheck tenure {}: {} transactions\n",
                tenure_id,
                stacks_block.txs.len()
            );

            if tenure_id > 1 {
                // two transactions after the first two tenures
                assert_eq!(stacks_block.txs.len(), 2);
            } else {
                assert_eq!(stacks_block.txs.len(), 1);
            }
        }
    }

    #[test]
    fn test_build_anchored_blocks_too_expensive_transactions() {
        let mut privks = vec![];
        let mut balances = vec![];
        let num_blocks = 3;

        for _ in 0..num_blocks {
            let privk = StacksPrivateKey::new();
            let addr = StacksAddress::from_public_keys(
                C32_ADDRESS_VERSION_TESTNET_SINGLESIG,
                &AddressHashMode::SerializeP2PKH,
                1,
                &vec![StacksPublicKey::from_private(&privk)],
            )
            .unwrap();

            privks.push(privk);
            balances.push((addr.to_account_principal(), 100000000));
        }

        let mut peer_config = TestPeerConfig::new(
            "test_build_anchored_blocks_too_expensive_transactions",
            2013,
            2014,
        );
        peer_config.initial_balances = balances;

        let mut peer = TestPeer::new(peer_config);

        let chainstate_path = peer.chainstate_path.clone();

        let first_stacks_block_height = {
            let sn =
                SortitionDB::get_canonical_burn_chain_tip(&peer.sortdb.as_ref().unwrap().conn())
                    .unwrap();
            sn.block_height
        };

        let mut last_block = None;
        for tenure_id in 0..num_blocks {
            // send transactions to the mempool
            let tip =
                SortitionDB::get_canonical_burn_chain_tip(&peer.sortdb.as_ref().unwrap().conn())
                    .unwrap();

            let (burn_ops, stacks_block, microblocks) = peer.make_tenure(
                |ref mut miner,
                 ref mut sortdb,
                 ref mut chainstate,
                 vrf_proof,
                 ref parent_opt,
                 ref parent_microblock_header_opt| {
                    let parent_tip = match parent_opt {
                        None => StacksChainState::get_genesis_header_info(chainstate.db()).unwrap(),
                        Some(block) => {
                            let ic = sortdb.index_conn();
                            let snapshot =
                                SortitionDB::get_block_snapshot_for_winning_stacks_block(
                                    &ic,
                                    &tip.sortition_id,
                                    &block.block_hash(),
                                )
                                .unwrap()
                                .unwrap(); // succeeds because we don't fork
                            StacksChainState::get_anchored_block_header_info(
                                chainstate.db(),
                                &snapshot.consensus_hash,
                                &snapshot.winning_stacks_block_hash,
                            )
                            .unwrap()
                            .unwrap()
                        }
                    };

                    let parent_header_hash = parent_tip.anchored_header.block_hash();
                    let parent_consensus_hash = parent_tip.consensus_hash.clone();
                    let coinbase_tx = make_coinbase(miner, tenure_id);

                    let mut mempool = MemPoolDB::open(false, 0x80000000, &chainstate_path).unwrap();

                    if tenure_id == 2 {
                        let contract = "
                    (define-data-var bar int 0)
                    (define-public (get-bar) (ok (var-get bar)))
                    (define-public (set-bar (x int) (y int))
                      (begin (var-set bar (/ x y)) (ok (var-get bar))))";

                        // should be mined once
                        let contract_tx = make_user_contract_publish(
                            &privks[tenure_id],
                            0,
                            100000000 / 2 + 1,
                            &format!("hello-world-{}", tenure_id),
                            &contract,
                        );
                        let mut contract_tx_bytes = vec![];
                        contract_tx
                            .consensus_serialize(&mut contract_tx_bytes)
                            .unwrap();
                        mempool
                            .submit_raw(
                                chainstate,
                                &parent_consensus_hash,
                                &parent_header_hash,
                                contract_tx_bytes,
                            )
                            .unwrap();

                        eprintln!("\n\ntransaction:\n{:#?}\n\n", &contract_tx);

                        sleep_ms(2000);

                        // should never be mined
                        let contract_tx = make_user_contract_publish(
                            &privks[tenure_id],
                            1,
                            100000000 / 2,
                            &format!("hello-world-{}-2", tenure_id),
                            &contract,
                        );
                        let mut contract_tx_bytes = vec![];
                        contract_tx
                            .consensus_serialize(&mut contract_tx_bytes)
                            .unwrap();
                        mempool
                            .submit_raw(
                                chainstate,
                                &parent_consensus_hash,
                                &parent_header_hash,
                                contract_tx_bytes,
                            )
                            .unwrap();

                        eprintln!("\n\ntransaction:\n{:#?}\n\n", &contract_tx);

                        sleep_ms(2000);
                    }

                    let anchored_block = StacksBlockBuilder::build_anchored_block(
                        chainstate,
                        &sortdb.index_conn(),
                        &mut mempool,
                        &parent_tip,
                        tip.total_burn,
                        vrf_proof,
                        Hash160([tenure_id as u8; 20]),
                        &coinbase_tx,
                        ExecutionCost::max_value(),
                    )
                    .unwrap();

                    (anchored_block.0, vec![])
                },
            );

            last_block = Some(stacks_block.clone());

            peer.next_burnchain_block(burn_ops.clone());
            peer.process_stacks_epoch_at_tip(&stacks_block, &microblocks);

            test_debug!(
                "\n\ncheck tenure {}: {} transactions\n",
                tenure_id,
                stacks_block.txs.len()
            );

            // assert_eq!(stacks_block.txs.len(), 1);
        }
    }

    #[test]
    fn test_build_anchored_blocks_invalid() {
        let peer_config = TestPeerConfig::new("test_build_anchored_blocks_invalid", 2014, 2015);
        let mut peer = TestPeer::new(peer_config);

        let chainstate_path = peer.chainstate_path.clone();

        let num_blocks = 10;
        let first_stacks_block_height = {
            let sn =
                SortitionDB::get_canonical_burn_chain_tip(&peer.sortdb.as_ref().unwrap().conn())
                    .unwrap();
            sn.block_height
        };

        let mut last_block: Option<StacksBlock> = None;
        let mut last_valid_block: Option<StacksBlock> = None;
        let mut last_tip: Option<BlockSnapshot> = None;
        let mut last_parent: Option<StacksBlock> = None;
        let mut last_parent_tip: Option<StacksHeaderInfo> = None;

        let bad_block_tenure = 6;
        let bad_block_ancestor_tenure = 3;
        let resume_parent_tenure = 5;

        let mut bad_block_tip: Option<BlockSnapshot> = None;
        let mut bad_block_parent: Option<StacksBlock> = None;
        let mut bad_block_parent_tip: Option<StacksHeaderInfo> = None;
        let mut bad_block_parent_commit: Option<LeaderBlockCommitOp> = None;

        let mut resume_tenure_parent_commit: Option<LeaderBlockCommitOp> = None;
        let mut resume_tip: Option<BlockSnapshot> = None;

        for tenure_id in 0..num_blocks {
            // send transactions to the mempool
            let mut tip =
                SortitionDB::get_canonical_burn_chain_tip(&peer.sortdb.as_ref().unwrap().conn())
                    .unwrap();

            if tenure_id == bad_block_ancestor_tenure {
                bad_block_tip = Some(tip.clone());
            } else if tenure_id == bad_block_tenure {
                tip = bad_block_tip.clone().unwrap();
            } else if tenure_id == resume_parent_tenure {
                resume_tip = Some(tip.clone());
            } else if tenure_id == bad_block_tenure + 1 {
                tip = resume_tip.clone().unwrap();
            }

            last_tip = Some(tip.clone());

            let (mut burn_ops, stacks_block, microblocks) = peer.make_tenure(|ref mut miner, ref mut sortdb, ref mut chainstate, vrf_proof, ref parent_opt, ref parent_microblock_header_opt| {
                let parent_opt =
                    if tenure_id != bad_block_tenure {
                        if let Some(p) = &last_parent {
                            assert!(tenure_id == bad_block_tenure + 1);
                            Some(p.clone())
                        }
                        else {
                            assert!(tenure_id != bad_block_tenure + 1);
                            match parent_opt {
                                Some(p) => Some((*p).clone()),
                                None => None
                            }
                        }
                    }
                    else {
                        bad_block_parent.clone()
                    };

                let parent_tip =
                    if tenure_id != bad_block_tenure {
                        if let Some(tip) = &last_parent_tip {
                            assert!(tenure_id == bad_block_tenure + 1);
                            tip.clone()
                        }
                        else {
                            assert!(tenure_id != bad_block_tenure + 1);
                            match parent_opt {
                                None => {
                                    StacksChainState::get_genesis_header_info(chainstate.db()).unwrap()
                                }
                                Some(ref block) => {
                                    let ic = sortdb.index_conn();
                                    let parent_block_hash =
                                        if let Some(ref block) = last_valid_block.as_ref() {
                                            block.block_hash()
                                        }
                                        else {
                                            block.block_hash()
                                        };

                                    let snapshot = SortitionDB::get_block_snapshot_for_winning_stacks_block(&ic, &tip.sortition_id, &parent_block_hash).unwrap().unwrap();      // succeeds because we don't fork
                                    StacksChainState::get_anchored_block_header_info(chainstate.db(), &snapshot.consensus_hash, &snapshot.winning_stacks_block_hash).unwrap().unwrap()
                                }
                            }
                        }
                    }
                    else {
                        bad_block_parent_tip.clone().unwrap()
                    };

                if tenure_id == resume_parent_tenure {
                    // resume here
                    last_parent = parent_opt.clone();
                    last_parent_tip = Some(parent_tip.clone());

                    eprintln!("\n\nat resume parent tenure:\nlast_parent: {:?}\nlast_parent_tip: {:?}\n\n", &last_parent, &last_parent_tip);
                }
                else if tenure_id >= bad_block_tenure + 1 {
                    last_parent = None;
                    last_parent_tip = None;
                }

                if tenure_id == bad_block_ancestor_tenure {
                    bad_block_parent_tip = Some(parent_tip.clone());
                    bad_block_parent = parent_opt.clone();

                    eprintln!("\n\nancestor of corrupt block: {:?}\n", &parent_tip);
                }

                if tenure_id == bad_block_tenure + 1 {
                    // prior block was invalid; reset nonce
                    miner.set_nonce(resume_parent_tenure as u64);
                }
                else if tenure_id == bad_block_tenure {
                    // building off of a long-gone snapshot
                    miner.set_nonce(miner.get_nonce() - ((bad_block_tenure - bad_block_ancestor_tenure) as u64));
                }

                let mut mempool = MemPoolDB::open(false, 0x80000000, &chainstate_path).unwrap();

                let coinbase_tx = make_coinbase(miner, tenure_id as usize);

                let mut anchored_block = StacksBlockBuilder::build_anchored_block(chainstate, &sortdb.index_conn(), &mut mempool, &parent_tip, tip.total_burn, vrf_proof, Hash160([tenure_id as u8; 20]), &coinbase_tx, ExecutionCost::max_value()).unwrap();

                if tenure_id == bad_block_tenure {
                    // corrupt the block
                    eprintln!("\n\ncorrupt block {:?}\nparent: {:?}\n", &anchored_block.0.header, &parent_tip.anchored_header);
                    anchored_block.0.header.state_index_root = TrieHash([0xff; 32]);
                }

                (anchored_block.0, vec![])
            });

            if tenure_id == bad_block_tenure + 1 {
                // adjust
                for i in 0..burn_ops.len() {
                    if let BlockstackOperationType::LeaderBlockCommit(ref mut opdata) = burn_ops[i]
                    {
                        opdata.parent_block_ptr =
                            (resume_tenure_parent_commit.as_ref().unwrap().block_height as u32) - 1;
                    }
                }
            } else if tenure_id == bad_block_tenure {
                // adjust
                for i in 0..burn_ops.len() {
                    if let BlockstackOperationType::LeaderBlockCommit(ref mut opdata) = burn_ops[i]
                    {
                        opdata.parent_block_ptr =
                            (bad_block_parent_commit.as_ref().unwrap().block_height as u32) - 1;
                        eprintln!("\n\ncorrupt block commit is now {:?}\n", opdata);
                    }
                }
            } else if tenure_id == bad_block_ancestor_tenure {
                // find
                for i in 0..burn_ops.len() {
                    if let BlockstackOperationType::LeaderBlockCommit(ref mut opdata) = burn_ops[i]
                    {
                        bad_block_parent_commit = Some(opdata.clone());
                    }
                }
            } else if tenure_id == resume_parent_tenure {
                // find
                for i in 0..burn_ops.len() {
                    if let BlockstackOperationType::LeaderBlockCommit(ref mut opdata) = burn_ops[i]
                    {
                        resume_tenure_parent_commit = Some(opdata.clone());
                    }
                }
            }

            if tenure_id != bad_block_tenure {
                last_block = Some(stacks_block.clone());
                last_valid_block = last_block.clone();
            } else {
                last_block = last_valid_block.clone();
            }

            let (_, _, consensus_hash) = peer.next_burnchain_block(burn_ops.clone());
            peer.process_stacks_epoch(&stacks_block, &consensus_hash, &microblocks);
        }
    }

    #[test]
    fn test_build_anchored_blocks_bad_nonces() {
        let mut privks = vec![];
        let mut balances = vec![];
        let num_blocks = 10;

        for _ in 0..num_blocks {
            let privk = StacksPrivateKey::new();
            let addr = StacksAddress::from_public_keys(
                C32_ADDRESS_VERSION_TESTNET_SINGLESIG,
                &AddressHashMode::SerializeP2PKH,
                1,
                &vec![StacksPublicKey::from_private(&privk)],
            )
            .unwrap();

            privks.push(privk);
            balances.push((addr.to_account_principal(), 100000000));
        }

        let mut peer_config = TestPeerConfig::new(
            "test_build_anchored_blocks_too_expensive_transactions",
            2012,
            2013,
        );
        peer_config.initial_balances = balances;

        let mut peer = TestPeer::new(peer_config);

        let chainstate_path = peer.chainstate_path.clone();

        let first_stacks_block_height = {
            let sn =
                SortitionDB::get_canonical_burn_chain_tip(&peer.sortdb.as_ref().unwrap().conn())
                    .unwrap();
            sn.block_height
        };

        let mut last_block = None;
        for tenure_id in 0..num_blocks {
            eprintln!("Start tenure {:?}", tenure_id);
            // send transactions to the mempool
            let tip =
                SortitionDB::get_canonical_burn_chain_tip(&peer.sortdb.as_ref().unwrap().conn())
                    .unwrap();

            let (burn_ops, stacks_block, microblocks) = peer.make_tenure(
                |ref mut miner,
                 ref mut sortdb,
                 ref mut chainstate,
                 vrf_proof,
                 ref parent_opt,
                 ref parent_microblock_header_opt| {
                    let parent_tip = match parent_opt {
                        None => StacksChainState::get_genesis_header_info(chainstate.db()).unwrap(),
                        Some(block) => {
                            let ic = sortdb.index_conn();
                            let snapshot =
                                SortitionDB::get_block_snapshot_for_winning_stacks_block(
                                    &ic,
                                    &tip.sortition_id,
                                    &block.block_hash(),
                                )
                                .unwrap()
                                .unwrap(); // succeeds because we don't fork
                            StacksChainState::get_anchored_block_header_info(
                                chainstate.db(),
                                &snapshot.consensus_hash,
                                &snapshot.winning_stacks_block_hash,
                            )
                            .unwrap()
                            .unwrap()
                        }
                    };

                    let parent_header_hash = parent_tip.anchored_header.block_hash();
                    let parent_tip_ch = parent_tip.consensus_hash.clone();
                    let coinbase_tx = make_coinbase(miner, tenure_id);

                    let mut mempool = MemPoolDB::open(false, 0x80000000, &chainstate_path).unwrap();

                    if tenure_id == 2 {
                        let contract = "
                    (define-data-var bar int 0)
                    (define-public (get-bar) (ok (var-get bar)))
                    (define-public (set-bar (x int) (y int))
                      (begin (var-set bar (/ x y)) (ok (var-get bar))))";

                        // should be mined once
                        let contract_tx = make_user_contract_publish(
                            &privks[tenure_id],
                            0,
                            10000,
                            &format!("hello-world-{}", tenure_id),
                            &contract,
                        );
                        let mut contract_tx_bytes = vec![];
                        contract_tx
                            .consensus_serialize(&mut contract_tx_bytes)
                            .unwrap();
                        mempool
                            .submit_raw(
                                chainstate,
                                &parent_tip_ch,
                                &parent_header_hash,
                                contract_tx_bytes,
                            )
                            .unwrap();

                        eprintln!("first tx submitted");
                        // eprintln!("\n\ntransaction:\n{:#?}\n\n", &contract_tx);

                        sleep_ms(2000);

                        // should never be mined
                        let contract_tx = make_user_contract_publish(
                            &privks[tenure_id],
                            1,
                            10000,
                            &format!("hello-world-{}-2", tenure_id),
                            &contract,
                        );
                        let mut contract_tx_bytes = vec![];
                        contract_tx
                            .consensus_serialize(&mut contract_tx_bytes)
                            .unwrap();
                        mempool
                            .submit_raw(
                                chainstate,
                                &parent_tip_ch,
                                &parent_header_hash,
                                contract_tx_bytes,
                            )
                            .unwrap();

                        eprintln!("second tx submitted");
                        // eprintln!("\n\ntransaction:\n{:#?}\n\n", &contract_tx);

                        sleep_ms(2000);
                    }

                    if tenure_id == 3 {
                        let contract = "
                    (define-data-var bar int 0)
                    (define-public (get-bar) (ok (var-get bar)))
                    (define-public (set-bar (x int) (y int))
                      (begin (var-set bar (/ x y)) (ok (var-get bar))))";

                        // should be mined once
                        let contract_tx = make_user_contract_publish(
                            &privks[tenure_id],
                            0,
                            10000,
                            &format!("hello-world-{}", tenure_id),
                            &contract,
                        );
                        let mut contract_tx_bytes = vec![];
                        contract_tx
                            .consensus_serialize(&mut contract_tx_bytes)
                            .unwrap();
                        mempool
                            .submit_raw(
                                chainstate,
                                &parent_tip_ch,
                                &parent_header_hash,
                                contract_tx_bytes,
                            )
                            .unwrap();

                        eprintln!("third tx submitted");
                        // eprintln!("\n\ntransaction:\n{:#?}\n\n", &contract_tx);

                        sleep_ms(2000);

                        // should never be mined
                        let contract_tx = make_user_contract_publish(
                            &privks[tenure_id],
                            1,
                            10000,
                            &format!("hello-world-{}-2", tenure_id),
                            &contract,
                        );
                        let mut contract_tx_bytes = vec![];
                        contract_tx
                            .consensus_serialize(&mut contract_tx_bytes)
                            .unwrap();
                        mempool
                            .submit_raw(
                                chainstate,
                                &parent_tip_ch,
                                &parent_header_hash,
                                contract_tx_bytes,
                            )
                            .unwrap();

                        eprintln!("fourth tx submitted");
                        // eprintln!("\n\ntransaction:\n{:#?}\n\n", &contract_tx);

                        sleep_ms(2000);
                    }

                    let anchored_block = StacksBlockBuilder::build_anchored_block(
                        chainstate,
                        &sortdb.index_conn(),
                        &mut mempool,
                        &parent_tip,
                        tip.total_burn,
                        vrf_proof,
                        Hash160([tenure_id as u8; 20]),
                        &coinbase_tx,
                        ExecutionCost::max_value(),
                    )
                    .unwrap();

                    (anchored_block.0, vec![])
                },
            );

            last_block = Some(stacks_block.clone());

            peer.next_burnchain_block(burn_ops.clone());
            peer.process_stacks_epoch_at_tip(&stacks_block, &microblocks);

            test_debug!(
                "\n\ncheck tenure {}: {} transactions\n",
                tenure_id,
                stacks_block.txs.len()
            );

            // assert_eq!(stacks_block.txs.len(), 1);
        }
    }

    fn get_stacks_account(peer: &mut TestPeer, addr: &PrincipalData) -> StacksAccount {
        let account = peer
            .with_db_state(|ref mut sortdb, ref mut chainstate, _, _| {
                let (consensus_hash, block_bhh) =
                    SortitionDB::get_canonical_stacks_chain_tip_hash(sortdb.conn()).unwrap();
                let stacks_block_id =
                    StacksBlockHeader::make_index_block_hash(&consensus_hash, &block_bhh);
                let acct = chainstate
                    .with_read_only_clarity_tx(
                        &sortdb.index_conn(),
                        &stacks_block_id,
                        |clarity_tx| StacksChainState::get_account(clarity_tx, addr),
                    )
                    .unwrap();
                Ok(acct)
            })
            .unwrap();
        account
    }

    #[test]
    fn test_build_microblock_stream_forks() {
        let mut privks = vec![];
        let mut addrs = vec![];
        let mut mblock_privks = vec![];
        let mut balances = vec![];
        let num_blocks = 10;
        let initial_balance = 100000000;

        for _ in 0..num_blocks {
            let privk = StacksPrivateKey::new();
            let mblock_privk = StacksPrivateKey::new();

            let addr = StacksAddress::from_public_keys(
                C32_ADDRESS_VERSION_TESTNET_SINGLESIG,
                &AddressHashMode::SerializeP2PKH,
                1,
                &vec![StacksPublicKey::from_private(&privk)],
            )
            .unwrap();

            addrs.push(addr.clone());
            privks.push(privk);
            mblock_privks.push(mblock_privk);
            balances.push((addr.to_account_principal(), initial_balance));
        }

        let mut peer_config = TestPeerConfig::new("test_build_microblock_stream_forks", 2014, 2015);
        peer_config.initial_balances = balances;

        let mut peer = TestPeer::new(peer_config);

        let chainstate_path = peer.chainstate_path.clone();

        let first_stacks_block_height = {
            let sn =
                SortitionDB::get_canonical_burn_chain_tip(&peer.sortdb.as_ref().unwrap().conn())
                    .unwrap();
            sn.block_height
        };

        let recipient_addr_str = "ST1RFD5Q2QPK3E0F08HG9XDX7SSC7CNRS0QR0SGEV";
        let recipient = StacksAddress::from_string(recipient_addr_str).unwrap();

        let mut last_block = None;
        for tenure_id in 0..num_blocks {
            // send transactions to the mempool
            let tip =
                SortitionDB::get_canonical_burn_chain_tip(&peer.sortdb.as_ref().unwrap().conn())
                    .unwrap();

            let (burn_ops, stacks_block, microblocks) = peer.make_tenure(
                |ref mut miner,
                 ref mut sortdb,
                 ref mut chainstate,
                 vrf_proof,
                 ref parent_opt,
                 ref parent_microblock_header_opt| {
                    let parent_tip = match parent_opt {
                        None => StacksChainState::get_genesis_header_info(chainstate.db())
                            .unwrap(),
                        Some(block) => {
                            let ic = sortdb.index_conn();
                            let snapshot =
                                SortitionDB::get_block_snapshot_for_winning_stacks_block(
                                    &ic,
                                    &tip.sortition_id,
                                    &block.block_hash(),
                                )
                                .unwrap()
                                .unwrap(); // succeeds because we don't fork
                            StacksChainState::get_anchored_block_header_info(
                                chainstate.db(),
                                &snapshot.consensus_hash,
                                &snapshot.winning_stacks_block_hash,
                            )
                            .unwrap()
                            .unwrap()
                        }
                    };

                    let parent_header_hash = parent_tip.anchored_header.block_hash();
                    let parent_consensus_hash = parent_tip.consensus_hash.clone();
                    let parent_index_hash = StacksBlockHeader::make_index_block_hash(&parent_consensus_hash, &parent_header_hash);
                    let parent_size = parent_tip.anchored_block_size;

                    let mut mempool = MemPoolDB::open(false, 0x80000000, &chainstate_path).unwrap();

                    let expected_parent_microblock_opt =
                        if tenure_id > 0 {
                            let parent_microblock_privkey = mblock_privks[tenure_id - 1].clone();

                            let parent_mblock_stream = {
                                let parent_cost = StacksChainState::get_stacks_block_anchored_cost(chainstate.db(), &StacksBlockHeader::make_index_block_hash(&parent_consensus_hash, &parent_header_hash)).unwrap().unwrap();

                                // produce the microblock stream for the parent, which this tenure's anchor
                                // block will confirm.
                                let sort_ic = sortdb.index_conn();

                                chainstate
                                    .reload_unconfirmed_state(&sort_ic, parent_index_hash.clone())
                                    .unwrap();

                                let mut microblock_builder = StacksMicroblockBuilder::new(parent_header_hash.clone(), parent_consensus_hash.clone(), chainstate, &sort_ic).unwrap();

                                let mut microblocks = vec![];
                                for i in 0..5 {
                                    let mblock_tx = make_user_contract_publish(
                                        &privks[tenure_id - 1],
                                        i,
                                        0,
                                        &format!("hello-world-{}-{}", i, thread_rng().gen::<u64>()),
                                        &format!("(begin (print \"{}\"))", thread_rng().gen::<u64>())
                                    );
                                    let mblock_tx_len = {
                                        let mut bytes = vec![];
                                        mblock_tx.consensus_serialize(&mut bytes).unwrap();
                                        bytes.len() as u64
                                    };

                                    let mblock = microblock_builder.mine_next_microblock_from_txs(vec![(mblock_tx, mblock_tx_len)], &parent_microblock_privkey).unwrap();
                                    microblocks.push(mblock);
                                }
                                microblocks
                            };

                            // make a fork at seq 2
                            let mut forked_parent_microblock_stream = parent_mblock_stream.clone();
                            for i in 2..forked_parent_microblock_stream.len() {
                                let forked_mblock_tx = make_user_contract_publish(
                                    &privks[tenure_id - 1],
                                    i as u64,
                                    0,
                                    &format!("hello-world-fork-{}-{}", i, thread_rng().gen::<u64>()),
                                    &format!("(begin (print \"fork-{}\"))", thread_rng().gen::<u64>())
                                );

                                forked_parent_microblock_stream[i].txs[0] = forked_mblock_tx;

                                // re-calculate merkle root
                                let txid_vecs = forked_parent_microblock_stream[i].txs
                                    .iter()
                                    .map(|tx| tx.txid().as_bytes().to_vec())
                                    .collect();

                                let merkle_tree = MerkleTree::<Sha512Trunc256Sum>::new(&txid_vecs);
                                let tx_merkle_root = merkle_tree.root();

                                forked_parent_microblock_stream[i].header.tx_merkle_root = tx_merkle_root;
                                forked_parent_microblock_stream[i].header.prev_block = forked_parent_microblock_stream[i-1].block_hash();
                                forked_parent_microblock_stream[i].header.sign(&parent_microblock_privkey).unwrap();

                                test_debug!("parent of microblock {} is {}", &forked_parent_microblock_stream[i].block_hash(), &forked_parent_microblock_stream[i-1].block_hash());
                            }

                            let mut tail = None;

                            // store two forks, which diverge at seq 2
                            for mblock in parent_mblock_stream.into_iter() {
                                if mblock.header.sequence < 2 {
                                    tail = Some((mblock.block_hash(), mblock.header.sequence));
                                }
                                let stored = chainstate.preprocess_streamed_microblock(&parent_consensus_hash, &parent_header_hash, &mblock).unwrap();
                                assert!(stored);
                            }
                            for mblock in forked_parent_microblock_stream[2..].iter() {
                                let stored = chainstate.preprocess_streamed_microblock(&parent_consensus_hash, &parent_header_hash, mblock).unwrap();
                                assert!(stored);
                            }

                            // find the poison-microblock at seq 2
                            let (_, poison_opt) = match StacksChainState::load_descendant_staging_microblock_stream_with_poison(
                                &chainstate.db(),
                                &parent_index_hash,
                                0,
                                u16::MAX
                            ).unwrap() {
                                Some(x) => x,
                                None => (vec![], None)
                            };

                            if let Some(poison_payload) = poison_opt {
                                let mut tx_bytes = vec![];
                                let poison_microblock_tx = make_user_poison_microblock(
                                    &privks[tenure_id - 1],
                                    2,
                                    0,
                                    poison_payload
                                );

                                poison_microblock_tx
                                    .consensus_serialize(&mut tx_bytes)
                                    .unwrap();

                                mempool
                                    .submit_raw(
                                        chainstate,
                                        &parent_consensus_hash,
                                        &parent_header_hash,
                                        tx_bytes,
                                    )
                                    .unwrap();
                            }
                            // the miner will load a microblock stream up to the first detected
                            // fork (which is at sequence 2)
                            tail
                        }
                        else {
                            None
                        };

                    let coinbase_tx = make_coinbase(miner, tenure_id);

                    let mblock_pubkey_hash = Hash160::from_node_public_key(&StacksPublicKey::from_private(&mblock_privks[tenure_id]));

                    let (anchored_block, block_size, block_execution_cost) = StacksBlockBuilder::build_anchored_block(
                        chainstate,
                        &sortdb.index_conn(),
                        &mut mempool,
                        &parent_tip,
                        tip.total_burn,
                        vrf_proof,
                        mblock_pubkey_hash,
                        &coinbase_tx,
                        ExecutionCost::max_value(),
                    )
                    .unwrap();

                    // miner should have picked up the preprocessed microblocks, but only up to the
                    // fork.
                    if let Some((mblock_tail_hash, mblock_tail_seq)) = expected_parent_microblock_opt {
                        assert_eq!(anchored_block.header.parent_microblock, mblock_tail_hash);
                        assert_eq!(anchored_block.header.parent_microblock_sequence, mblock_tail_seq);
                        assert_eq!(mblock_tail_seq, 1);
                    }

                    // block should contain at least one poison-microblock tx
                    if tenure_id > 0 {
                        let mut have_poison_microblock = false;
                        for tx in anchored_block.txs.iter() {
                            if let TransactionPayload::PoisonMicroblock(_, _) = &tx.payload {
                                have_poison_microblock = true;
                            }
                        }
                        assert!(have_poison_microblock, "Anchored block has no poison microblock: {:#?}", &anchored_block);
                    }

                    (anchored_block, vec![])
                },
            );

            last_block = Some(stacks_block.clone());

            peer.next_burnchain_block(burn_ops.clone());
            peer.process_stacks_epoch_at_tip(&stacks_block, &microblocks);
        }

        for (i, addr) in addrs.iter().enumerate() {
            let account = get_stacks_account(&mut peer, &addr.to_account_principal());
            let expected_coinbase = 3_600_000_000;
            test_debug!(
                "Test {}: {}",
                &account.principal.to_string(),
                account.stx_balance.get_total_balance()
            );
            if (i as u64) < (num_blocks as u64) - MINER_REWARD_MATURITY - 1 {
                assert_eq!(
                    account.stx_balance.get_total_balance(),
                    (initial_balance as u128)
                        + (expected_coinbase * POISON_MICROBLOCK_COMMISSION_FRACTION) / 100
                );
            } else {
                assert_eq!(
                    account.stx_balance.get_total_balance(),
                    initial_balance as u128
                );
            }
        }
    }

    #[test]
    fn test_build_microblock_stream_forks_with_descendants() {
        // creates a chainstate that looks like this:
        //
        //                                                   [mblock] <- [mblock] <- [tenure-2] (Poison-at-2)
        //                                                 /
        //                                          (2)   /
        // [tenure-0] <- [mblock] <- [mblock] <- [mblock] <- [tenure-1] (Poison-at-2)
        //                                                \
        //                                                 \               (4)
        //                                                   [mblock] <- [mblock] <- [tenure-3] (Poison-at-4)
        //
        //  Tenures 1 and 2 can report PoisonMicroblocks for the same point in the mblock stream
        //  fork as long as they themselves are on different branches.
        //
        //  Tenure 3 can report a PoisonMicroblock for a lower point in the fork and have it mined
        //  (seq(4)), as long as the PoisonMicroblock at seq(2) doesn't find its way into its fork
        //  of the chain history.
        let mut privks = vec![];
        let mut addrs = vec![];
        let mut mblock_privks = vec![];
        let mut balances = vec![];
        let num_blocks = 4;
        let initial_balance = 100000000;

        for _ in 0..num_blocks {
            let privk = StacksPrivateKey::new();
            let mblock_privk = StacksPrivateKey::new();

            let addr = StacksAddress::from_public_keys(
                C32_ADDRESS_VERSION_TESTNET_SINGLESIG,
                &AddressHashMode::SerializeP2PKH,
                1,
                &vec![StacksPublicKey::from_private(&privk)],
            )
            .unwrap();

            test_debug!("addr: {:?}", &addr);
            addrs.push(addr.clone());
            privks.push(privk);
            mblock_privks.push(mblock_privk);
            balances.push((addr.to_account_principal(), initial_balance));
        }

        let mut peer_config = TestPeerConfig::new(
            "test_build_microblock_stream_forks_with_descendants",
            2014,
            2015,
        );
        peer_config.initial_balances = balances;

        let mut peer = TestPeer::new(peer_config);

        let chainstate_path = peer.chainstate_path.clone();

        let first_stacks_block_height = {
            let sn =
                SortitionDB::get_canonical_burn_chain_tip(&peer.sortdb.as_ref().unwrap().conn())
                    .unwrap();
            sn.block_height
        };

        let recipient_addr_str = "ST1RFD5Q2QPK3E0F08HG9XDX7SSC7CNRS0QR0SGEV";
        let recipient = StacksAddress::from_string(recipient_addr_str).unwrap();

        let mut microblock_tail_1: Option<StacksMicroblockHeader> = None;
        let mut microblock_tail_2: Option<StacksMicroblockHeader> = None;

        let mut parent_tip_1 = None;

        let parent_block_ptrs = RefCell::new(HashMap::new());
        let discovered_poison_payload = RefCell::new(None);

        let mut reporters = vec![];

        for tenure_id in 0..num_blocks {
            // send transactions to the mempool
            let tip =
                SortitionDB::get_canonical_burn_chain_tip(&peer.sortdb.as_ref().unwrap().conn())
                    .unwrap();

            let (mut burn_ops, stacks_block, microblocks) = peer.make_tenure(
                |ref mut miner,
                 ref mut sortdb,
                 ref mut chainstate,
                 vrf_proof,
                 ref parent_opt,
                 ref parent_microblock_header_opt| {
                    let mut parent_tip =
                        if tenure_id == 0 || tenure_id == 1 {
                            let tip = match parent_opt {
                                None => StacksChainState::get_genesis_header_info(chainstate.db())
                                    .unwrap(),
                                Some(block) => {
                                    let ic = sortdb.index_conn();
                                    let snapshot =
                                        SortitionDB::get_block_snapshot_for_winning_stacks_block(
                                            &ic,
                                            &tip.sortition_id,
                                            &block.block_hash(),
                                        )
                                        .unwrap()
                                        .unwrap(); // succeeds because we don't fork
                                    StacksChainState::get_anchored_block_header_info(
                                        chainstate.db(),
                                        &snapshot.consensus_hash,
                                        &snapshot.winning_stacks_block_hash,
                                    )
                                    .unwrap()
                                    .unwrap()
                                }
                            };
                            if tenure_id == 1 {
                                // save this for later
                                parent_tip_1 = Some(tip.clone());
                            }
                            tip
                        }
                        else if tenure_id == 2 || tenure_id == 3 {
                            // tenures 2 and 3 build off of microblock forks, but they share the
                            // same parent anchored block.
                            parent_tip_1.clone().unwrap()
                        }
                        else {
                            unreachable!()
                        };

                    let parent_header_hash = parent_tip.anchored_header.block_hash();
                    let parent_consensus_hash = parent_tip.consensus_hash.clone();
                    let parent_index_hash = StacksBlockHeader::make_index_block_hash(&parent_consensus_hash, &parent_header_hash);
                    let parent_size = parent_tip.anchored_block_size;

                    let mut mempool = MemPoolDB::open(false, 0x80000000, &chainstate_path).unwrap();

                    let (expected_parent_microblock_opt, fork_1, fork_2) =
                        if tenure_id == 1 {
                            // make a microblock fork
                            let parent_microblock_privkey = mblock_privks[tenure_id - 1].clone();

                            let parent_mblock_stream = {
                                let parent_cost = StacksChainState::get_stacks_block_anchored_cost(chainstate.db(), &StacksBlockHeader::make_index_block_hash(&parent_consensus_hash, &parent_header_hash)).unwrap().unwrap();

                                // produce the microblock stream for the parent, which this tenure's anchor
                                // block will confirm.
                                let sort_ic = sortdb.index_conn();

                                chainstate
                                    .reload_unconfirmed_state(&sort_ic, parent_index_hash.clone())
                                    .unwrap();

                                let mut microblock_builder = StacksMicroblockBuilder::new(parent_header_hash.clone(), parent_consensus_hash.clone(), chainstate, &sort_ic).unwrap();

                                let mut microblocks = vec![];
                                for i in 0..5 {
                                    let mblock_tx = make_user_contract_publish(
                                        &privks[tenure_id - 1],
                                        i,
                                        0,
                                        &format!("hello-world-{}-{}", i, thread_rng().gen::<u64>()),
                                        &format!("(begin (print \"{}\"))", thread_rng().gen::<u64>())
                                    );
                                    let mblock_tx_len = {
                                        let mut bytes = vec![];
                                        mblock_tx.consensus_serialize(&mut bytes).unwrap();
                                        bytes.len() as u64
                                    };

                                    let mblock = microblock_builder.mine_next_microblock_from_txs(vec![(mblock_tx, mblock_tx_len)], &parent_microblock_privkey).unwrap();
                                    microblocks.push(mblock);
                                }
                                microblocks
                            };

                            // make a fork at seq 2
                            let mut forked_parent_microblock_stream = parent_mblock_stream.clone();
                            for i in 2..parent_mblock_stream.len() {
                                let forked_mblock_tx = make_user_contract_publish(
                                    &privks[tenure_id - 1],
                                    i as u64,
                                    0,
                                    &format!("hello-world-fork-{}-{}", i, thread_rng().gen::<u64>()),
                                    &format!("(begin (print \"fork-{}\"))", thread_rng().gen::<u64>())
                                );

                                forked_parent_microblock_stream[i].txs[0] = forked_mblock_tx;

                                // re-calculate merkle root
                                let txid_vecs = forked_parent_microblock_stream[i].txs
                                    .iter()
                                    .map(|tx| tx.txid().as_bytes().to_vec())
                                    .collect();

                                let merkle_tree = MerkleTree::<Sha512Trunc256Sum>::new(&txid_vecs);
                                let tx_merkle_root = merkle_tree.root();

                                forked_parent_microblock_stream[i].header.tx_merkle_root = tx_merkle_root;
                                forked_parent_microblock_stream[i].header.prev_block = forked_parent_microblock_stream[i - 1].block_hash();
                                forked_parent_microblock_stream[i].header.sign(&parent_microblock_privkey).unwrap();

                                test_debug!("parent of microblock {} is {}", &forked_parent_microblock_stream[i].block_hash(), &forked_parent_microblock_stream[i-1].block_hash());
                            }

                            let mut tail = None;

                            // store two forks, which diverge at seq 2
                            for mblock in parent_mblock_stream.iter() {
                                if mblock.header.sequence < 2 {
                                    tail = Some((mblock.block_hash(), mblock.header.sequence));
                                }
                                let stored = chainstate.preprocess_streamed_microblock(&parent_consensus_hash, &parent_header_hash, &mblock).unwrap();
                                assert!(stored);
                            }
                            for mblock in forked_parent_microblock_stream[2..].iter() {
                                let stored = chainstate.preprocess_streamed_microblock(&parent_consensus_hash, &parent_header_hash, mblock).unwrap();
                                assert!(stored);
                            }

                            // find the poison-microblock at seq 2
                            let (_, poison_opt) = match StacksChainState::load_descendant_staging_microblock_stream_with_poison(
                                &chainstate.db(),
                                &parent_index_hash,
                                0,
                                u16::MAX
                            ).unwrap() {
                                Some(x) => x,
                                None => (vec![], None)
                            };

                            if let Some(poison_payload) = poison_opt {
                                *discovered_poison_payload.borrow_mut() = Some(poison_payload.clone());

                                let mut tx_bytes = vec![];
                                let poison_microblock_tx = make_user_poison_microblock(
                                    &privks[tenure_id - 1],
                                    2,
                                    0,
                                    poison_payload
                                );

                                poison_microblock_tx
                                    .consensus_serialize(&mut tx_bytes)
                                    .unwrap();

                                mempool
                                    .submit_raw(
                                        chainstate,
                                        &parent_consensus_hash,
                                        &parent_header_hash,
                                        tx_bytes,
                                    )
                                    .unwrap();
                            }

                            // the miner will load a microblock stream up to the first detected
                            // fork (which is at sequence 2 -- the highest common ancestor between
                            // microblock fork #1 and microblock fork #2)
                            (tail, Some(parent_mblock_stream), Some(forked_parent_microblock_stream))
                        }
                        else if tenure_id == 2 {
                            // build off of the end of microblock fork #1
                            (Some((microblock_tail_1.as_ref().unwrap().block_hash(), microblock_tail_1.as_ref().unwrap().sequence)), None, None)
                        }
                        else if tenure_id == 3 {
                            // builds off of the end of microblock fork #2
                            (Some((microblock_tail_2.as_ref().unwrap().block_hash(), microblock_tail_2.as_ref().unwrap().sequence)), None, None)
                        }
                        else {
                            (None, None, None)
                        };

                    if tenure_id == 1 {
                        // prep for tenure 2 and 3
                        microblock_tail_1 = Some(fork_1.as_ref().unwrap().last().clone().unwrap().header.clone());
                        microblock_tail_2 = Some(fork_2.as_ref().unwrap().last().clone().unwrap().header.clone());
                    }

                    let nonce =
                        if tenure_id == 0 || tenure_id == 1 {
                            tenure_id
                        }
                        else if tenure_id == 2 {
                            1
                        }
                        else if tenure_id == 3 {
                            1
                        }
                        else {
                            unreachable!()
                        };

                    let coinbase_tx = make_coinbase_with_nonce(miner, tenure_id, nonce as u64);

                    let mblock_pubkey_hash = Hash160::from_node_public_key(&StacksPublicKey::from_private(&mblock_privks[tenure_id]));

                    test_debug!("Produce tenure {} block off of {}/{}", tenure_id, &parent_consensus_hash, &parent_header_hash);

                    // force tenures 2 and 3 to mine off of forked siblings deeper than the
                    // detected fork
                    if tenure_id == 2 {
                        parent_tip.microblock_tail = microblock_tail_1.clone();

                        // submit the _same_ poison microblock transaction, but to a different
                        // fork.
                        let poison_payload = discovered_poison_payload.borrow().as_ref().unwrap().clone();
                        let poison_microblock_tx = make_user_poison_microblock(
                            &privks[tenure_id],
                            0,
                            0,
                            poison_payload
                        );

                        let mut tx_bytes = vec![];
                        poison_microblock_tx
                            .consensus_serialize(&mut tx_bytes)
                            .unwrap();

                        mempool
                            .submit_raw(
                                chainstate,
                                &parent_consensus_hash,
                                &parent_header_hash,
                                tx_bytes,
                            )
                            .unwrap();
                    }
                    else if tenure_id == 3 {
                        parent_tip.microblock_tail = microblock_tail_2.clone();

                        // submit a different poison microblock transaction
                        let poison_payload = TransactionPayload::PoisonMicroblock(microblock_tail_1.as_ref().unwrap().clone(), microblock_tail_2.as_ref().unwrap().clone());
                        let poison_microblock_tx = make_user_poison_microblock(
                            &privks[tenure_id],
                            0,
                            0,
                            poison_payload
                        );

                        // erase any pending transactions -- this is a "worse" poison-microblock,
                        // and we want to avoid mining the "better" one
                        mempool.clear_before_height(10).unwrap();

                        let mut tx_bytes = vec![];
                        poison_microblock_tx
                            .consensus_serialize(&mut tx_bytes)
                            .unwrap();

                        mempool
                            .submit_raw(
                                chainstate,
                                &parent_consensus_hash,
                                &parent_header_hash,
                                tx_bytes,
                            )
                            .unwrap();
                    }

                    let (anchored_block, block_size, block_execution_cost) = StacksBlockBuilder::build_anchored_block(
                        chainstate,
                        &sortdb.index_conn(),
                        &mut mempool,
                        &parent_tip,
                        parent_tip.anchored_header.total_work.burn + 1000,
                        vrf_proof,
                        mblock_pubkey_hash,
                        &coinbase_tx,
                        ExecutionCost::max_value(),
                    )
                    .unwrap();

                    // miner should have picked up the preprocessed microblocks, but only up to the
                    // fork tail reported.

                    // block should contain at least one poison-microblock tx
                    if tenure_id == 1 {
                        if let Some((mblock_tail_hash, mblock_tail_seq)) = expected_parent_microblock_opt {
                            assert_eq!(anchored_block.header.parent_microblock, mblock_tail_hash);
                            assert_eq!(anchored_block.header.parent_microblock_sequence, mblock_tail_seq);
                        }
                    }
                    if tenure_id > 0 {
                        let mut have_poison_microblock = false;
                        for tx in anchored_block.txs.iter() {
                            if let TransactionPayload::PoisonMicroblock(_, _) = &tx.payload {
                                have_poison_microblock = true;
                                test_debug!("Have PoisonMicroblock for {} reported by {:?}", &anchored_block.block_hash(), &tx.auth);
                            }
                        }
                        assert!(have_poison_microblock, "Anchored block has no poison microblock: {:#?}", &anchored_block);
                    }

                    // tenures 2 and 3 build off of 1, but build off of the deepest microblock fork
                    if tenure_id == 2 {
                        assert_eq!(anchored_block.header.parent_microblock, microblock_tail_1.as_ref().unwrap().block_hash());
                        assert_eq!(anchored_block.header.parent_microblock_sequence, 4);
                    }
                    if tenure_id == 3 {
                        assert_eq!(anchored_block.header.parent_microblock, microblock_tail_2.as_ref().unwrap().block_hash());
                        assert_eq!(anchored_block.header.parent_microblock_sequence, 4);
                    }

                    let mut parent_ptrs = parent_block_ptrs.borrow_mut();
                    parent_ptrs.insert(anchored_block.header.parent_block.clone(), parent_tip.burn_header_height);

                    (anchored_block, vec![])
                },
            );

            for burn_op in burn_ops.iter_mut() {
                if let BlockstackOperationType::LeaderBlockCommit(ref mut op) = burn_op {
                    // patch it up
                    op.parent_block_ptr = (*parent_block_ptrs
                        .borrow()
                        .get(&stacks_block.header.parent_block)
                        .unwrap()) as u32;
                }
            }

            let (_, burn_header_hash, consensus_hash) = peer.next_burnchain_block(burn_ops.clone());
            peer.process_stacks_epoch(&stacks_block, &consensus_hash, &microblocks);

            if tenure_id >= 1 {
                let next_tip = StacksChainState::get_anchored_block_header_info(
                    peer.chainstate().db(),
                    &consensus_hash,
                    &stacks_block.block_hash(),
                )
                .unwrap()
                .unwrap();

                let new_tip_hash = StacksBlockHeader::make_index_block_hash(
                    &next_tip.consensus_hash,
                    &next_tip.anchored_header.block_hash(),
                );

                let reporter = if tenure_id == 1 {
                    addrs[0].clone()
                } else {
                    addrs[tenure_id].clone()
                };

                let seq = if tenure_id == 1 || tenure_id == 2 {
                    2
                } else {
                    4
                };

                // check descendant blocks for their poison-microblock commissions
                test_debug!(
                    "new tip at height {}: {}",
                    next_tip.block_height,
                    &new_tip_hash
                );
                reporters.push((reporter, new_tip_hash, seq));
            }
        }

        // verify that each submitted poison-microblock created a commission
        for (reporter_addr, chain_tip, seq) in reporters.into_iter() {
            test_debug!("Check {} in {} for report", &reporter_addr, &chain_tip);
            peer.with_db_state(|ref mut sortdb, ref mut chainstate, _, _| {
                chainstate
                    .with_read_only_clarity_tx(&sortdb.index_conn(), &chain_tip, |clarity_tx| {
                        // the key at height 1 should be reported as poisoned
                        let report = StacksChainState::get_poison_microblock_report(clarity_tx, 1)
                            .unwrap()
                            .unwrap();
                        assert_eq!(report.0, reporter_addr);
                        assert_eq!(report.1, seq);
                        Ok(())
                    })
                    .unwrap()
            })
            .unwrap();
        }
    }

    pub fn instantiate_and_exec(
        mainnet: bool,
        chain_id: u32,
        test_name: &str,
        balances: Vec<(StacksAddress, u64)>,
        post_flight_callback: Option<Box<dyn FnOnce(&mut ClarityTx) -> ()>>,
    ) -> StacksChainState {
        let path = chainstate_path(test_name);
        match fs::metadata(&path) {
            Ok(_) => {
                fs::remove_dir_all(&path).unwrap();
            }
            Err(_) => {}
        };

        let initial_balances = balances
            .into_iter()
            .map(|(addr, balance)| (PrincipalData::from(addr), balance))
            .collect();

        let mut boot_data = ChainStateBootData {
            initial_balances,
            post_flight_callback,
            first_burnchain_block_hash: BurnchainHeaderHash::zero(),
            first_burnchain_block_height: 0,
            first_burnchain_block_timestamp: 0,
            get_bulk_initial_lockups: None,
            get_bulk_initial_balances: None,
            get_bulk_initial_names: None,
            get_bulk_initial_namespaces: None,
        };

        StacksChainState::open_and_exec(
            mainnet,
            chain_id,
            &path,
            Some(&mut boot_data),
            ExecutionCost::max_value(),
        )
        .unwrap()
        .0
    }

    static CONTRACT: &'static str = "
(define-map my-map int int)
(define-private (do (input bool))
  (begin
    (map-set my-map 0 0)
    (map-set my-map 1 0)
    (map-set my-map 2 0)
    (map-set my-map 3 0)
    (map-set my-map 4 0)
    (map-set my-map 5 0)
    (map-set my-map 6 0)
    (map-set my-map 7 0)
    (map-set my-map 8 0)
    (map-set my-map 9 0)))

(define-public (call-it (input (list 200 bool)))
  (begin
    (map do input)
    (map do input)
    (map do input)
    (map do input)
    (map do input)
    (ok 1)))
";

    lazy_static! {
        static ref CONTRACT_IDENT: QualifiedContractIdentifier = QualifiedContractIdentifier::new(
            StacksAddress {
                version: C32_ADDRESS_VERSION_TESTNET_SINGLESIG,
                bytes: Hash160([1; 20]),
            }
            .into(),
            "scalable-call".into(),
        );
    }

    #[test]
    fn test_mempool_mining_heuristics() {
        let submitter_key_0 = StacksPrivateKey::new();
        let submitter_key_1 = StacksPrivateKey::new();
        let mut initial_balance_recipients: Vec<_> = vec![
            StacksAddress {
                version: C32_ADDRESS_VERSION_TESTNET_SINGLESIG,
                bytes: Hash160([1; 20]),
            },
            StacksAddress::from_public_keys(
                C32_ADDRESS_VERSION_TESTNET_SINGLESIG,
                &AddressHashMode::SerializeP2PKH,
                1,
                &vec![StacksPublicKey::from_private(&submitter_key_0)],
            )
            .unwrap(),
            StacksAddress {
                version: C32_ADDRESS_VERSION_TESTNET_SINGLESIG,
                bytes: Hash160([2; 20]),
            },
            StacksAddress::from_public_keys(
                C32_ADDRESS_VERSION_TESTNET_SINGLESIG,
                &AddressHashMode::SerializeP2PKH,
                1,
                &vec![StacksPublicKey::from_private(&submitter_key_1)],
            )
            .unwrap(),
        ];

        let initial_balances = initial_balance_recipients
            .iter()
            .map(|addr| (addr.clone(), 10_000_000_000))
            .collect();
        let chain_id = 8;
        let mut chainstate = instantiate_and_exec(
            false,
            chain_id,
            "test_mempool_mining_heuristics",
            initial_balances,
            Some(Box::new(|tx: &mut ClarityTx| {
                tx.connection().as_transaction(|tx| {
                    let (ct_ast, ct_analysis) = tx
                        .analyze_smart_contract(&CONTRACT_IDENT, CONTRACT)
                        .unwrap();
                    tx.initialize_smart_contract(&CONTRACT_IDENT, &ct_ast, CONTRACT, |_, _| false)
                        .unwrap();
                    tx.save_analysis(&CONTRACT_IDENT, &ct_analysis).unwrap();
                })
            })),
        );

        let mut burndb = SortitionDB::connect(
            "/tmp/test_mempool_mining_heuristics_sortdb",
            0,
            &BurnchainHeaderHash([1; 32]),
            1,
            true,
        )
        .unwrap();

        let execution_limit = ExecutionCost {
            write_length: 15_000_000, // roughly 15 mb
            write_count: 500,
            read_length: 100_000_000,
            read_count: 7_750,
            runtime: 5_000_000_000,
        };

        let mut mempool = MemPoolDB::open(false, chain_id, &chainstate.root_path).unwrap();

        let txs_to_push = vec![
            StacksTransaction::new(
                TransactionVersion::Testnet,
                TransactionAuth::from_p2pkh(&submitter_key_0).unwrap(),
                TransactionPayload::TokenTransfer(
                    initial_balance_recipients[2].clone().into(),
                    1000,
                    TokenTransferMemo([0; 34]),
                ),
            ),
            StacksTransaction::new(
                TransactionVersion::Testnet,
                TransactionAuth::from_p2pkh(&submitter_key_0).unwrap(),
                TransactionPayload::ContractCall(TransactionContractCall {
                    address: initial_balance_recipients[0].clone(),
                    contract_name: CONTRACT_IDENT.name.clone(),
                    function_name: "call-it".into(),
                    function_args: vec![Value::list_from(vec![
                        Value::Bool(true),
                        Value::Bool(true),
                        Value::Bool(true),
                        Value::Bool(true),
                        Value::Bool(true),
                        Value::Bool(true),
                        Value::Bool(true),
                        Value::Bool(true),
                        Value::Bool(true),
                        Value::Bool(true),
                        Value::Bool(true),
                    ])
                    .unwrap()],
                }),
            ),
        ];
        let second_set_txs = vec![
            StacksTransaction::new(
                TransactionVersion::Testnet,
                TransactionAuth::from_p2pkh(&submitter_key_1).unwrap(),
                TransactionPayload::TokenTransfer(
                    initial_balance_recipients[2].clone().into(),
                    1000,
                    TokenTransferMemo([0; 34]),
                ),
            ),
            StacksTransaction::new(
                TransactionVersion::Testnet,
                TransactionAuth::from_p2pkh(&submitter_key_1).unwrap(),
                TransactionPayload::ContractCall(TransactionContractCall {
                    address: boot_code_addr(false),
                    contract_name: "pox".into(),
                    function_name: "stack-stx".into(),
                    function_args: vec![
                        Value::UInt(10),
                        Value::from(
                            TupleData::from_data(vec![
                                ("version".into(), Value::buff_from_byte(0)),
                                ("hashbytes".into(), Value::buff_from(vec![0; 20]).unwrap()),
                            ])
                            .unwrap(),
                        ),
                        Value::UInt(2),
                        Value::UInt(2),
                    ],
                }),
            ),
            StacksTransaction::new(
                TransactionVersion::Testnet,
                TransactionAuth::from_p2pkh(&submitter_key_1).unwrap(),
                TransactionPayload::ContractCall(TransactionContractCall {
                    address: initial_balance_recipients[0].clone(),
                    contract_name: CONTRACT_IDENT.name.clone(),
                    function_name: "call-it".into(),
                    function_args: vec![Value::list_from(vec![Value::Bool(true)]).unwrap()],
                }),
            ),
        ];

        let (parent_header_info, parent_consensus_hash) = (
            StacksHeaderInfo::genesis(TrieHash([0u8; 32]), &BurnchainHeaderHash([1; 32]), 0, 1),
            FIRST_BURNCHAIN_CONSENSUS_HASH,
        );

        for (ix, mut tx) in txs_to_push.into_iter().enumerate() {
            tx.chain_id = chain_id;
            tx.set_origin_nonce(ix as u64);
            tx.set_tx_fee(1000);

            let mut tx_signer = StacksTransactionSigner::new(&tx);
            tx_signer.sign_origin(&submitter_key_0).unwrap();

            let tx = tx_signer.get_tx().unwrap();

            eprintln!("Mempool tx submitted {}", ix);

            mempool
                .submit(
                    &mut chainstate,
                    &parent_consensus_hash,
                    &parent_header_info.anchored_header.block_hash(),
                    &tx,
                )
                .unwrap()
        }

        for (ix, mut tx) in second_set_txs.into_iter().enumerate() {
            tx.chain_id = chain_id;
            tx.set_origin_nonce(ix as u64);
            tx.set_tx_fee(1000);

            let mut tx_signer = StacksTransactionSigner::new(&tx);
            tx_signer.sign_origin(&submitter_key_1).unwrap();

            let tx = tx_signer.get_tx().unwrap();

            eprintln!("Mempool tx submitted {}", ix);

            mempool
                .submit(
                    &mut chainstate,
                    &parent_consensus_hash,
                    &parent_header_info.anchored_header.block_hash(),
                    &tx,
                )
                .unwrap()
        }

        mempool.dump_txs();

        // in the first attempt to mine a block, we should mine *4* transactions:
        //  coinbase, a transfer, a stack-stx call, a transfer
        // in the second attempt, because we've tossed out the large offender, *5*:
        //  coinbase, a transfer, a stack-stx call, a transfer, a contract call

        for block_index in 0u8..2u8 {
            let miner_key = StacksPrivateKey::new();
            let mut tx = StacksTransaction::new(
                TransactionVersion::Testnet,
                TransactionAuth::from_p2pkh(&miner_key).unwrap(),
                TransactionPayload::Coinbase(CoinbasePayload([0u8; 32])),
            );
            tx.chain_id = chain_id;
            tx.anchor_mode = TransactionAnchorMode::OnChainOnly;
            let mut tx_signer = StacksTransactionSigner::new(&tx);
            tx_signer.sign_origin(&miner_key).unwrap();

            let coinbase_tx = tx_signer.get_tx().unwrap();

            let (block, _cost, _size) = StacksBlockBuilder::build_anchored_block(
                &chainstate,
                &burndb.index_conn(),
                &mut mempool,
                &parent_header_info,
                block_index as u64,
                VRFProof::empty(),
                Hash160([block_index; 20]),
                &coinbase_tx,
                execution_limit.clone(),
            )
            .unwrap();

            mempool.dump_txs();

            eprintln!("BLOCK #{}, Tx Count: {}", block_index, block.txs.len());
            if block_index == 0 {
                assert_eq!(block.txs.len(), 4);
            } else if block_index == 1 {
                assert_eq!(block.txs.len(), 5);
            }
        }
    }

    // TODO: invalid block with duplicate microblock public key hash (okay between forks, but not
    // within the same fork)
    // TODO: (BLOCKED) build off of different points in the same microblock stream
    // TODO; skipped blocks
    // TODO: missing blocks
    // TODO: invalid blocks
    // TODO: no-sortition
    // TODO: burnchain forks, and we mine the same anchored stacks block in the beginnings of the two descendent
    // forks.  Verify all descendents are unique -- if A --> B and A --> C, and B --> D and C -->
    // E, and B == C, verify that it is never the case that D == E (but it is allowed that B == C
    // if the burnchain forks).
    // TODO: confirm that if A is accepted but B is rejected, then C must also be rejected even if
    // it's on a different burnchain fork.
    // TODO: confirm that we can process B and C separately, even though they're the same block
    // TODO: verify that the Clarity MARF stores _only_ Clarity data
}<|MERGE_RESOLUTION|>--- conflicted
+++ resolved
@@ -706,18 +706,10 @@
                     _ => e,
                 })?;
 
-<<<<<<< HEAD
             info!("Include tx";
                   "tx" => %tx.txid(),
                   "payload" => tx.payload.name(),
                   "origin" => %tx.origin_address());
-=======
-            info!(
-                "Include tx {} ({}) in anchor block",
-                tx.txid(),
-                tx.payload.name()
-            );
->>>>>>> d8dbbca4
 
             // save
             self.txs.push(tx.clone());
