/*
 copyright: (c) 2013-2018 by Blockstack PBC, a public benefit corporation.

 This file is part of Blockstack.

 Blockstack is free software. You may redistribute or modify
 it under the terms of the GNU General Public License as published by
 the Free Software Foundation, either version 3 of the License or
 (at your option) any later version.

 Blockstack is distributed in the hope that it will be useful,
 but WITHOUT ANY WARRANTY, including without the implied warranty of
 MERCHANTABILITY or FITNESS FOR A PARTICULAR PURPOSE. See the
 GNU General Public License for more details.

 You should have received a copy of the GNU General Public License
 along with Blockstack. If not, see <http://www.gnu.org/licenses/>.
*/

use rusqlite::{Connection, OpenFlags, NO_PARAMS, OptionalExtension};
use rusqlite::types::ToSql;
use rusqlite::Row;
use rusqlite::Transaction;
use rusqlite::TransactionBehavior;

use rand;
use rand::RngCore;

use std::{str::FromStr, fmt, fs, cmp};
use std::io::{ Write, ErrorKind };
use std::convert::{From, TryInto, TryFrom};
use std::ops::Deref;
use std::ops::DerefMut;

use util::db::{FromRow, FromColumn, u64_to_sql, query_rows, query_row, query_row_columns, query_count, IndexDBTx,
               IndexDBConn, db_mkdirs, query_row_panic, IndexDBGetter};
use util::db::Error as db_error;
use util::db::tx_begin_immediate;
use util::get_epoch_time_secs;

use chainstate::ChainstateDB;

use chainstate::burn::Opcodes;
use chainstate::burn::{ConsensusHash, VRFSeed, BlockHeaderHash, OpsHash, BlockSnapshot, SortitionHash};

use core::CHAINSTATE_VERSION;
use chainstate::coordinator::{
    Error as CoordinatorError,
    RewardCycleInfo, PoxAnchorBlockStatus
};

use chainstate::burn::operations::{
    LeaderBlockCommitOp,
    LeaderKeyRegisterOp,
    UserBurnSupportOp,
    BlockstackOperation,
    BlockstackOperationType,
    leader_block_commit::{
        RewardSetInfo, OUTPUTS_PER_COMMIT }
};

use burnchains::{Txid, BurnchainHeaderHash, PublicKey, Address};

use burnchains::{
    Burnchain,
    BurnchainView,
    PoxConstants,
    BurnchainSigner,
    BurnchainRecipient,
    BurnchainTransaction,
    BurnchainBlockHeader,
    BurnchainStateTransition,
    BurnchainStateTransitionOps,
    Error as BurnchainError
};

use chainstate::stacks::StacksAddress;
use chainstate::stacks::StacksPublicKey;
use chainstate::stacks::*;
use chainstate::stacks::index::storage::TrieFileStorage;
use chainstate::stacks::index::marf::MARF;
use chainstate::stacks::index::{
    TrieHash, MarfTrieId, MARFValue,
    Error as MARFError
};
use chainstate::stacks::db::{
    StacksChainState,
    StacksHeaderInfo
};

use address::AddressHashMode;

use util::log;
use net::{ Error as NetError };
use util::vrf::*;
use util::secp256k1::MessageSignature;
use util::hash::{to_hex, hex_bytes, Hash160, Sha512Trunc256Sum};
use sha2::{Sha512Trunc256, Digest};

use util::strings::StacksString;
use util::db::tx_busy_handler;

use net::neighbors::MAX_NEIGHBOR_BLOCK_DELAY;

use std::collections::HashMap;

use core::FIRST_STACKS_BLOCK_HASH;
use core::FIRST_BURNCHAIN_CONSENSUS_HASH;

use vm::types::Value;
use vm::representations::{ContractName, ClarityName};

const BLOCK_HEIGHT_MAX : u64 = ((1 as u64) << 63) - 1; 

pub const REWARD_WINDOW_START : u64 = 144 * 15;
pub const REWARD_WINDOW_END : u64 = 144 * 90 + REWARD_WINDOW_START;

pub type BlockHeaderCache = HashMap<ConsensusHash, (Option<BlockHeaderHash>, ConsensusHash)>;

// for using BurnchainHeaderHash values as block hashes in a MARF
impl From<BurnchainHeaderHash> for BlockHeaderHash {
    fn from(bhh: BurnchainHeaderHash) -> BlockHeaderHash {
        BlockHeaderHash(bhh.0)
    }
}

// for using BurnchainHeaderHash values as block hashes in a MARF
impl From<BlockHeaderHash> for BurnchainHeaderHash {
    fn from(bhh: BlockHeaderHash) -> BurnchainHeaderHash {
        BurnchainHeaderHash(bhh.0)
    }
}

impl FromRow<BlockSnapshot> for BlockSnapshot {
    fn from_row<'a>(row: &'a Row) -> Result<BlockSnapshot, db_error> {
        let block_height = u64::from_column(row, "block_height")?;
        let burn_header_hash = BurnchainHeaderHash::from_column(row, "burn_header_hash")?;
        let burn_header_timestamp = u64::from_column(row, "burn_header_timestamp")?;
        let parent_burn_header_hash = BurnchainHeaderHash::from_column(row, "parent_burn_header_hash")?;
        let consensus_hash = ConsensusHash::from_column(row, "consensus_hash")?;
        let ops_hash = OpsHash::from_column(row, "ops_hash")?;
        let total_burn_str : String = row.get("total_burn");
        let sortition : bool = row.get("sortition");
        let sortition_hash = SortitionHash::from_column(row, "sortition_hash")?;
        let winning_block_txid = Txid::from_column(row, "winning_block_txid")?;
        let winning_stacks_block_hash = BlockHeaderHash::from_column(row, "winning_stacks_block_hash")?;
        let index_root = TrieHash::from_column(row, "index_root")?;
        let num_sortitions = u64::from_column(row, "num_sortitions")?;

        // information we learn about the stacks block this snapshot committedto
        let stacks_block_accepted : bool = row.get("stacks_block_accepted");
        let stacks_block_height = u64::from_column(row, "stacks_block_height")?;
        let arrival_index = u64::from_column(row, "arrival_index")?;

        // information about what we have determined about the stacks chain tip.
        // This is memoized to a given canonical chain tip block.
        let canonical_stacks_tip_height = u64::from_column(row, "canonical_stacks_tip_height")?;
        let canonical_stacks_tip_hash = BlockHeaderHash::from_column(row, "canonical_stacks_tip_hash")?;
        let canonical_stacks_tip_consensus_hash = ConsensusHash::from_column(row, "canonical_stacks_tip_consensus_hash")?;


        // identifiers derived from PoX forking state
        let sortition_id = SortitionId::from_column(row, "sortition_id")?;
        let pox_valid = row.get("pox_valid");

        let total_burn = total_burn_str.parse::<u64>()
            .map_err(|_e| db_error::ParseError)?;

        let snapshot = BlockSnapshot {
            block_height: block_height,
            burn_header_timestamp: burn_header_timestamp,
            burn_header_hash: burn_header_hash,
            parent_burn_header_hash: parent_burn_header_hash,
            consensus_hash: consensus_hash,
            ops_hash: ops_hash,
            total_burn: total_burn,
            sortition: sortition,
            sortition_hash: sortition_hash,
            winning_block_txid: winning_block_txid,
            winning_stacks_block_hash: winning_stacks_block_hash,
            index_root: index_root,
            num_sortitions: num_sortitions,

            stacks_block_accepted: stacks_block_accepted,
            stacks_block_height: stacks_block_height,
            arrival_index: arrival_index,

            canonical_stacks_tip_height: canonical_stacks_tip_height,
            canonical_stacks_tip_hash: canonical_stacks_tip_hash,
            canonical_stacks_tip_consensus_hash: canonical_stacks_tip_consensus_hash,

            sortition_id,
            pox_valid
        };
        Ok(snapshot)
    }
}

impl FromRow<LeaderKeyRegisterOp> for LeaderKeyRegisterOp {
    fn from_row<'a>(row: &'a Row) -> Result<LeaderKeyRegisterOp, db_error> {
        let txid = Txid::from_column(row, "txid")?;
        let vtxindex : u32 = row.get("vtxindex");
        let block_height = u64::from_column(row, "block_height")?;
        let burn_header_hash = BurnchainHeaderHash::from_column(row, "burn_header_hash")?;
        let consensus_hash = ConsensusHash::from_column(row, "consensus_hash")?;
        let public_key = VRFPublicKey::from_column(row, "public_key")?;
        let memo_hex : String = row.get("memo");
        let address = StacksAddress::from_column(row, "address")?;
        
        let memo_bytes = hex_bytes(&memo_hex)
            .map_err(|_e| db_error::ParseError)?;

        let memo = memo_bytes.to_vec();

        let leader_key_row = LeaderKeyRegisterOp {
            txid: txid,
            vtxindex: vtxindex,
            block_height: block_height,
            burn_header_hash: burn_header_hash,

            consensus_hash: consensus_hash,
            public_key: public_key,
            memo: memo, 
            address: address,
        };

        Ok(leader_key_row)
    }
}

impl FromRow<LeaderBlockCommitOp> for LeaderBlockCommitOp {
    fn from_row<'a>(row: &'a Row) -> Result<LeaderBlockCommitOp, db_error> {
        let txid = Txid::from_column(row, "txid")?;
        let vtxindex : u32 = row.get("vtxindex");
        let block_height = u64::from_column(row, "block_height")?;
        let burn_header_hash = BurnchainHeaderHash::from_column(row, "burn_header_hash")?;
        let block_header_hash = BlockHeaderHash::from_column(row, "block_header_hash")?;
        let new_seed = VRFSeed::from_column(row, "new_seed")?;
        let parent_block_ptr : u32 = row.get("parent_block_ptr");
        let parent_vtxindex: u16 = row.get("parent_vtxindex");
        let key_block_ptr : u32 = row.get("key_block_ptr");
        let key_vtxindex : u16 = row.get("key_vtxindex");
        let memo_hex : String = row.get("memo");
        let burn_fee_str : String = row.get("burn_fee");
        let input_json : String = row.get("input");

        let commit_outs = serde_json::from_value(row.get("commit_outs"))
            .expect("Unparseable value stored to database");

        let memo_bytes = hex_bytes(&memo_hex)
            .map_err(|_e| db_error::ParseError)?;

        let memo = memo_bytes.to_vec();

        let input = serde_json::from_str::<BurnchainSigner>(&input_json)
            .map_err(|e| db_error::SerializationError(e))?;

        let burn_fee = burn_fee_str.parse::<u64>()
            .map_err(|_e| db_error::ParseError)?;

        let block_commit = LeaderBlockCommitOp {
            block_header_hash,
            new_seed,
            parent_block_ptr,
            parent_vtxindex,
            key_block_ptr,
            key_vtxindex,
            memo,

            burn_fee,
            input,
            commit_outs,
            txid,
            vtxindex,
            block_height,
            burn_header_hash
        };
        Ok(block_commit)
    }
}

impl FromRow<UserBurnSupportOp> for UserBurnSupportOp {
    fn from_row<'a>(row: &'a Row) -> Result<UserBurnSupportOp, db_error> {
        let txid = Txid::from_column(row, "txid")?;
        let vtxindex : u32 = row.get("vtxindex");
        let block_height = u64::from_column(row, "block_height")?;
        let burn_header_hash = BurnchainHeaderHash::from_column(row, "burn_header_hash")?;

        let address = StacksAddress::from_column(row, "address")?;
        let consensus_hash = ConsensusHash::from_column(row, "consensus_hash")?;
        let public_key = VRFPublicKey::from_column(row, "public_key")?;
        let key_block_ptr: u32 = row.get("key_block_ptr");
        let key_vtxindex : u16 = row.get("key_vtxindex");
        let block_header_hash_160 = Hash160::from_column(row, "block_header_hash_160")?;

        let burn_fee_str : String = row.get("burn_fee");

        let burn_fee = burn_fee_str.parse::<u64>()
            .map_err(|_e| db_error::ParseError)?;

        let user_burn = UserBurnSupportOp {
            address: address,
            consensus_hash: consensus_hash,
            public_key: public_key,
            key_block_ptr: key_block_ptr,
            key_vtxindex: key_vtxindex,
            block_header_hash_160: block_header_hash_160,
            burn_fee: burn_fee,

            txid: txid,
            vtxindex: vtxindex,
            block_height: block_height,
            burn_header_hash: burn_header_hash
        };
        Ok(user_burn)
    }
}

struct AcceptedStacksBlockHeader {
    pub tip_consensus_hash: ConsensusHash,              // PoX tip
    pub consensus_hash: ConsensusHash,                  // stacks block consensus hash
    pub block_hash: BlockHeaderHash,                    // stacks block hash
    pub height: u64                                     // stacks block height
}

impl FromRow<AcceptedStacksBlockHeader> for AcceptedStacksBlockHeader {
    fn from_row<'a>(row: &'a Row) -> Result<AcceptedStacksBlockHeader, db_error> {
        let tip_consensus_hash = ConsensusHash::from_column(row, "tip_consensus_hash")?;
        let consensus_hash = ConsensusHash::from_column(row, "consensus_hash")?;
        let block_hash = BlockHeaderHash::from_column(row, "stacks_block_hash")?;
        let height = u64::from_column(row, "block_height")?;

        Ok(AcceptedStacksBlockHeader {
            tip_consensus_hash,
            consensus_hash,
            block_hash,
            height
        })
    }
}

const BURNDB_SETUP : &'static [&'static str]= &[
    r#"
    PRAGMA foreign_keys = ON;
    "#,
    r#"
    -- sortition snapshots -- snapshot of all transactions processed in a burn block
    -- organizes the set of forks in the burn chain as well.
    CREATE TABLE snapshots(
        block_height INTEGER NOT NULL,
        burn_header_hash TEXT NOT NULL,
        sortition_id TEXT UNIQUE NOT NULL,
        burn_header_timestamp INT NOT NULL,
        parent_burn_header_hash TEXT NOT NULL,
        consensus_hash TEXT UNIQUE NOT NULL,
        ops_hash TEXT NOT NULL,
        total_burn TEXT NOT NULL,
        sortition INTEGER NOT NULL,
        sortition_hash TEXT NOT NULL,
        winning_block_txid TEXT NOT NULL,
        winning_stacks_block_hash TEXT NOT NULL,
        index_root TEXT UNIQUE NOT NULL,

        num_sortitions INTEGER NOT NULL,

        stacks_block_accepted INTEGER NOT NULL,        -- set to 1 if we fetched and processed this Stacks block
        stacks_block_height INTEGER NOT NULL,           -- set to the height of the stacks block, once it's processed
        arrival_index INTEGER NOT NULL,                 -- (global) order in which this Stacks block was processed

        canonical_stacks_tip_height INTEGER NOT NULL,   -- height of highest known Stacks fork in this burn chain fork
        canonical_stacks_tip_hash TEXT NOT NULL,        -- hash of highest known Stacks fork's tip block in this burn chain fork
        canonical_stacks_tip_consensus_hash TEXT NOT NULL,   -- burn hash of highest known Stacks fork's tip block in this burn chain fork

        pox_valid INTEGER NOT NULL,

        PRIMARY KEY(sortition_id)
    );"#,
    r#"
    CREATE UNIQUE INDEX snapshots_block_hashes ON snapshots(block_height,index_root,winning_stacks_block_hash);
    CREATE UNIQUE INDEX snapshots_block_stacks_hashes ON snapshots(num_sortitions,index_root,winning_stacks_block_hash);
    CREATE INDEX block_arrivals ON snapshots(arrival_index,burn_header_hash);
    CREATE INDEX arrival_indexes ON snapshots(arrival_index);
    "#,
    r#"
    CREATE TABLE snapshot_transition_ops(
      sortition_id TEXT PRIMARY KEY,
      accepted_ops TEXT NOT NULL,
      consumed_keys TEXT NOT NULL
    );
    "#,
    r#"
    -- all leader keys registered in the blockchain.
    -- contains pointers to the burn block and fork in which they occur
    CREATE TABLE leader_keys(
        txid TEXT NOT NULL,
        vtxindex INTEGER NOT NULL,
        block_height INTEGER NOT NULL,
        burn_header_hash TEXT NOT NULL,
        sortition_id TEXT NOT NULL,
        
        consensus_hash TEXT NOT NULL,
        public_key TEXT NOT NULL,
        memo TEXT,
        address TEXT NOT NULL,

        PRIMARY KEY(txid,sortition_id),
        FOREIGN KEY(sortition_id) REFERENCES snapshots(sortition_id)
    );"#,
    r#"
    CREATE TABLE block_commits(
        txid TEXT NOT NULL,
        vtxindex INTEGER NOT NULL,
        block_height INTEGER NOT NULL,
        burn_header_hash TEXT NOT NULL,
        sortition_id TEXT NOT NULL,

        block_header_hash TEXT NOT NULL,
        new_seed TEXT NOT NULL,
        parent_block_ptr INTEGER NOT NULL,
        parent_vtxindex INTEGER NOT NULL,
        key_block_ptr INTEGER NOT NULL,
        key_vtxindex INTEGER NOT NULL,
        memo TEXT,
        commit_outs TEXT,
        burn_fee TEXT NOT NULL,     -- use text to encode really big numbers
        input TEXT NOT NULL,        -- must match `address` in leader_keys

        PRIMARY KEY(txid,sortition_id),
        FOREIGN KEY(sortition_id) REFERENCES snapshots(sortition_id)
    );"#,
    r#"
    CREATE TABLE user_burn_support(
        txid TEXT NOT NULL,
        vtxindex INTEGER NOT NULL,
        block_height INTEGER NOT NULL,
        burn_header_hash TEXT NOT NULL,
        sortition_id TEXT NOT NULL,

        address TEXT NOT NULL,
        consensus_hash TEXT NOT NULL,
        public_key TEXT NOT NULL,
        key_block_ptr INTEGER NOT NULL,
        key_vtxindex INTEGER NOT NULL,
        block_header_hash_160 TEXT NOT NULL,

        burn_fee TEXT NOT NULL,

        PRIMARY KEY(txid,sortition_id),
        FOREIGN KEY(sortition_id) REFERENCES snapshots(sortition_id)
    );"#,
    r#"
    CREATE TABLE canonical_accepted_stacks_blocks(
        tip_consensus_hash TEXT NOT NULL,
        consensus_hash TEXT NOT NULL,
        stacks_block_hash TEXT NOT NULL,
        block_height INTEGER NOT NULL,
        PRIMARY KEY(consensus_hash, stacks_block_hash)
    );
    CREATE INDEX canonical_stacks_blocks ON canonical_accepted_stacks_blocks(tip_consensus_hash,stacks_block_hash);
    "#,
    r#"
    CREATE TABLE db_config(
        version TEXT NOT NULL
    );
    "#
];

pub struct SortitionDB {
    pub conn: Connection,
    pub readwrite: bool,
    pub marf: MARF<SortitionId>,
    pub first_block_height: u64,
    pub first_burn_header_hash: BurnchainHeaderHash,
}

#[derive(Clone)]
pub struct SortitionDBTxContext {
    pub first_block_height: u64,
}

#[derive(Clone)]
pub struct SortitionHandleContext {
    pub first_block_height: u64,
    pub chain_tip: SortitionId
}

pub type SortitionDBConn<'a> = IndexDBConn<'a, SortitionDBTxContext, SortitionId>;
pub type SortitionDBTx<'a> = IndexDBTx<'a, SortitionDBTxContext, SortitionId>;

///
/// These structs are used to keep an open "handle" to the
///   sortition db -- this is just the db/marf connection
///   and a chain tip. This mostly just makes the job of callers 
///   much simpler, because they don't have to worry about passing
///   around the open chain tip everywhere.
///
pub type SortitionHandleConn<'a> = IndexDBConn<'a, SortitionHandleContext, SortitionId>;
pub type SortitionHandleTx<'a> = IndexDBTx<'a, SortitionHandleContext, SortitionId>;

///
/// This trait is used for functions that
///  can accept either a SortitionHandleConn or a SortitionDBConn
///
pub trait SortitionContext {
    fn first_block_height(&self) -> u64;
}

impl SortitionContext for SortitionHandleContext {
    fn first_block_height(&self) -> u64 {
        self.first_block_height
    }
}

impl SortitionContext for SortitionDBTxContext {
    fn first_block_height(&self) -> u64 {
        self.first_block_height
    }
}

fn get_ancestor_sort_id<C: SortitionContext>(ic: &IndexDBConn<'_, C, SortitionId>, block_height: u64, tip_block_hash: &SortitionId) -> Result<Option<SortitionId>, db_error> {
    let first_block_height = ic.context.first_block_height();
    if block_height < first_block_height {
        return Ok(None);
    }
 
    ic.get_ancestor_block_hash(block_height - first_block_height, &tip_block_hash)
}

/// Identifier used to identify "sortitions" in the
///  SortitionDB. A sortition is the collection of
///  valid burnchain operations (and any dependent
///  variables, e.g., the sortition winner, the
///  consensus hash, the next VRF key)
pub struct SortitionId(pub [u8; 32]);
impl_array_newtype!(SortitionId, u8, 32);
impl_array_hexstring_fmt!(SortitionId);
impl_byte_array_newtype!(SortitionId, u8, 32);
impl_byte_array_from_column!(SortitionId);
impl_byte_array_message_codec!(SortitionId, 32);

/// Identifier used to identify Proof-of-Transfer forks
///  (or Rewards Cycle forks). These identifiers are opaque
///  outside of the PoX DB, however, they are sufficient
///  to uniquely identify a "sortition" when paired with
///  a burn header hash
// TODO: Vec<bool> is an aggressively unoptimized implementation,
//       replace with a real bitvec
#[derive(Clone, Debug, PartialEq)]
pub struct PoxId(Vec<bool>);

struct db_keys;
impl db_keys {
    /// store an entry that maps from a PoX anchor's <stacks-block-header-hash> to <sortition-id of last block in prepare phase that chose it>
    pub fn pox_anchor_to_prepare_end(block_hash: &BlockHeaderHash) -> String {
        format!("sortition_db::pox_anchor_to_prepare_end::{}", block_hash)
    }

    pub fn pox_last_anchor() -> &'static str {
        "sortition_db::last_anchor_block"
    }

    pub fn pox_reward_set_size() -> &'static str {
        "sortition_db::reward_set::size"
    }

    pub fn pox_reward_set_entry(ix: u16) -> String {
        format!("sortition_db::reward_set::entry::{}", ix)
    }

    /// store an entry for retrieving the PoX identifier (i.e., the PoX bitvector) for this PoX fork
    pub fn pox_identifier() -> &'static str {
        "sortition_db::pox_identifier"
    }

    pub fn sortition_id_for_bhh(bhh: &BurnchainHeaderHash) -> String {
        format!("sortition_db::sortition_id_for_bhh::{}", bhh)
    }
    pub fn vrf_key_status(key: &VRFPublicKey) -> String {
        format!("sortition_db::vrf::{}", key.to_hex())
    }
    pub fn stacks_block_present(block_hash: &BlockHeaderHash) -> String {
        format!("sortition_db::sortition_block_hash::{}", block_hash)
    }
    pub fn last_sortition() -> &'static str {
        "sortition_db::last_sortition"
    }

    /// MARF index key for a processed stacks block.  Maps to its height.
    pub fn stacks_block_index(stacks_block_hash: &BlockHeaderHash) -> String {
        format!("sortition_db::stacks::block::{}", stacks_block_hash)
    }

    /// MARF index key for the highest arrival index processed in a fork
    pub fn stacks_block_max_arrival_index() -> String {
        "sortdb::stacks::block::max_arrival_index".to_string()
    }

    pub fn reward_set_size_to_string(size: usize) -> String {
        to_hex(&u16::try_from(size)
               .expect("BUG: maximum reward set size should be u16").to_le_bytes())
    }

    pub fn reward_set_size_from_string(size: &str) -> u16 {
        let bytes = hex_bytes(size)
            .expect("CORRUPTION: bad format written for reward set size");
        let mut byte_buff = [0; 2];
        byte_buff.copy_from_slice(&bytes[0..2]);
        u16::from_le_bytes(byte_buff)
    }
}

impl <'a> SortitionHandleTx <'a> {
    /// begin a MARF transaction with this connection
    ///  this is used by _writing_ contexts
    pub fn begin(conn: &'a mut SortitionDB, parent_chain_tip: &SortitionId) -> Result<SortitionHandleTx<'a>, db_error> {
        if !conn.readwrite {
            return Err(db_error::ReadOnly);
        }

        let tx = tx_begin_immediate(&mut conn.conn)?;
        let handle = SortitionHandleTx::new(
            tx, &mut conn.marf,
            SortitionHandleContext { chain_tip: parent_chain_tip.clone(),
                                     first_block_height: conn.first_block_height });

        Ok(handle)
    }

    pub fn conn_view<'b>(&'b self, view_sortition: &SortitionId) -> SortitionHandleConn<'b> {
        let mut conn_view = self.as_conn();
        conn_view.context.chain_tip = view_sortition.clone();
        conn_view
    }
}

impl <'a> SortitionHandleTx <'a> { 
    pub fn set_stacks_block_accepted(&mut self, consensus_hash: &ConsensusHash, parent_stacks_block_hash: &BlockHeaderHash,
                                     stacks_block_hash: &BlockHeaderHash, stacks_block_height: u64) -> Result<(), db_error> {

        // NOTE: chain_tip here is the tip of the PoX fork on the canonical burn chain fork.
        // consensus_hash refers to the consensus hash of the tip of the canonical Stacks fork
        // we're updating.
        let chain_tip = SortitionDB::get_block_snapshot(self, &self.context.chain_tip)?
            .expect("FAIL: Setting stacks block accepted in canonical chain tip which cannot be found");
        self.set_stacks_block_accepted_at_tip(&chain_tip, consensus_hash, parent_stacks_block_hash, stacks_block_hash, stacks_block_height)
    }

    /// Get the expected PoX recipients (reward set) for the next sortition, either by querying information
    ///  from the current reward cycle, or if `next_pox_info` is provided, by querying information
    ///  for the next reward cycle.
    ///
    /// Returns None if:
    ///   * The reward cycle had an anchor block, but it isn't known by this node.
    ///   * The reward cycle did not have anchor block
    ///   * The Stacking recipient set is empty (either because this reward cycle has already exhausted the set of addresses or because no one ever Stacked).
    fn pick_recipient(&self, reward_set_vrf_seed: &SortitionHash, next_pox_info: Option<&RewardCycleInfo>) -> Result<Option<RewardSetInfo>, BurnchainError> {
        if let Some(next_pox_info) = next_pox_info {
            if let PoxAnchorBlockStatus::SelectedAndKnown(ref anchor_block, ref reward_set) = next_pox_info.anchor_status {
                if reward_set.len() == 0 {
                    return Ok(None)
                }

                let chosen_recipient = reward_set_vrf_seed.choose(reward_set.len().try_into().expect("BUG: u32 overflow in PoX outputs per commit"));

                let recipient = (reward_set[chosen_recipient as usize], u16::try_from(chosen_recipient).unwrap());
                Ok(Some(RewardSetInfo {
                    anchor_block: anchor_block.clone(),
                    recipient,
                }))
            } else {
                Ok(None)
            }
        } else {
            let last_anchor = SortitionDB::get_last_anchor_block_hash(self, &self.context.chain_tip)?;
            if let Some(anchor_block) = last_anchor {
                // known 
                // get the reward set size
                let reward_set_size = self.get_reward_set_size()?;
                if reward_set_size == 0 {
                    Ok(None)
                } else {
                    let chosen_recipient = reward_set_vrf_seed.choose(reward_set_size as u32);
                    let ix = u16::try_from(chosen_recipient).unwrap();
                    let recipient = (self.get_reward_set_entry(ix)?, ix);
                    Ok(Some(RewardSetInfo {
                        anchor_block,
                        recipient }))
                }
            } else {
                // no anchor block selected
                Ok(None)
            }
        }
    }

    fn get_reward_set_entry(&self, entry_ix: u16) -> Result<StacksAddress, db_error> {
        let entry_str = self.get_indexed(&self.context.chain_tip, &db_keys::pox_reward_set_entry(entry_ix))?
            .expect(&format!("CORRUPTION: expected reward set entry at index={}, but not found", entry_ix));
        Ok(StacksAddress::from_string(&entry_str)
            .expect(&format!("CORRUPTION: bad address formatting in database: {}", &entry_str)))
    }

    fn get_reward_set_size(&self) -> Result<u16, db_error> {
        self.get_indexed(&self.context.chain_tip, db_keys::pox_reward_set_size())
            .map(|x|
                 db_keys::reward_set_size_from_string(
                     &x.expect("CORRUPTION: no current reward set size written")))
    }

    /// Mark an existing snapshot's stacks block as accepted at a particular burn chain tip within a PoX fork (identified by the consensus hash),
    /// and calculate and store its arrival index.
    /// If this Stacks block extends the canonical stacks chain tip, then also update the memoized canonical
    /// stacks chain tip metadata on the burn chain tip.
    // TODO: this method's inner call to get_indexed() occurs within a MARF transaction, which
    // means it will clone() the underlying TrieRAM.  Until this is rectified, care should be taken
    // to ensure that no keys are inserted until after this method is called.  This should already
    // be the case, since the only time keys are inserted into the sortition DB MARF is when the
    // next snapshot is processed (whereas this method is called when a Stacks epoch is processed).
    fn set_stacks_block_accepted_at_tip(&mut self, burn_tip: &BlockSnapshot, consensus_hash: &ConsensusHash,
                                        parent_stacks_block_hash: &BlockHeaderHash, stacks_block_hash: &BlockHeaderHash, stacks_block_height: u64) -> Result<(), db_error> {

        let arrival_index = SortitionDB::get_max_arrival_index(self)?;
        let args : &[&dyn ToSql] = &[&u64_to_sql(stacks_block_height)?, &u64_to_sql(arrival_index + 1)?, consensus_hash, stacks_block_hash];

        self.execute("UPDATE snapshots SET stacks_block_accepted = 1, stacks_block_height = ?1, arrival_index = ?2 WHERE consensus_hash = ?3 AND winning_stacks_block_hash = ?4", args)?;

        let parent_key = db_keys::stacks_block_index(parent_stacks_block_hash);

        // update memoized canonical stacks chain tip on the canonical burn chain tip if this block
        // extends it.
        if burn_tip.canonical_stacks_tip_hash == *parent_stacks_block_hash {
            // This block builds off of the memoized canonical stacks chain tip information we
            // already have.
            // Memoize this tip to the canonical burn chain snapshot.
            if stacks_block_height > 0 {
                assert_eq!(burn_tip.canonical_stacks_tip_height + 1, stacks_block_height);
            }
            else {
                assert_eq!(stacks_block_hash, &FIRST_STACKS_BLOCK_HASH);
            }
            debug!("Accepted Stacks block {}/{} builds on the memoized canonical chain tip ({})", consensus_hash, stacks_block_hash, &burn_tip.burn_header_hash);
            let args : &[&dyn ToSql] = &[consensus_hash, stacks_block_hash, &u64_to_sql(stacks_block_height)?, &burn_tip.sortition_id];
            self.execute("UPDATE snapshots SET canonical_stacks_tip_consensus_hash = ?1, canonical_stacks_tip_hash = ?2, canonical_stacks_tip_height = ?3
                        WHERE sortition_id = ?4", args)?;

            SortitionDB::insert_accepted_stacks_block_pointer(self, &burn_tip.consensus_hash, consensus_hash, stacks_block_hash, stacks_block_height)?;
        }
        else {
            // see if this block builds off of a Stacks block mined on this burnchain fork
            let height_opt = match SortitionDB::get_accepted_stacks_block_pointer(self, &burn_tip.consensus_hash, parent_stacks_block_hash)? {
                // this block builds on a block accepted _after_ this burn chain tip was processed?
                Some(accepted_header) => Some(accepted_header.height),
                None => {
                    match self.get_indexed(&burn_tip.sortition_id, &parent_key)? {
                        // this block builds on a block accepted _before_ this burn chain tip was processed?
                        Some(height_str) => Some(height_str.parse::<u64>().expect(&format!("BUG: MARF stacks block key '{}' does not map to a u64", parent_key))),
                        None => None
                    }
                }
            };
            match height_opt {
                Some(height) => {
                    if stacks_block_height > burn_tip.canonical_stacks_tip_height {
                        assert!(stacks_block_height > height, "BUG: DB corruption -- block height {} <= {} means we accepted a block out-of-order", stacks_block_height, height);
                        // This block builds off of a parent that is _concurrent_ with the memoized canonical stacks chain pointer.
                        // i.e. this block will reorg the Stacks chain on the canonical burnchain fork.
                        // Memoize this new stacks chain tip to the canonical burn chain snapshot.
                        // Note that we don't have to check continuity of accepted blocks -- we already
                        // are guaranteed by the Stacks chain state code that Stacks blocks in a given
                        // Stacks fork will be marked as accepted in sequential order (i.e. at height h, h+1,
                        // h+2, etc., without any gaps).
                        debug!("Accepted Stacks block {}/{} builds on a previous canonical Stacks tip on this burnchain fork ({})", consensus_hash, stacks_block_hash, &burn_tip.burn_header_hash);
                        let args : &[&dyn ToSql] = &[consensus_hash, stacks_block_hash, &u64_to_sql(stacks_block_height)?, &burn_tip.sortition_id];
                        self.execute("UPDATE snapshots SET canonical_stacks_tip_consensus_hash = ?1, canonical_stacks_tip_hash = ?2, canonical_stacks_tip_height = ?3
                                    WHERE sortition_id = ?4", args)
                            .map_err(db_error::SqliteError)?;
                    }
                    else {
                        // This block was mined on this fork, but it's acceptance doesn't overtake
                        // the current stacks chain tip.  Remember it so that we can process its children,
                        // which might do so later.
                        debug!("Accepted Stacks block {}/{} builds on a non-canonical Stacks tip in this burnchain fork ({})", consensus_hash, stacks_block_hash, &burn_tip.burn_header_hash);
                    }
                    SortitionDB::insert_accepted_stacks_block_pointer(self, &burn_tip.consensus_hash, consensus_hash, stacks_block_hash, stacks_block_height)?;
                },
                None => {
                    debug!("Accepted Stacks block {}/{} does NOT build on a Stacks tip in this burnchain fork ({}) -- no parent {} in this fork", 
                           consensus_hash, stacks_block_hash, &burn_tip.burn_header_hash, parent_stacks_block_hash);
                }
            }
        }
        Ok(())
    }

}

impl <'a> SortitionHandleConn <'a> {
    /// open a reader handle from a consensus hash
    pub fn open_reader_consensus(connection: &'a SortitionDBConn<'a>, chain_tip: &ConsensusHash) -> Result<SortitionHandleConn<'a>, db_error> {
        let sn = match SortitionDB::get_block_snapshot_consensus(&connection.conn, chain_tip)? {
            Some(sn) => sn,
            None => {
                test_debug!("No such chain tip consensus hash {}", chain_tip);
                return Err(db_error::NotFoundError);
            }
        };

        SortitionHandleConn::open_reader(connection, &sn.sortition_id)
    }

    /// is the given block a descendant of `potential_ancestor`?
    ///  * block_at_burn_height: the burn height of the sortition that chose the stacks block to check
    ///  * potential_ancestor: the stacks block hash of the potential ancestor
    pub fn descended_from(&self, block_at_burn_height: u64, potential_ancestor: &BlockHeaderHash) -> Result<bool, db_error> {
        let earliest_block_height = self.conn.query_row(
            "SELECT block_height FROM snapshots WHERE winning_stacks_block_hash = ? ORDER BY block_height ASC LIMIT 1",
            &[potential_ancestor],
            |row| u64::from_row(row))??;

        let mut sn = self.get_block_snapshot_by_height(block_at_burn_height)?
            .ok_or_else(|| db_error::NotFoundError)?;
        while sn.block_height >= earliest_block_height {
            if !sn.sortition {
                return Ok(false)
            }
            if &sn.winning_stacks_block_hash == potential_ancestor {
                return Ok(true)
            }

            // step back to the parent
            let block_commit = self.get_block_commit_by_txid(&sn.winning_block_txid)?
                .expect("CORRUPTION: winning block commit for snapshot not found");
            sn = self.get_block_snapshot_by_height(block_commit.parent_block_ptr as u64)?
                .ok_or_else(|| db_error::NotFoundError)?;
        }
        return Ok(false)
    }

    pub fn get_last_anchor_block_hash(&self) -> Result<Option<BlockHeaderHash>, db_error> {
        SortitionDB::get_last_anchor_block_hash(self, &self.context.chain_tip)
    }

    pub fn get_pox_id(&self) -> Result<PoxId, db_error> {
        let pox_id = self.get_tip_indexed(db_keys::pox_identifier())?
            .map(|s| s.parse().expect("BUG: Bad PoX identifier stored in DB"))
            .expect("BUG: No PoX identifier stored.");
        Ok(pox_id)
    }

    /// open a reader handle
    pub fn open_reader(connection: &'a SortitionDBConn<'a>, chain_tip: &SortitionId) -> Result<SortitionHandleConn<'a>, db_error> {
        Ok(SortitionHandleConn {
            conn: &connection.conn,
            context: SortitionHandleContext {
                chain_tip: chain_tip.clone(),
                first_block_height: connection.context.first_block_height
            },
            index: &connection.index,
        })
    }

    fn get_tip_indexed(&self, key: &str) -> Result<Option<String>, db_error> {
        self.get_indexed(&self.context.chain_tip, key)
    }

    fn get_sortition_id_for_bhh(&self, burn_header_hash: &BurnchainHeaderHash) -> Result<Option<SortitionId>, db_error> {
        let sortition_identifier_key = db_keys::sortition_id_for_bhh(burn_header_hash);
        let sortition_id = match self.get_tip_indexed(&sortition_identifier_key)? {
            None => return Ok(None),
            Some(x) => SortitionId::from_hex(&x).expect("FATAL: bad Sortition ID stored in DB")
        };
        Ok(Some(sortition_id))
    }

    /// Uses the handle's current fork identifier to get a block snapshot by
    ///   burnchain block header
    /// If the burn header hash is _not_ in the current fork, then this will return Ok(None)
    pub fn get_block_snapshot(&self, burn_header_hash: &BurnchainHeaderHash) -> Result<Option<BlockSnapshot>, db_error> {
        let sortition_id = match self.get_sortition_id_for_bhh(burn_header_hash)? {
            None => return Ok(None),
            Some(x) => x
        };
        SortitionDB::get_block_snapshot(&self.conn, &sortition_id)
    }

    pub fn get_tip_snapshot(&self) -> Result<Option<BlockSnapshot>, db_error> {
        SortitionDB::get_block_snapshot(&self.conn, &self.context.chain_tip)
    }

    pub fn has_VRF_public_key(&self, key: &VRFPublicKey) -> Result<bool, db_error> {
        let key_status = self.get_tip_indexed(&db_keys::vrf_key_status(key))?
            .is_some();
        Ok(key_status)
    }

    pub fn get_first_block_snapshot(&self) -> Result<BlockSnapshot, db_error> {
        SortitionDB::get_first_block_snapshot(&self.conn)
    }

    /// Do we expect a stacks block in this particular fork?
    /// i.e. is this block hash part of the fork history identified by tip_block_hash?
    pub fn expects_stacks_block_in_fork(&self, block_hash: &BlockHeaderHash) -> Result<bool, db_error> {
        self.get_tip_indexed(&db_keys::stacks_block_present(block_hash))
            .map(|result| result.is_some())
    }


    /// Get consensus hash from a particular chain tip's history
    /// Returns None if the block height or block hash does not correspond to a
    /// known snapshot.
    pub fn get_consensus_at(&self, block_height: u64) -> Result<Option<ConsensusHash>, db_error> {
        assert!(block_height < BLOCK_HEIGHT_MAX);

        match SortitionDB::get_ancestor_snapshot(self, block_height, &self.context.chain_tip)? {
            Some(sn) => Ok(Some(sn.consensus_hash)),
            None => Ok(None)
        }
    }

    pub fn get_block_snapshot_by_height(&self, block_height: u64) -> Result<Option<BlockSnapshot>, db_error> {
        assert!(block_height < BLOCK_HEIGHT_MAX);

        SortitionDB::get_ancestor_snapshot(self, block_height, &self.context.chain_tip)
    }

    /// Get all user burns that burned for the winning block in the chain_tip sortition
    /// Returns list of user burns in order by vtxindex.
    pub fn get_winning_user_burns_by_block(&self) -> Result<Vec<UserBurnSupportOp>, db_error> {
        let snapshot = match self.get_tip_snapshot()? {
            Some(sn) => sn,
            None => {
                // no such snapshot, so no such users
                return Ok(vec![]);
            }
        };

        if !snapshot.sortition {
            // no winner
            return Ok(vec![]);
        }

        let winning_block_hash160 = Hash160::from_sha256(snapshot.winning_stacks_block_hash.as_bytes());

        let qry = "SELECT * FROM user_burn_support WHERE sortition_id = ?1 AND block_header_hash_160 = ?2 ORDER BY vtxindex ASC";
        let args: [&dyn ToSql; 2] = [&snapshot.sortition_id, &winning_block_hash160];

        query_rows(self, qry, &args)
    }

    /// Get the block snapshot of the parent stacks block of the given stacks block
    pub fn get_block_snapshot_of_parent_stacks_block(&self, consensus_hash: &ConsensusHash, block_hash: &BlockHeaderHash) -> Result<Option<(LeaderBlockCommitOp, BlockSnapshot)>, db_error> {
        let block_commit = match SortitionDB::get_block_commit_for_stacks_block(&self.conn, consensus_hash, &block_hash)? {
            Some(bc) => bc,
            None => {
                // unsoliciated
                debug!("No block commit for {}/{}", consensus_hash, block_hash);
                return Ok(None);
            }
        };

        // get the stacks chain tip this block commit builds off of
        let stacks_chain_tip = 
            if block_commit.parent_block_ptr == 0 && block_commit.parent_vtxindex == 0 {
                // no parent -- this is the first-ever Stacks block in this fork
                test_debug!("Block {}/{} mines off of genesis", consensus_hash, block_hash);
                self.get_first_block_snapshot()?
            }
            else {
                let parent_commit = match self.get_block_commit_parent(block_commit.parent_block_ptr.into(), block_commit.parent_vtxindex.into())? {
                    Some(commit) => commit,
                    None => {
                        // unsolicited -- orphaned
                        warn!("Received unsolicited block, could not find parent: {}/{}, parent={}/{}",
                              consensus_hash, block_hash,
                              block_commit.parent_block_ptr, consensus_hash);
                        return Ok(None);
                    }
                };

                debug!("Block {}/{} mines off of parent {},{}", consensus_hash, block_hash, parent_commit.block_height, parent_commit.vtxindex);
                self.get_block_snapshot(&parent_commit.burn_header_hash)?
                    .expect("FATAL: burn DB does not have snapshot for parent block commit")
            };

        Ok(Some((block_commit, stacks_chain_tip)))
    }

    /// Get the latest block snapshot on this fork where a sortition occured.
    /// Search snapshots up to (but excluding) the given block height.
    /// Will always return a snapshot -- even if it's the initial sentinel snapshot.
    pub fn get_last_snapshot_with_sortition(&self, burn_block_height: u64) -> Result<BlockSnapshot, db_error> {
        assert!(burn_block_height < BLOCK_HEIGHT_MAX);
        test_debug!("Get snapshot at from sortition tip {}, expect height {}", &self.context.chain_tip, burn_block_height);
        let get_from = match get_ancestor_sort_id(self, burn_block_height, &self.context.chain_tip)? {
            Some(sortition_id) => sortition_id,
            None => {
                error!("No blockheight {} ancestor at sortition identifier {}",
                       burn_block_height, &self.context.chain_tip);
                return Err(db_error::NotFoundError);
            }
        };

        let ancestor_hash = match self.get_indexed(&get_from, &db_keys::last_sortition())? {
            Some(hex_str) => {
                BurnchainHeaderHash::from_hex(&hex_str)
                    .expect(&format!("FATAL: corrupt database: failed to parse {} into a hex string", &hex_str))
            },
            None => {
                // no prior sortitions, so get the first
                return self.get_first_block_snapshot();
            }
        };
        
        self.get_block_snapshot(&ancestor_hash)
            .map(|snapshot_opt| {
                snapshot_opt
                    .expect(&format!("FATAL: corrupt index: no snapshot {}", ancestor_hash))
            })
    }

    fn check_fresh_consensus_hash<F>(&self, consensus_hash_lifetime: u64, check: F) -> Result<bool, db_error>
    where F: Fn(&ConsensusHash) -> bool {
        let first_snapshot = self.get_first_block_snapshot()?;
        let mut last_snapshot = self.get_tip_snapshot()?
            .ok_or_else(|| db_error::NotFoundError )?;
        let current_block_height = last_snapshot.block_height;

        let mut oldest_height = 
            if current_block_height < consensus_hash_lifetime {
                0
            }
            else {
                current_block_height - consensus_hash_lifetime
            };

        if oldest_height < first_snapshot.block_height {
            oldest_height = first_snapshot.block_height;
        }

        if check(&last_snapshot.consensus_hash) {
            return Ok(true)
        }

        for _i in oldest_height..current_block_height {
            let ancestor_snapshot = self.get_block_snapshot(&last_snapshot.parent_burn_header_hash)?
                .expect(&format!("Discontiguous index: missing block {}", last_snapshot.parent_burn_header_hash));
            if check(&ancestor_snapshot.consensus_hash) {
                return Ok(true)
            }
            last_snapshot = ancestor_snapshot;
        }

        return Ok(false)
    }

    /// Find out whether or not a given consensus hash is "recent" enough to be used in this fork.
    pub fn is_fresh_consensus_hash(&self, consensus_hash_lifetime: u64, consensus_hash: &ConsensusHash) -> Result<bool, db_error> {
        self.check_fresh_consensus_hash(consensus_hash_lifetime,
                                        |fresh_hash| { fresh_hash == consensus_hash })
    }

    /// Find out whether or not a given consensus hash is "recent" enough to be used in this fork.
    /// This function only checks the first 19 bytes
    pub fn is_fresh_consensus_hash_check_19b(&self, consensus_hash_lifetime: u64, consensus_hash: &ConsensusHash) -> Result<bool, db_error> {
        self.check_fresh_consensus_hash(consensus_hash_lifetime,
                                        |fresh_hash| { fresh_hash.as_bytes()[0..19] == consensus_hash.as_bytes()[0..19] })
    }

    pub fn get_leader_key_at(&self, key_block_height: u64, key_vtxindex: u32) -> Result<Option<LeaderKeyRegisterOp>, db_error> {
        SortitionDB::get_leader_key_at(self, key_block_height, key_vtxindex, &self.context.chain_tip)
    }

    pub fn get_block_commit_parent(&self, block_height: u64, vtxindex: u32) -> Result<Option<LeaderBlockCommitOp>, db_error> {
        SortitionDB::get_block_commit_parent(self, block_height, vtxindex, &self.context.chain_tip)
    }

    /// Get a block commit by txid. In the event of a burnchain fork, this may not be unique.
    ///   this function simply returns one of those block commits: only use data that is
    ///   immutable across burnchain/pox forks, e.g., parent block ptr,  
    pub fn get_block_commit_by_txid(&self, txid: &Txid) -> Result<Option<LeaderBlockCommitOp>, db_error> {
        let qry = "SELECT * FROM block_commits WHERE txid = ?1 LIMIT 1";
        query_row(&self.conn, qry, &[&txid])
    }

    /// Get a block commit by its content-addressed location in a specific sortition.
    pub fn get_block_commit(&self, txid: &Txid, sortition_id: &SortitionId) -> Result<Option<LeaderBlockCommitOp>, db_error> {
        let qry = "SELECT * FROM block_commits WHERE txid = ?1 AND sortition_id = ?2";
        let args: [&dyn ToSql; 2] = [&txid, &sortition_id];
        query_row(&self.conn, qry, &args)
    }

    /// Get a block commit by its content-addressed location.  Note that burn_header_hash is enough
    /// to identify the fork we're on, since block hashes are globally-unique (w.h.p.) by
    /// construction.
    #[cfg(test)]
    pub fn get_block_committ(&self, txid: &Txid, burn_header_hash: &BurnchainHeaderHash) -> Result<Option<LeaderBlockCommitOp>, db_error> {
        let qry = "SELECT * FROM block_commits WHERE txid = ?1 AND burn_header_hash = ?2";
        let args: [&dyn ToSql; 2] = [&txid, &burn_header_hash];
        // note: it's okay just grab the first result if there are multiple entries (because of PoX forks)
        //       because all the content in the LeaderBlockCommitOp is content-addresses (i.e., the sortition_id isn't
        //       included in that struct)
        query_row(&self.conn, qry, &args)
    }

    /// Return a vec of sortition winner's burn header hash and stacks header hash, ordered by
    ///   increasing block height in the range (block_height_begin, block_height_end]
    fn get_sortition_winners_in_fork(&self, block_height_begin: u32, block_height_end: u32) -> Result<Vec<(Txid, u64)>,  BurnchainError> {
        let mut result = vec![];
        for height in (block_height_begin+1)..(block_height_end+1) {
            debug!("Looking for winners at height = {}", height);
            let snapshot = SortitionDB::get_ancestor_snapshot(self, height as u64, &self.context.chain_tip)?
                .ok_or_else(|| BurnchainError::MissingParentBlock)?;
            if snapshot.sortition {
                result.push((snapshot.winning_block_txid, snapshot.block_height));
            }
        }
        Ok(result)
    }

    /// Return identifying information for a PoX anchor block for the reward cycle that
    ///   begins the block after `prepare_end_bhh`.
    /// If a PoX anchor block is chosen, this returns Some, if a PoX anchor block was not
    ///   selected, return `None`
    /// `prepare_end_bhh`: this is the burn block which is the last block in the prepare phase
    ///                 for the corresponding reward cycle
    pub fn get_chosen_pox_anchor(&self, prepare_end_bhh: &BurnchainHeaderHash, pox_consts: &PoxConstants) -> Result<Option<(ConsensusHash, BlockHeaderHash)>, CoordinatorError> {
        let prepare_end_sortid = self.get_sortition_id_for_bhh(prepare_end_bhh)?
            .ok_or_else(|| BurnchainError::MissingParentBlock)?;
        let my_height = SortitionDB::get_block_height(self.deref(), &prepare_end_sortid)?
            .expect("CORRUPTION: SortitionID known, but no block height in SQL store");

        // if this block is the _end_ of a prepare phase,
        if ! (my_height % pox_consts.reward_cycle_length == 0) {
            return Err(CoordinatorError::NotPrepareEndBlock)
        }

        let prepare_end = my_height;
        // if this block isn't greater than prepare_length, then this shouldn't be the end of a prepare block
        if prepare_end < pox_consts.prepare_length {
            return Err(CoordinatorError::NotPrepareEndBlock)
        }

        let prepare_begin = prepare_end - pox_consts.prepare_length;

        let mut candidate_anchors = HashMap::new();
        let mut memoized_candidates: HashMap<_, (Txid, u64)> = HashMap::new();

        // iterate over every sortition winner in the prepare phase
        //   looking for their highest ancestor _before_ prepare_begin.
        let winners = self.get_sortition_winners_in_fork(prepare_begin, prepare_end)?;
        for (winner_commit_txid, winner_block_height) in winners.into_iter() {
            let mut cursor = (winner_commit_txid, winner_block_height);

            while cursor.1 > (prepare_begin as u64) {
                // check if we've already discovered the candidate for this block
                if let Some(ancestor) = memoized_candidates.get(&cursor.1) {
                    cursor = ancestor.clone();
                } else {
                    // get the block commit
                    let block_commit = self.get_block_commit_by_txid(&cursor.0)?
                        .expect("CORRUPTED: Failed to fetch block commit for known sortition winner");
                    // find the parent sortition
                    let sn = SortitionDB::get_ancestor_snapshot(self, block_commit.parent_block_ptr as u64, &self.context.chain_tip)?
                        .expect("CORRUPTED: accepted block commit, but parent pointer not in sortition set");
                    assert!(sn.sortition, "CORRUPTED: accepted block commit, but parent pointer not a sortition winner");

                    cursor = (sn.winning_block_txid, sn.block_height);
                }
            }
            // this is the burn block height of the sortition that chose the
            //   highest ancestor of winner_stacks_bh whose sortition occurred before prepare_begin
            //  the winner of that sortition is the PoX anchor block candidate that winner_stacks_bh is "voting for"
            let highest_ancestor = cursor.1;
            memoized_candidates.insert(winner_block_height, cursor);
            if let Some(x) = candidate_anchors.get_mut(&highest_ancestor) {
                *x += 1;
            } else {
                candidate_anchors.insert(highest_ancestor, 1u32);
            }
        }

        // did any candidate receive >= F*w?
        let mut result = None;
        for (candidate, confirmed_by) in candidate_anchors.into_iter() {
            if confirmed_by >= pox_consts.anchor_threshold {
                // find the sortition at height
                let sn = SortitionDB::get_ancestor_snapshot(self, candidate, &self.context.chain_tip)?
                    .expect("BUG: cannot find chosen PoX candidate's sortition");
                assert!(result.replace((sn.consensus_hash, sn.winning_stacks_block_hash)).is_none(),
                        "BUG: multiple anchor blocks received more confirmations than anchor_threshold");
            }
        }

        Ok(result)
    }
}

impl PoxId {
    pub fn initial() -> PoxId {
        PoxId(vec![true])
    }

    pub fn extend_with_present_block(&mut self) {
        self.0.push(true);
    }
    pub fn extend_with_not_present_block(&mut self) {
        self.0.push(false);
    }

    pub fn stubbed() -> PoxId {
        PoxId(vec![])
    }
}

impl FromStr for PoxId {
    type Err = NetError;
    fn from_str(s: &str) -> Result<Self, Self::Err> {
        let mut result = vec![];
        for i in s.chars() {
            if i == '1' {
                result.push(true);
            } else if i == '0' {
                result.push(false);
            } else {
                return Err(NetError::DeserializeError("Unexpected character in PoX ID serialization".into()))
            }
        }
        Ok(PoxId(result))
    }
}

impl fmt::Display for PoxId {
    fn fmt(&self, f: &mut fmt::Formatter<'_>) -> fmt::Result {
        for val in self.0.iter() {
            write!(f, "{}", if *val { 1 } else { 0 })?;
        }
        Ok(())
    }
}

impl SortitionId {
    pub fn stubbed(from: &BurnchainHeaderHash) -> SortitionId {
        SortitionId::new(from, &PoxId::stubbed())
    }

    pub fn new(bhh: &BurnchainHeaderHash, pox: &PoxId) -> SortitionId {
        if pox == &PoxId::stubbed() {
            SortitionId(bhh.0.clone())
        } else {
            let mut hasher = Sha512Trunc256::new();
            hasher.input(bhh);
            write!(hasher, "{}", pox)
                .expect("Failed to deserialize PoX ID into the hasher");
            let h = Sha512Trunc256Sum::from_hasher(hasher);
            SortitionId(h.0)
        }
    }
}

// Connection methods
impl SortitionDB {
    /// Begin a transaction.
    pub fn tx_begin<'a>(&'a mut self) -> Result<SortitionDBTx<'a>, db_error> {
        if !self.readwrite {
            return Err(db_error::ReadOnly);
        }

        let tx = tx_begin_immediate(&mut self.conn)?;
        let index_tx = SortitionDBTx::new(tx, &mut self.marf,
                                          SortitionDBTxContext { first_block_height: self.first_block_height });
        Ok(index_tx)
    }

    /// Make an indexed connectino
    pub fn index_conn<'a>(&'a self) -> SortitionDBConn<'a> {
        SortitionDBConn::new(&self.conn, &self.marf,
                             SortitionDBTxContext { first_block_height: self.first_block_height })
    }

    pub fn index_handle<'a>(&'a self, chain_tip: &SortitionId) -> SortitionHandleConn<'a> {
        SortitionHandleConn::new(&self.conn, &self.marf,
                                 SortitionHandleContext {
                                     first_block_height: self.first_block_height,
                                     chain_tip: chain_tip.clone() })
    }

    pub fn tx_handle_begin<'a>(&'a mut self, chain_tip: &SortitionId) -> Result<SortitionHandleTx<'a>, db_error> {
        if !self.readwrite {
            return Err(db_error::ReadOnly);
        }

        let tx = tx_begin_immediate(&mut self.conn)?;
        Ok(SortitionHandleTx::new(tx, &mut self.marf,
                                  SortitionHandleContext {
                                      first_block_height: self.first_block_height,
                                      chain_tip: chain_tip.clone() }))
    }

    pub fn conn<'a>(&'a self) -> &'a Connection {
        &self.conn
    }

    fn open_index(index_path: &str) -> Result<MARF<SortitionId>, db_error> {
        test_debug!("Open index at {}", index_path);
        MARF::from_path(index_path).map_err(|_e| db_error::Corruption)
    }

    /// Open the database on disk.  It must already exist and be instantiated.
    /// It's best not to call this if you are able to call connect().  If you must call this, do so
    /// after you call connect() somewhere else, since connect() performs additional validations.
    pub fn open(path: &str, readwrite: bool) -> Result<SortitionDB, db_error> {
        let open_flags =
            if readwrite {
                OpenFlags::SQLITE_OPEN_READ_WRITE
            }
            else {
                OpenFlags::SQLITE_OPEN_READ_ONLY
            };

        let (db_path, index_path) = db_mkdirs(path)?;
        debug!("Open sortdb '{}' as '{}', with index as '{}'",
               db_path, if readwrite { "readwrite" } else { "readonly" }, index_path);
        
        let conn = Connection::open_with_flags(&db_path, open_flags)?;
        conn.busy_handler(Some(tx_busy_handler))?;

        let marf = SortitionDB::open_index(&index_path)?;
        let first_snapshot = SortitionDB::get_first_block_snapshot(&conn)?;

        let db = SortitionDB {
            conn, marf, readwrite,
            first_block_height: first_snapshot.block_height,
            first_burn_header_hash: first_snapshot.burn_header_hash.clone(),
        };
        Ok(db)
    }

    /// Open the burn database at the given path.  Open read-only or read/write.
    /// If opened for read/write and it doesn't exist, instantiate it.
    pub fn connect(path: &str, first_block_height: u64, first_burn_hash: &BurnchainHeaderHash, first_burn_header_timestamp: u64, readwrite: bool) -> Result<SortitionDB, db_error> {
        let mut create_flag = false;
        let open_flags = match fs::metadata(path) {
            Err(e) => {
                if e.kind() == ErrorKind::NotFound {
                    // need to create 
                    if readwrite {
                        create_flag = true;
                        OpenFlags::SQLITE_OPEN_READ_WRITE | OpenFlags::SQLITE_OPEN_CREATE
                    }
                    else {
                        return Err(db_error::NoDBError);
                    }
                }
                else {
                    return Err(db_error::IOError(e));
                }
            },
            Ok(_md) => {
                // can just open 
                if readwrite {
                    OpenFlags::SQLITE_OPEN_READ_WRITE
                }
                else {
                    OpenFlags::SQLITE_OPEN_READ_ONLY
                }
            }
        };

        let (db_path, index_path) = db_mkdirs(path)?;
        debug!("Connect/Open sortdb '{}' as '{}', with index as '{}'",
               db_path, if readwrite { "readwrite" } else { "readonly" }, index_path);

        let conn = Connection::open_with_flags(&db_path, open_flags)?;
        conn.busy_handler(Some(tx_busy_handler))?;

        let marf = SortitionDB::open_index(&index_path)?;

        let mut db = SortitionDB {
            conn, marf, readwrite, first_block_height,
            first_burn_header_hash: first_burn_hash.clone(),
        };

        if create_flag {
            // instantiate!
            db.instantiate(first_block_height, first_burn_hash, first_burn_header_timestamp)?;
        }
        else {
            // validate -- must contain the given first block and first block hash 
            let snapshot = SortitionDB::get_first_block_snapshot(&db.conn)?;
            if !snapshot.is_initial() || snapshot.block_height != first_block_height || snapshot.burn_header_hash != *first_burn_hash {
                error!("Invalid genesis snapshot: sn.is_initial = {}, sn.block_height = {}, sn.burn_hash = {}, expect.block_height = {}, expect.burn_hash = {}",
                       snapshot.is_initial(), snapshot.block_height, &snapshot.burn_header_hash, first_block_height, first_burn_hash);
                return Err(db_error::Corruption);
            }
        }

        Ok(db)
    }

    /// Open a burn database at random tmp dir (used for testing)
    #[cfg(test)]
    pub fn connect_test(first_block_height: u64, first_burn_hash: &BurnchainHeaderHash) -> Result<SortitionDB, db_error> { 
        let mut rng = rand::thread_rng();
        let mut buf = [0u8; 32];
        rng.fill_bytes(&mut buf);
        let db_path_dir = format!("/tmp/test-blockstack-sortdb-{}", to_hex(&buf));

        SortitionDB::connect(&db_path_dir, first_block_height, first_burn_hash,
                             get_epoch_time_secs(), true)
    }

    fn instantiate(&mut self, first_block_height: u64, first_burn_header_hash: &BurnchainHeaderHash, first_burn_header_timestamp: u64) -> Result<(), db_error> {
        let mut db_tx = SortitionHandleTx::begin(self, &SortitionId::sentinel())?;

        // create first (sentinel) snapshot
        let mut first_snapshot = BlockSnapshot::initial(first_block_height, first_burn_header_hash, first_burn_header_timestamp);
        
        assert!(first_snapshot.parent_burn_header_hash != first_snapshot.burn_header_hash);
        assert_eq!(first_snapshot.parent_burn_header_hash, BurnchainHeaderHash::sentinel());

        for row_text in BURNDB_SETUP {
            db_tx.execute(row_text, NO_PARAMS)?;
        }

        db_tx.execute("INSERT INTO db_config (version) VALUES (?1)", &[&CHAINSTATE_VERSION])?;

        db_tx.instantiate_index()?;

        let mut first_sn = first_snapshot.clone();
        first_sn.sortition_id = SortitionId::sentinel();
        let index_root = db_tx.index_add_fork_info(
<<<<<<< HEAD
            &mut first_sn, &first_snapshot, &vec![], &vec![], None, None)?;
=======
            &mut first_sn, &first_snapshot, &vec![], None)?;
>>>>>>> e8e43a29
        first_snapshot.index_root = index_root;

        db_tx.insert_block_snapshot(&first_snapshot)?;
        db_tx.store_transition_ops(&first_snapshot.sortition_id, &BurnchainStateTransition::noop())?;


        db_tx.commit()?;
        Ok(())
    }

    /// Load up all snapshots, in ascending order by block height.  Great for testing!
    pub fn get_all_snapshots(&self) -> Result<Vec<BlockSnapshot>, db_error> {
        let qry = "SELECT * FROM snapshots ORDER BY block_height ASC";
        query_rows(self.conn(), qry, NO_PARAMS)
    }
}

impl <'a> SortitionDBConn <'a> {
    pub fn as_handle <'b> (&'b self, chain_tip: &SortitionId) -> SortitionHandleConn <'b> {
        SortitionHandleConn {
            conn: self.conn,
            index: self.index,
            context: SortitionHandleContext {
                first_block_height: self.context.first_block_height.clone(),
                chain_tip: chain_tip.clone()
            }
        }
    }

    /// Given a burnchain consensus hash,
    ///    go get the last N Stacks block headers that won sortition
    /// leading up to the given header hash.  The ith slot in the vector will be Some(...) if there
    /// was a sortition, and None if not.
    /// Returns up to num_headers prior block header hashes.
    /// The list of hashes will be in ascending order -- the lowest-height block is item 0.
    /// The last hash will be the hash for the given consensus hash.
    pub fn get_stacks_header_hashes(&self, num_headers: u64, tip_consensus_hash: &ConsensusHash, cache: Option<&BlockHeaderCache>) -> Result<Vec<(ConsensusHash, Option<BlockHeaderHash>)>, db_error> {
        let mut ret = vec![];
        let tip_snapshot = SortitionDB::get_block_snapshot_consensus(self, tip_consensus_hash)?
            .ok_or_else(|| db_error::NotFoundError)?;

        assert!(tip_snapshot.block_height >= self.context.first_block_height, "DB corruption: have snapshot with a smaller block height than the first block height");

        let db_handle = self.as_handle(&tip_snapshot.sortition_id);

        let headers_count = 
            if tip_snapshot.block_height - self.context.first_block_height  < num_headers {
                tip_snapshot.block_height - self.context.first_block_height
            }
            else {
                num_headers
            };

        let mut ancestor_consensus_hash = tip_snapshot.consensus_hash;

        for _i in 0..headers_count {
            if let Some(ref cached) = cache {
                if let Some((header_hash_opt, prev_consensus_hash)) = cached.get(&ancestor_consensus_hash) {
                    // cache hit
                    ret.push((ancestor_consensus_hash, header_hash_opt.clone()));
                    ancestor_consensus_hash = prev_consensus_hash.clone();
                    continue;
                }
            }

            // cache miss
            let ancestor_snapshot = SortitionDB::get_block_snapshot_consensus(&db_handle.conn, &ancestor_consensus_hash)?
                .expect(&format!("Discontiguous index: missing block for consensus hash {}", ancestor_consensus_hash));
            let header_hash_opt = 
                if ancestor_snapshot.sortition {
                    Some(ancestor_snapshot.winning_stacks_block_hash.clone())
                }
                else {
                    None
                };

            debug!("CACHE MISS {}", &ancestor_consensus_hash);

            ret.push((ancestor_snapshot.consensus_hash, header_hash_opt.clone()));

            let ancestor_snapshot_parent = db_handle.get_block_snapshot(&ancestor_snapshot.parent_burn_header_hash)?
                .expect(&format!("Discontiguous index: missing parent block of parent burn header hash {}", &ancestor_snapshot.parent_burn_header_hash));

            ancestor_consensus_hash = ancestor_snapshot_parent.consensus_hash;
        }

        ret.reverse();
        Ok(ret)
    }

    /// Get a burn blockchain snapshot, given a burnchain configuration struct.
    /// Used mainly by the network code to determine what the chain tip currently looks like.
    pub fn get_burnchain_view(&self, burnchain: &Burnchain, chain_tip: &BlockSnapshot) -> Result<BurnchainView, db_error> {
        if chain_tip.block_height < burnchain.first_block_height {
            // should never happen, but don't panic since this is network-callable code
            error!("Invalid block height from DB: {}: expected at least {}", chain_tip.block_height, burnchain.first_block_height);
            return Err(db_error::Corruption);
        }

        if chain_tip.block_height < burnchain.stable_confirmations as u64 {
            // should never happen, but don't panic since this is network-callable code
            error!("Invalid block height from DB: {}: expected at least {}", chain_tip.block_height, burnchain.stable_confirmations);
            return Err(db_error::Corruption);
        }

        let stable_block_height = cmp::max(burnchain.first_block_height,
                                           chain_tip.block_height - (burnchain.stable_confirmations as u64));

        let db_handle = SortitionHandleConn::open_reader(self, &chain_tip.sortition_id)?;

        let stable_snapshot = db_handle.get_block_snapshot_by_height(stable_block_height)?
            .ok_or_else(|| {
                // shouldn't be possible, but don't panic since this is network-callable code
                error!("Failed to load snapshot for block {} from fork {}", stable_block_height, &chain_tip.burn_header_hash);
                db_error::Corruption
            })?;

        // get all consensus hashes between the chain tip, and the stable height back
        // MAX_NEIGHBOR_BLOCK_DELAY
        let oldest_height = 
            if stable_snapshot.block_height < MAX_NEIGHBOR_BLOCK_DELAY {
                0
            }
            else {
                stable_snapshot.block_height - MAX_NEIGHBOR_BLOCK_DELAY
            };

        let mut last_consensus_hashes = HashMap::new();
        for height in oldest_height..chain_tip.block_height {
            let ch = db_handle.get_consensus_at(height)?
                .unwrap_or(ConsensusHash::empty());
            last_consensus_hashes.insert(height, ch);
        }

        test_debug!("Chain view: {},{}-{},{}", chain_tip.block_height, chain_tip.consensus_hash, stable_block_height, stable_snapshot.consensus_hash);
        Ok(BurnchainView {
            burn_block_height: chain_tip.block_height, 
            burn_consensus_hash: chain_tip.consensus_hash,
            burn_stable_block_height: stable_block_height,
            burn_stable_consensus_hash: stable_snapshot.consensus_hash,
            last_consensus_hashes: last_consensus_hashes
        })
    }
}

// High-level functions used by ChainsCoordinator
impl SortitionDB {
    pub fn get_sortition_id(&self, burnchain_header_hash: &BurnchainHeaderHash, sortition_tip: &SortitionId) -> Result<Option<SortitionId>, BurnchainError> {
        let handle = self.index_handle(sortition_tip);
        handle.get_sortition_id_for_bhh(burnchain_header_hash)
            .map_err(BurnchainError::from)
    }

    pub fn is_sortition_processed(&self, burnchain_header_hash: &BurnchainHeaderHash, sortition_tip: &SortitionId) -> Result<bool, BurnchainError> {
        self.get_sortition_id(burnchain_header_hash, sortition_tip)
            .map(|x| x.is_some())
    }

    fn get_block_height(conn: &Connection, sortition_id: &SortitionId) -> Result<Option<u32>, db_error> {
        let qry = "SELECT block_height FROM snapshots WHERE sortition_id = ? LIMIT 1";
        conn.query_row(qry, &[sortition_id], |row| row.get(0)).optional()
            .map_err(db_error::from)
    }

    /// Is the given block an expected PoX anchor in this sortition history?
    ///  if so, return the Stacks block hash
    pub fn is_stacks_block_pox_anchor(&mut self, block: &BlockHeaderHash, sortition_tip: &SortitionId) -> Result<Option<BlockHeaderHash>, BurnchainError> {
        let handle = self.index_handle(sortition_tip);
        let expects_block_as_anchor = handle.get_tip_indexed(&db_keys::pox_anchor_to_prepare_end(block))?
            .map(|_| block.clone());

        return Ok(expects_block_as_anchor)
    }

    fn get_last_anchor_block_hash<I: IndexDBGetter<SortitionId>>(ic: &I, at_tip: &SortitionId) -> Result<Option<BlockHeaderHash>, db_error> {
        let anchor_block_hash = ic.get_from_trie(at_tip, &db_keys::pox_last_anchor())?
            .map(|s| {
                if s == "" {
                    None
                } else {
                    Some(BlockHeaderHash::from_hex(&s)
                         .expect("BUG: Bad BlockHeaderHash stored in DB"))
                }
            })
            .flatten();
        Ok(anchor_block_hash)
    }

    pub fn invalidate_descendants_of(&mut self, burn_block: &BurnchainHeaderHash) -> Result<(), BurnchainError> {
        let db_tx = self.conn.transaction()?;
        let mut queue = vec![burn_block.clone()];

        while let Some(header) = queue.pop() {
            db_tx.execute("UPDATE snapshots SET pox_valid = 0 WHERE parent_burn_header_hash = ?", &[&header])?;
            let mut stmt = db_tx.prepare("SELECT DISTINCT burn_header_hash FROM snapshots WHERE parent_burn_header_hash = ?")?;
            for next_header in stmt.query_map(&[&header], |row| row.get(0))? {
                queue.push(next_header?);
            }
        };

        db_tx.commit()?;
        Ok(())
    }

    /// Get the last sortition in the prepare phase that chose a particular Stacks block as the anchor,
    ///   or if the anchor is not expected, return None
    pub fn get_prepare_end_for(&mut self, sortition_tip: &SortitionId, anchor: &BlockHeaderHash) -> Result<Option<BlockSnapshot>, BurnchainError> {
        let handle = self.index_handle(sortition_tip);
        let prepare_end_sortid = match handle.get_tip_indexed(&db_keys::pox_anchor_to_prepare_end(anchor))? {
            Some(s) => SortitionId::from_hex(&s)
                .expect("CORRUPTION: DB stored bad sortition ID"),
            None => return Ok(None)
        };
        let snapshot = SortitionDB::get_block_snapshot(&self.conn, &prepare_end_sortid)?
            .expect(&format!("BUG: Sortition ID for prepare phase end is known, but no BlockSnapshot is stored: {}",
                            &prepare_end_sortid));
        Ok(Some(snapshot))
    }

    /// Get the PoX ID at the particular sortition_tip
    pub fn get_pox_id(&mut self, sortition_tip: &SortitionId) -> Result<PoxId, BurnchainError> {
        let handle = self.index_handle(sortition_tip);
        handle.get_pox_id()
            .map_err(BurnchainError::from)
    }

    pub fn get_sortition_result(&self, id: &SortitionId) -> Result<Option<(BlockSnapshot, BurnchainStateTransitionOps)>, BurnchainError> {
        let snapshot = match SortitionDB::get_block_snapshot(self.conn(), id)? {
            Some(x) => x,
            None => return Ok(None)
        };

        let sql_transition_ops = "SELECT accepted_ops, consumed_keys FROM snapshot_transition_ops WHERE sortition_id = ?";
        let transition_ops = self.conn()
            .query_row(sql_transition_ops, &[id],
                       |row| {
                           let accepted_ops: String = row.get(0);
                           let consumed_leader_keys: String = row.get(1);
                           BurnchainStateTransitionOps {
                               accepted_ops: serde_json::from_str(&accepted_ops)
                                   .expect("CORRUPTION: DB stored bad transition ops"),
                               consumed_leader_keys: serde_json::from_str(&consumed_leader_keys)
                                   .expect("CORRUPTION: DB stored bad transition ops")
                           }
                       })
            .optional()?
            .expect("CORRUPTION: DB stored BlockSnapshot, but not the transition ops");

        Ok(Some((snapshot, transition_ops))) 
    }

    ///
    /// # Arguments
    /// * `burn_header` - the burnchain block header to process sortition for
    /// * `ops` - the parsed blockstack operations (will be validated in this function)
    /// * `burnchain` - a reference to the burnchain information struct
    /// * `from_tip` - tip of the "sortition chain" that is being built on
    /// * `next_pox_info` - iff this sortition is the first block in a reward cycle, this should be Some
    ///
    pub fn evaluate_sortition(&mut self, burn_header: &BurnchainBlockHeader, ops: Vec<BlockstackOperationType>,
                              burnchain: &Burnchain, from_tip: &SortitionId, next_pox_info: Option<RewardCycleInfo>) -> Result<(BlockSnapshot, BurnchainStateTransition), BurnchainError> {
        let parent_sort_id = self.get_sortition_id(&burn_header.parent_block_hash, from_tip)?
            .ok_or_else(|| BurnchainError::MissingParentBlock)?;

        let mut sortition_db_handle = SortitionHandleTx::begin(self, &parent_sort_id)?;
        let parent_snapshot = sortition_db_handle.as_conn().get_block_snapshot(&burn_header.parent_block_hash)?
            .ok_or_else(|| {
                warn!("Unknown block {:?}", burn_header.parent_block_hash);
                BurnchainError::MissingParentBlock
            })?;

        let parent_pox = sortition_db_handle.get_pox_id()?;

        let reward_set_vrf_hash = parent_snapshot.sortition_hash.mix_burn_header(&parent_snapshot.burn_header_hash);

        let reward_set_info = sortition_db_handle.pick_recipient(&reward_set_vrf_hash, next_pox_info.as_ref())?;

        let new_snapshot = sortition_db_handle.process_block_txs(
            &parent_snapshot, burn_header, burnchain, ops, next_pox_info, parent_pox, reward_set_info.as_ref())?;

        sortition_db_handle.store_transition_ops(&new_snapshot.0.sortition_id, &new_snapshot.1)?;

        // commit everything!
        sortition_db_handle.commit()?;
        Ok(new_snapshot)
    }

    #[cfg(test)]
    pub fn test_get_next_block_recipients(&mut self, next_pox_info: Option<&RewardCycleInfo>) -> Result<Option<RewardSetInfo>, BurnchainError> {
        let parent_snapshot = SortitionDB::get_canonical_burn_chain_tip(&self.conn)?;
        self.get_next_block_recipients(&parent_snapshot, next_pox_info)
    }

    pub fn get_next_block_recipients(&mut self, parent_snapshot: &BlockSnapshot, next_pox_info: Option<&RewardCycleInfo>) -> Result<Option<RewardSetInfo>, BurnchainError> {
        let reward_set_vrf_hash = parent_snapshot.sortition_hash.mix_burn_header(&parent_snapshot.burn_header_hash);

        let sortition_db_handle = SortitionHandleTx::begin(self, &parent_snapshot.sortition_id)?;
        sortition_db_handle.pick_recipient(&reward_set_vrf_hash, next_pox_info)
    }

    pub fn is_stacks_block_in_sortition_set(&self, sortition_id: &SortitionId, block_to_check: &BlockHeaderHash) -> Result<bool, BurnchainError> {
        self.index_handle(sortition_id)
            .expects_stacks_block_in_fork(block_to_check)
            .map_err(|e| BurnchainError::from(e))
    }

    pub fn latest_stacks_blocks_processed(&self, sortition_id: &SortitionId) -> Result<u64, BurnchainError> {
        let db_handle = self.index_handle(sortition_id);
        SortitionDB::get_max_arrival_index(&db_handle)
            .map_err(|e| BurnchainError::from(e))
    }
}

// Querying methods
impl SortitionDB {
    /// Get the canonical burn chain tip -- the tip of the longest burn chain we know about.
    /// Break ties deterministically by ordering on burnchain block hash.
    pub fn get_canonical_burn_chain_tip(conn: &Connection) -> Result<BlockSnapshot, db_error> {
        let qry = "SELECT * FROM snapshots WHERE pox_valid = 1 ORDER BY block_height DESC, burn_header_hash ASC LIMIT 1";
        query_row(conn, qry, NO_PARAMS)
            .map(|opt| opt.expect("CORRUPTION: No canonical burnchain tip"))
    }

    /// Get the canonical burn chain tip -- the tip of the longest burn chain we know about.
    /// Break ties deterministically by ordering on burnchain block hash.
    pub fn get_canonical_sortition_tip(conn: &Connection) -> Result<SortitionId, db_error> {
        let qry = "SELECT sortition_id FROM snapshots WHERE pox_valid = 1 ORDER BY block_height DESC, burn_header_hash ASC LIMIT 1";
        match conn.query_row(qry, NO_PARAMS, |row| row.get(0)).optional() {
            Ok(opt) => Ok(opt.expect("CORRUPTION: No canonical burnchain tip")),
            Err(e) => Err(db_error::from(e))
        }
    }

    pub fn index_handle_at_tip<'a>(&'a self) -> SortitionHandleConn<'a> {
        let sortition_id = SortitionDB::get_canonical_sortition_tip(self.conn()).unwrap();
        self.index_handle(&sortition_id)
    }

    /// Open a tx handle at the burn chain tip
    pub fn tx_begin_at_tip<'a> (&'a mut self) -> SortitionHandleTx<'a> {
        let sortition_id = SortitionDB::get_canonical_sortition_tip(self.conn()).unwrap();
        self.tx_handle_begin(&sortition_id).unwrap()
    }

    /// Get the canonical Stacks chain tip -- this gets memoized on the canonical burn chain tip.
    pub fn get_canonical_stacks_chain_tip_hash(conn: &Connection) -> Result<(ConsensusHash, BlockHeaderHash), db_error> {
        let sn = SortitionDB::get_canonical_burn_chain_tip(conn)?;

        let stacks_block_hash = sn.canonical_stacks_tip_hash;
        let consensus_hash = sn.canonical_stacks_tip_consensus_hash;

        Ok((consensus_hash, stacks_block_hash))
    }


    /// Get an accepted stacks block header in a fork whose chain tip has not yet committed
    /// to it.
    fn get_accepted_stacks_block_pointer(conn: &Connection, tip_consensus_hash: &ConsensusHash, stacks_block_hash: &BlockHeaderHash) -> Result<Option<AcceptedStacksBlockHeader>, db_error> {
        let args : &[&dyn ToSql] = &[tip_consensus_hash, stacks_block_hash];
        query_row_panic(conn, "SELECT * FROM canonical_accepted_stacks_blocks WHERE tip_consensus_hash = ?1 AND stacks_block_hash = ?2", args,
                        || format!("BUG: the same Stacks block {} shows up twice or more in the same burn chain fork (whose tip is {})", stacks_block_hash, tip_consensus_hash))
    }

    /// Add an accepted Stacks block to the canonical accepted stacks header table, to indicate
    /// that it will be committed to by the next burn block added to the canonical chain tip.  Used
    /// to identify Stacks blocks that get accepted in the mean time, so we can ensure that the
    /// canonical burn chain tip always points to the canonical stacks chain tip.
    fn insert_accepted_stacks_block_pointer(tx: &Transaction, tip_consensus_hash: &ConsensusHash, consensus_hash: &ConsensusHash, stacks_block_hash: &BlockHeaderHash, stacks_block_height: u64) -> Result<(), db_error> {
        let args: &[&dyn ToSql] = &[tip_consensus_hash, consensus_hash, stacks_block_hash, &u64_to_sql(stacks_block_height)?];
        tx.execute("INSERT OR REPLACE INTO canonical_accepted_stacks_blocks (tip_consensus_hash, consensus_hash, stacks_block_hash, block_height) VALUES (?1, ?2, ?3, ?4)", args)
            .map_err(db_error::SqliteError)?;
        Ok(())
    }

    /// Get the maximum arrival index for any known snapshot.
    fn get_max_arrival_index(conn: &Connection) -> Result<u64, db_error> {
        match conn.query_row("SELECT IFNULL(MAX(arrival_index), 0) FROM snapshots", NO_PARAMS,
                             |row| u64::from_row(row))
            .optional()? {
            Some(arrival_index) => Ok(arrival_index?),
            None => Ok(0)
        }
    }

    /// Get the maximum arrival index for any known snapshot.
    fn get_arrival_index_for(conn: &Connection, sortition_id: &SortitionId) -> Result<u64, db_error> {
        match conn.query_row("SELECT arrival_index FROM snapshots WHERE sortition_id = ?", &[sortition_id],
                             |row| u64::from_row(row))
            .optional()? {
            Some(arrival_index) => Ok(arrival_index?),
            None => Err(db_error::NotFoundError)
        }
    }

    /// Get a snapshot with an arrived block (i.e. a block that was marked as processed)
    fn get_snapshot_by_arrival_index(conn: &Connection, arrival_index: u64) -> Result<Option<BlockSnapshot>, db_error> {
        query_row_panic(conn, "SELECT * FROM snapshots WHERE arrival_index = ?1 AND stacks_block_accepted > 0",
                        &[&u64_to_sql(arrival_index)?],
                        || "BUG: multiple snapshots have the same non-zero arrival index".to_string())
    }

    /// Get a snapshot for an existing burn chain block given its consensus hash.
    pub fn get_block_snapshot_consensus(conn: &Connection, consensus_hash: &ConsensusHash) -> Result<Option<BlockSnapshot>, db_error> {
        let qry = "SELECT * FROM snapshots WHERE consensus_hash = ?1";
        let args = [&consensus_hash];
        query_row_panic(conn, qry, &args,
                        || format!("FATAL: multiple block snapshots for the same block with consensus hash {}", consensus_hash))
    }

    /// MARF index value for a processed stacks block
    fn stacks_block_index_value(height: u64) -> String {
        format!("{}", height)
    }

    /// MARF index value for the highest arrival index processed in a fork
    fn stacks_block_max_arrival_index_value(index: u64) -> String {
        format!("{}", index)
    }

    /// Get a snapshot for an processed sortition.
    pub fn get_block_snapshot(conn: &Connection, sortition_id: &SortitionId) -> Result<Option<BlockSnapshot>, db_error> {
        let qry = "SELECT * FROM snapshots WHERE sortition_id = ?1";
        let args = [&sortition_id];
        query_row_panic(conn, qry, &args,
                        || format!("FATAL: multiple block snapshots for the same block {}", sortition_id))
            .map(|x| {
                if x.is_none() {
                    test_debug!("No snapshot with burn hash {}", sortition_id);
                }
                x
            })
    }

    /// Get the first snapshot 
    pub fn get_first_block_snapshot(conn: &Connection) -> Result<BlockSnapshot, db_error> {
        let qry = "SELECT * FROM snapshots WHERE consensus_hash = ?1";
        let result = query_row_panic(conn, qry, &[&ConsensusHash::empty()],
                                     || "FATAL: multiple first-block snapshots".into())?;
        match result {
            None => {
                // should never happen
                panic!("FATAL: no first snapshot");
            },
            Some(snapshot) => {
                Ok(snapshot)
            }
        }
    }

    /// Find out how any burn tokens were destroyed in a given block on a given fork.
    pub fn get_block_burn_amount(conn: &Connection, block_snapshot: &BlockSnapshot) -> Result<u64, db_error> {
        let user_burns = SortitionDB::get_user_burns_by_block(conn, &block_snapshot.sortition_id)?;
        let block_commits = SortitionDB::get_block_commits_by_block(conn, &block_snapshot.sortition_id)?;
        let mut burn_total : u64 = 0;
        
        for i in 0..user_burns.len() {
            burn_total = burn_total.checked_add(user_burns[i].burn_fee).expect("Way too many tokens burned");
        }
        for i in 0..block_commits.len() {
            burn_total = burn_total.checked_add(block_commits[i].burn_fee).expect("Way too many tokens burned");
        }
        Ok(burn_total)
    }

    /// Get all user burns registered in a block on is fork.
    /// Returns list of user burns in order by vtxindex.
    pub fn get_user_burns_by_block(conn: &Connection, sortition: &SortitionId) -> Result<Vec<UserBurnSupportOp>, db_error> {
        let qry = "SELECT * FROM user_burn_support WHERE sortition_id = ?1 ORDER BY vtxindex ASC";
        let args: &[&dyn ToSql] = &[sortition];

        query_rows(conn, qry, args)
    }

    /// Get all block commitments registered in a block on the burn chain's history in this fork.
    /// Returns the list of block commits in order by vtxindex.
    pub fn get_block_commits_by_block(conn: &Connection, sortition: &SortitionId) -> Result<Vec<LeaderBlockCommitOp>, db_error> {
        let qry = "SELECT * FROM block_commits WHERE sortition_id = ?1 ORDER BY vtxindex ASC";
        let args: &[&dyn ToSql] = &[sortition];

        query_rows(conn, qry, args)
    }

    /// Get all leader keys registered in a block on the burn chain's history in this fork.
    /// Returns the list of leader keys in order by vtxindex.
    pub fn get_leader_keys_by_block(conn: &Connection, sortition: &SortitionId) -> Result<Vec<LeaderKeyRegisterOp>, db_error> {
        let qry = "SELECT * FROM leader_keys WHERE sortition_id = ?1 ORDER BY vtxindex ASC";
        let args: &[&dyn ToSql] = &[sortition];

        query_rows(conn, qry, args)
    }

    pub fn get_block_winning_vtxindex(conn: &Connection, sortition: &SortitionId) -> Result<Option<u16>, db_error> {
        let qry = "SELECT vtxindex FROM block_commits WHERE sortition_id = ?1 
                    AND txid = (
                      SELECT winning_block_txid FROM snapshots WHERE sortition_id = ?2 LIMIT 1) LIMIT 1";
        let args: &[&dyn ToSql] = &[sortition, sortition];
        conn.query_row(qry, args, |row| row.get(0)).optional()
            .map_err(db_error::from)
    }

    /// Given the fork index hash of a chain tip, and a block height that is an ancestor of the last
    /// block in this fork, find the snapshot of the block at that height.
    pub fn get_ancestor_snapshot<C: SortitionContext>(ic: &IndexDBConn<'_, C, SortitionId>, ancestor_block_height: u64, tip_block_hash: &SortitionId) -> Result<Option<BlockSnapshot>, db_error> {
        assert!(ancestor_block_height < BLOCK_HEIGHT_MAX);

        let ancestor = match get_ancestor_sort_id(ic, ancestor_block_height, tip_block_hash)? {
            Some(id) => id,
            None => {
                debug!("No ancestor block {} from {} in index", ancestor_block_height, tip_block_hash);
                return Ok(None)
            }
        };

        SortitionDB::get_block_snapshot(ic, &ancestor)
    }

    /// Get a parent block commit at a specific location in the burn chain on a particular fork.
    /// Returns None if there is no block commit at this location.
    pub fn get_block_commit_parent<C: SortitionContext>(ic: &IndexDBConn<'_, C, SortitionId>, block_height: u64, vtxindex: u32, tip: &SortitionId) -> Result<Option<LeaderBlockCommitOp>, db_error> {
        assert!(block_height < BLOCK_HEIGHT_MAX);
        let ancestor_snapshot = match SortitionDB::get_ancestor_snapshot(ic, block_height, tip)? {
            Some(sn) => sn,
            None => {
                return Ok(None);
            }
        };

        let qry = "SELECT * FROM block_commits WHERE sortition_id = ?1 AND block_height = ?2 AND vtxindex = ?3 LIMIT 2";
        let args: &[&dyn ToSql] = &[&ancestor_snapshot.sortition_id, &u64_to_sql(block_height)?, &vtxindex];
        query_row_panic(ic, qry, args,
                        || format!("Multiple parent blocks at {},{} in {}", block_height, vtxindex, tip))
    }

    /// Get a leader key at a specific location in the burn chain's fork history, given the
    /// matching block commit's fork index root (block_height and vtxindex are the leader's
    /// calculated location in this fork).
    /// Returns None if there is no leader key at this location.
    pub fn get_leader_key_at<C: SortitionContext>(ic: &IndexDBConn<'_, C, SortitionId>, key_block_height: u64, key_vtxindex: u32, tip: &SortitionId) -> Result<Option<LeaderKeyRegisterOp>, db_error> {
        assert!(key_block_height < BLOCK_HEIGHT_MAX);
        let ancestor_snapshot = match SortitionDB::get_ancestor_snapshot(ic, key_block_height, tip)? {
            Some(sn) => sn,
            None => {
                return Ok(None);
            }
        };

        // PoX TODO: note -- leader_keys table will index on burn_header_hash: if a leader key is reprocessed due to a PoX fork,
        //                   it should be allowed to either overwrite the previous entry OR skip insertion (i.e., UNIQUE constraints
        //                   should not be allowed to cause a panic)
        let qry = "SELECT * FROM leader_keys WHERE burn_header_hash = ?1 AND block_height = ?2 AND vtxindex = ?3 LIMIT 2";
        let args : &[&dyn ToSql] = &[&ancestor_snapshot.burn_header_hash, &u64_to_sql(key_block_height)?, &key_vtxindex];
        query_row_panic(ic, qry, args,
                        || format!("Multiple keys at {},{} in {}", key_block_height, key_vtxindex, tip))
    }
    
    /// Find the VRF public keys consumed by each block candidate in the given list.
    /// The burn DB should have a key for each candidate; otherwise the candidate would not have
    /// been accepted.
    pub fn get_consumed_leader_keys<C: SortitionContext>(ic: &IndexDBConn<'_, C, SortitionId>, parent_tip: &BlockSnapshot, block_candidates: &Vec<LeaderBlockCommitOp>) -> Result<Vec<LeaderKeyRegisterOp>, db_error> {
        // get the set of VRF keys consumed by these commits 
        let mut leader_keys = vec![];
        for i in 0..block_candidates.len() {
            let leader_key_block_height = block_candidates[i].key_block_ptr as u64;
            let leader_key_vtxindex = block_candidates[i].key_vtxindex as u32;
            let leader_key = SortitionDB::get_leader_key_at(ic, leader_key_block_height, leader_key_vtxindex, &parent_tip.sortition_id)?
                .expect(&format!("FATAL: no leader key for accepted block commit {} (at {},{})", &block_candidates[i].txid, leader_key_block_height, leader_key_vtxindex));

            leader_keys.push(leader_key);
        }

        Ok(leader_keys)
    }

    /// Get a block commit by its committed block
    pub fn get_block_commit_for_stacks_block(conn: &Connection, consensus_hash: &ConsensusHash, block_hash: &BlockHeaderHash) -> Result<Option<LeaderBlockCommitOp>, db_error> {
        let sortition_id = match SortitionDB::get_block_snapshot_consensus(conn, consensus_hash)? {
            Some(sn) => sn.sortition_id,
            None => {
                return Ok(None);
            }
        };

        let qry = "SELECT * FROM block_commits WHERE sortition_id = ?1 AND block_header_hash = ?2";
        let args: [&dyn ToSql; 2] = [&sortition_id, &block_hash];
        query_row_panic(conn, qry, &args,
                        || format!("FATAL: multiple block commits for {}", &block_hash))
    }


    /// Get a block snapshot for a winning block hash in a given burn chain fork.
    #[cfg(test)]
    pub fn get_block_snapshot_for_winning_stacks_block(ic: &SortitionDBConn, tip: &SortitionId, block_hash: &BlockHeaderHash) -> Result<Option<BlockSnapshot>, db_error> {
        match ic.get_indexed(tip, &db_keys::stacks_block_present(block_hash))? {
            Some(sortition_id_hex) => {
                let sortition_id = SortitionId::from_hex(&sortition_id_hex)
                    .expect("FATAL: DB stored non-parseable sortition id");
                SortitionDB::get_block_snapshot(ic, &sortition_id)
            },
            None => {
                Ok(None)
            }
        }
    }

    /// Merge the result of get_stacks_header_hashes() into a BlockHeaderCache
    pub fn merge_block_header_cache(cache: &mut BlockHeaderCache, header_data: &Vec<(ConsensusHash, Option<BlockHeaderHash>)>) -> () {
        let mut i = header_data.len() - 1;
        while i > 0 {

            let cur_consensus_hash = &header_data[i].0;
            let cur_block_opt = &header_data[i].1;

            if !cache.contains_key(cur_consensus_hash) {
                let prev_consensus_hash = header_data[i-1].0.clone();
                cache.insert((*cur_consensus_hash).clone(), ((*cur_block_opt).clone(), prev_consensus_hash.clone()));
            }
            
            i -= 1;
        }
        
        debug!("Block header cache has {} items", cache.len());
    }

    /// Get a blockstack burnchain operation by txid
    #[cfg(test)]
    pub fn get_burnchain_transaction(conn: &Connection, txid: &Txid) -> Result<Option<BlockstackOperationType>, db_error> {
        // leader key?
        let leader_key_sql = "SELECT * FROM leader_keys WHERE txid = ?1 LIMIT 1";
        let args = [&txid];

        let leader_key_res = query_row_panic(conn, &leader_key_sql, &args,
                                             || "Multiple leader keys with same txid".to_string())?;
        if let Some(leader_key) = leader_key_res {
            return Ok(Some(BlockstackOperationType::LeaderKeyRegister(leader_key)));
        }
        
        // block commit?
        let block_commit_sql = "SELECT * FROM block_commits WHERE txid = ?1 LIMIT 1";

        let block_commit_res = query_row_panic(conn, &block_commit_sql, &args,
                                             || "Multiple block commits with same txid".to_string())?;
        if let Some(block_commit) = block_commit_res {
            return Ok(Some(BlockstackOperationType::LeaderBlockCommit(block_commit)));
        }

        // user burn?
        let user_burn_sql = "SELECT * FROM user_burn_support WHERE txid = ?1 LIMIT 1".to_string();

        let user_burn_res = query_row_panic(conn, &user_burn_sql, &args,
                                            || "Multiple user burns with same txid".to_string())?;
        if let Some(user_burn) = user_burn_res {
            return Ok(Some(BlockstackOperationType::UserBurnSupport(user_burn)));
        }

        Ok(None)
    }

}

impl <'a> SortitionHandleTx <'a> {
    /// Append a snapshot to a chain tip, and update various chain tip statistics.
    /// Returns the new state root of this fork.
    pub fn append_chain_tip_snapshot(&mut self, parent_snapshot: &BlockSnapshot, snapshot: &BlockSnapshot,
<<<<<<< HEAD
                                     block_ops: &Vec<BlockstackOperationType>, consumed_leader_keys: &Vec<LeaderKeyRegisterOp>,
                                     next_pox_info: Option<RewardCycleInfo>, reward_info: Option<&RewardSetInfo>) -> Result<TrieHash, db_error> {
=======
                                     block_ops: &Vec<BlockstackOperationType>,
                                     next_pox_info: Option<RewardCycleInfo>) -> Result<TrieHash, db_error> {
>>>>>>> e8e43a29
        assert_eq!(snapshot.parent_burn_header_hash, parent_snapshot.burn_header_hash);
        assert_eq!(parent_snapshot.block_height + 1, snapshot.block_height);
        if snapshot.sortition {
            assert_eq!(parent_snapshot.num_sortitions + 1, snapshot.num_sortitions);
        }
        else {
            assert_eq!(parent_snapshot.num_sortitions, snapshot.num_sortitions);
        }

        let mut parent_sn = parent_snapshot.clone();
<<<<<<< HEAD
        let root_hash = self.index_add_fork_info(&mut parent_sn, snapshot, block_ops, consumed_leader_keys, next_pox_info, reward_info)?;
=======
        let root_hash = self.index_add_fork_info(&mut parent_sn, snapshot, block_ops, next_pox_info)?;
>>>>>>> e8e43a29

        let mut sn = snapshot.clone();
        sn.index_root = root_hash.clone();

        // preserve memoized stacks chain tip from this burn chain fork
        sn.canonical_stacks_tip_height = parent_sn.canonical_stacks_tip_height;
        sn.canonical_stacks_tip_hash = parent_sn.canonical_stacks_tip_hash;
        sn.canonical_stacks_tip_consensus_hash = parent_sn.canonical_stacks_tip_consensus_hash;

        self.insert_block_snapshot(&sn)?;

        for block_op in block_ops {
            self.store_burnchain_transaction(block_op, &sn.sortition_id)?;
        }

        Ok(root_hash)
    }

    fn store_transition_ops(&mut self, new_sortition: &SortitionId, transition: &BurnchainStateTransition) -> Result<(), db_error> {
        let sql = "INSERT INTO snapshot_transition_ops (sortition_id, accepted_ops, consumed_keys) VALUES (?, ?, ?)";
        let args: &[&dyn ToSql] = &[new_sortition,
                                    &serde_json::to_string(&transition.accepted_ops).unwrap(),
                                    &serde_json::to_string(&transition.consumed_leader_keys).unwrap()];
        self.execute(sql, args)?;
        Ok(())
    }

    fn get_pox_id(&self) -> Result<PoxId, db_error> {
        let pox_id = self.get_indexed(&self.context.chain_tip, db_keys::pox_identifier())?
            .map(|s| s.parse().expect("BUG: Bad PoX identifier stored in DB"))
            .expect("BUG: No PoX identifier stored.");
        Ok(pox_id)
    }

    /// Store a blockstack burnchain operation
    fn store_burnchain_transaction(&mut self, blockstack_op: &BlockstackOperationType, sort_id: &SortitionId) -> Result<(), db_error> {
        match blockstack_op {
            BlockstackOperationType::LeaderKeyRegister(ref op) => {
                info!("ACCEPTED({}) leader key register {} at {},{}", op.block_height, &op.txid, op.block_height, op.vtxindex);
                self.insert_leader_key(op, sort_id)
            },
            BlockstackOperationType::LeaderBlockCommit(ref op) => {
                info!("ACCEPTED({}) leader block commit {} at {},{}", op.block_height, &op.txid, op.block_height, op.vtxindex);
                self.insert_block_commit(op, sort_id)
            },
            BlockstackOperationType::UserBurnSupport(ref op) => {
                info!("ACCEPTED({}) user burn support {} at {},{}", op.block_height, &op.txid, op.block_height, op.vtxindex);
                self.insert_user_burn(op, sort_id)
            }
        }
    }

    /// Insert a leader key registration.
    /// No validity checking will be done, beyond what is encoded in the leader_keys table
    /// constraints.  That is, type mismatches and serialization issues will be caught, but nothing else.
    /// The corresponding snapshot must already be inserted
    fn insert_leader_key(&mut self, leader_key: &LeaderKeyRegisterOp, sort_id: &SortitionId) -> Result<(), db_error> {
        assert!(leader_key.block_height < BLOCK_HEIGHT_MAX);

        let args : &[&dyn ToSql] = &[
            &leader_key.txid,
            &leader_key.vtxindex,
            &u64_to_sql(leader_key.block_height)?,
            &leader_key.burn_header_hash,
            &leader_key.consensus_hash,
            &leader_key.public_key.to_hex(),
            &to_hex(&leader_key.memo),
            &leader_key.address.to_string(),
            sort_id
        ];

        self.execute("INSERT INTO leader_keys (txid, vtxindex, block_height, burn_header_hash, consensus_hash, public_key, memo, address, sortition_id) VALUES (?1, ?2, ?3, ?4, ?5, ?6, ?7, ?8, ?9)", args)?;

        Ok(())
    }
    
    /// Insert a leader block commitment.
    /// No validity checking will be done, beyond what is encoded in the block_commits table
    /// constraints.  That is, type mismatches and serialization issues will be caught, but nothing else.
    /// The corresponding snapshot must already be inserted
    fn insert_block_commit(&mut self, block_commit: &LeaderBlockCommitOp, sort_id: &SortitionId) -> Result<(), db_error> {
        assert!(block_commit.block_height < BLOCK_HEIGHT_MAX);

        // serialize tx input to JSON
        let tx_input_str = serde_json::to_string(&block_commit.input)
            .map_err(|e| db_error::SerializationError(e))?;

        // represent burn fee as TEXT 
        let burn_fee_str = format!("{}", block_commit.burn_fee);

        let args : &[&dyn ToSql] = &[
            &block_commit.txid,
            &block_commit.vtxindex,
            &u64_to_sql(block_commit.block_height)?,
            &block_commit.burn_header_hash, 
            &block_commit.block_header_hash,
            &block_commit.new_seed,
            &block_commit.parent_block_ptr,
            &block_commit.parent_vtxindex,
            &block_commit.key_block_ptr,
            &block_commit.key_vtxindex,
            &to_hex(&block_commit.memo[..]),
            &burn_fee_str,
            &tx_input_str,
            sort_id,
            &serde_json::to_value(&block_commit.commit_outs)
                .unwrap()
        ];

        self.execute("INSERT INTO block_commits (txid, vtxindex, block_height, burn_header_hash, block_header_hash, new_seed, parent_block_ptr, parent_vtxindex, key_block_ptr, key_vtxindex, memo, burn_fee, input, sortition_id, commit_outs) \
                      VALUES (?1, ?2, ?3, ?4, ?5, ?6, ?7, ?8, ?9, ?10, ?11, ?12, ?13, ?14, ?15)", args)?;

        Ok(())
    }

    /// Insert a user support burn.
    /// No validity checking will be done, beyond what is encoded in the user_burn_support table
    /// constraints.  That is, type mismatches and serialization errors will be caught, but nothing
    /// else.
    /// The corresponding snapshot must already be inserted
    fn insert_user_burn(&mut self, user_burn: &UserBurnSupportOp, sort_id: &SortitionId) -> Result<(), db_error> {
        assert!(user_burn.block_height < BLOCK_HEIGHT_MAX);

        // represent burn fee as TEXT 
        let burn_fee_str = format!("{}", user_burn.burn_fee);

        let args : &[&dyn ToSql] = &[
            &user_burn.txid,
            &user_burn.vtxindex,
            &u64_to_sql(user_burn.block_height)?,
            &user_burn.burn_header_hash, 
            &user_burn.address.to_string(),
            &user_burn.consensus_hash,
            &user_burn.public_key.to_hex(),
            &user_burn.key_block_ptr,
            &user_burn.key_vtxindex,
            &user_burn.block_header_hash_160,
            &burn_fee_str,
            sort_id
        ];

        self.execute("INSERT INTO user_burn_support (txid, vtxindex, block_height, burn_header_hash, address, consensus_hash, public_key, key_block_ptr, key_vtxindex, block_header_hash_160, burn_fee, sortition_id) \
                      VALUES (?1, ?2, ?3, ?4, ?5, ?6, ?7, ?8, ?9, ?10, ?11, ?12)", args)?;

        Ok(())
    }

    /// Insert a snapshots row from a block's-worth of operations. 
    /// Do not call directly -- use append_chain_tip_snapshot to preserve the fork table structure.
    fn insert_block_snapshot(&self, snapshot: &BlockSnapshot) -> Result<(), db_error> {
        assert!(snapshot.block_height < BLOCK_HEIGHT_MAX);
        assert!(snapshot.num_sortitions < BLOCK_HEIGHT_MAX);

        test_debug!("Insert block snapshot state {} for block {} ({},{}) {}", snapshot.index_root, snapshot.block_height,
                    snapshot.burn_header_hash, snapshot.parent_burn_header_hash, snapshot.num_sortitions);

        let total_burn_str = format!("{}", snapshot.total_burn);

        let args : &[&dyn ToSql] = &[
            &u64_to_sql(snapshot.block_height)?,
            &snapshot.burn_header_hash,
            &u64_to_sql(snapshot.burn_header_timestamp)?,
            &snapshot.parent_burn_header_hash,
            &snapshot.consensus_hash,
            &snapshot.ops_hash,
            &total_burn_str,
            &snapshot.sortition,
            &snapshot.sortition_hash,
            &snapshot.winning_block_txid,
            &snapshot.winning_stacks_block_hash,
            &snapshot.index_root,
            &u64_to_sql(snapshot.num_sortitions)?,
            &snapshot.stacks_block_accepted,
            &u64_to_sql(snapshot.stacks_block_height)?,
            &u64_to_sql(snapshot.arrival_index)?,
            &u64_to_sql(snapshot.canonical_stacks_tip_height)?,
            &snapshot.canonical_stacks_tip_hash,
            &snapshot.canonical_stacks_tip_consensus_hash,
            &snapshot.sortition_id,
            &snapshot.pox_valid,
        ];

        self.execute("INSERT INTO snapshots \
                      (block_height, burn_header_hash, burn_header_timestamp, parent_burn_header_hash, consensus_hash, ops_hash, total_burn, sortition, sortition_hash, winning_block_txid, winning_stacks_block_hash, index_root, num_sortitions, \
                      stacks_block_accepted, stacks_block_height, arrival_index, canonical_stacks_tip_height, canonical_stacks_tip_hash, canonical_stacks_tip_consensus_hash, sortition_id, pox_valid) \
                      VALUES (?1, ?2, ?3, ?4, ?5, ?6, ?7, ?8, ?9, ?10, ?11, ?12, ?13, ?14, ?15, ?16, ?17, ?18, ?19, ?20, ?21)", args)
            .map_err(db_error::SqliteError)?;

        Ok(())
    }

    /// Record fork information to the index and calculate the new fork index root hash.
    /// * sortdb::vrf::${VRF_PUBLIC_KEY} --> 0 or 1 (1 if available, 0 if consumed), for each VRF public key we process
    /// * sortdb::last_sortition --> $BURN_BLOCK_HASH, for each block that had a sortition
    /// * sortdb::sortition_block_hash::${STACKS_BLOCK_HASH} --> $BURN_BLOCK_HASH for each winning block sortition
    /// * sortdb::stacks::block::${STACKS_BLOCK_HASH} --> ${STACKS_BLOCK_HEIGHT} for each block that has been accepted so far
    /// * sortdb::stacks::block::max_arrival_index --> ${ARRIVAL_INDEX} to set the maximum arrival index processed in this fork
    /// * sortdb::pox_reward_set::${n} --> recipient Bitcoin address, to track the reward set as the permutation progresses
    ///
    /// `recipient_info` is used to pass information to this function about which reward set addresses were consumed 
    ///   during this sortition. this object will be None in the following cases:
    ///    * The reward cycle had an anchor block, but it isn't known by this node.
    ///    * The reward cycle did not have anchor block
    ///    * The Stacking recipient set is empty (either because this reward cycle has already exhausted the set of addresses or because no one ever Stacked).
    ///
    /// NOTE: the resulting index root must be globally unique.  This is guaranteed because each
    /// burn block hash is unique, no matter what fork it's on (and this index uses burn block
    /// hashes as its index's block hash data).
    fn index_add_fork_info(&mut self, parent_snapshot: &mut BlockSnapshot, snapshot: &BlockSnapshot,
<<<<<<< HEAD
                           block_ops: &Vec<BlockstackOperationType>, consumed_leader_keys: &Vec<LeaderKeyRegisterOp>,
                           next_pox_info: Option<RewardCycleInfo>, recipient_info: Option<&RewardSetInfo>) -> Result<TrieHash, db_error> {
=======
                           block_ops: &Vec<BlockstackOperationType>,
                           next_pox_info: Option<RewardCycleInfo>) -> Result<TrieHash, db_error> {
>>>>>>> e8e43a29
        if !snapshot.is_initial() {
            assert_eq!(snapshot.parent_burn_header_hash, parent_snapshot.burn_header_hash);
            assert_eq!(&parent_snapshot.sortition_id, &self.context.chain_tip);
        }

        // data we want to store
        let mut keys = vec![];
        let mut values = vec![];

        // record each new VRF key, and each consumed VRF key
        for block_op in block_ops {
            if let BlockstackOperationType::LeaderKeyRegister(ref data) = block_op {
                keys.push(db_keys::vrf_key_status(&data.public_key));
                values.push("1".to_string()); // the value is no longer used, but the key needs to exist to figure whether a key was registered
            }
        }

        // map burnchain header hashes to sortition ids
        keys.push(db_keys::sortition_id_for_bhh(&snapshot.burn_header_hash));
        values.push(snapshot.sortition_id.to_hex());

        // if this commit has a sortition, record its burn block hash and stacks block hash
        if snapshot.sortition {
            keys.push(db_keys::last_sortition().to_string());
            values.push(snapshot.burn_header_hash.to_hex());

            keys.push(db_keys::stacks_block_present(&snapshot.winning_stacks_block_hash));
            values.push(snapshot.sortition_id.to_hex());
        }

        // if this is the start of a reward cycle, store the new PoX keys
        if !snapshot.is_initial() {
            if let Some(reward_info) = next_pox_info {
                let mut pox_id = self.get_pox_id()?;
                // update the PoX bit vector with whether or not
                //  this reward cycle is aware of its anchor (if one wasn't selected,
                //   mark this as "known")
                if reward_info.is_reward_info_known() {
                    pox_id.extend_with_present_block();
                } else {
                    pox_id.extend_with_not_present_block();
                }
                // if we have selected an anchor block, write that info
                if let Some(ref anchor_block) = reward_info.selected_anchor_block() {
                    keys.push(db_keys::pox_anchor_to_prepare_end(anchor_block));
                    values.push(parent_snapshot.sortition_id.to_hex());

                    keys.push(db_keys::pox_last_anchor().to_string());
                    values.push(anchor_block.to_hex());
                } else {
                    keys.push(db_keys::pox_last_anchor().to_string());
                    values.push("".to_string());
                }
                // if we've selected an anchor _and_ know of the anchor,
                //  write the reward set information
                if let Some(mut reward_set) = reward_info.known_selected_anchor_block_owned() {
                    if reward_set.len() > 0 {
                        // if we have a reward set, then we must also have produced a recipient
                        //   info for this block
                        let (addr, ix) = recipient_info.unwrap().recipient.clone();
                        assert_eq!(&reward_set.remove(ix as usize), &addr,
                            "BUG: Attempted to remove used address from reward set, but failed to do so safely");
                    }

                    keys.push(db_keys::pox_reward_set_size().to_string());
                    values.push(db_keys::reward_set_size_to_string(reward_set.len()));
                    for (ix, address) in reward_set.iter().enumerate() {
                        keys.push(db_keys::pox_reward_set_entry(ix as u16));
                        values.push(address.to_string());
                    }
                } else {
                    keys.push(db_keys::pox_reward_set_size().to_string());
                    values.push(db_keys::reward_set_size_to_string(0));
                }

                // in all cases, write the new PoX bit vector
                keys.push(db_keys::pox_identifier().to_string());
                values.push(pox_id.to_string());
            } else {
                // if this snapshot consumed some reward set entries AND
                //  this isn't the start of a new reward cycle,
                //   update the reward set
                if let Some(reward_info) = recipient_info {
                    let mut current_len = self.get_reward_set_size()?;
                    let (_, recipient_index) = reward_info.recipient;

                    if recipient_index >= current_len {
                        unreachable!("Supplied index should never be greater than recipient set size");
                    } 
                    
                    current_len -= 1;
                    let recipient = self.get_reward_set_entry(current_len)?;

                    // store the changes in the new trie
                    keys.push(db_keys::pox_reward_set_size().to_string());
                    values.push(db_keys::reward_set_size_to_string(current_len as usize));
                    keys.push(db_keys::pox_reward_set_entry(recipient_index));
                    values.push(recipient.to_string())
                }
            }
        } else {
            assert_eq!(next_pox_info, None);
            keys.push(db_keys::pox_identifier().to_string());
            values.push(PoxId::initial().to_string());
            keys.push(db_keys::pox_reward_set_size().to_string());
            values.push(db_keys::reward_set_size_to_string(0));
            keys.push(db_keys::pox_last_anchor().to_string());
            values.push("".to_string());
        }

        // commit to all newly-arrived blocks
        let (mut block_arrival_keys, mut block_arrival_values) = self.process_new_block_arrivals(parent_snapshot)?;
        keys.append(&mut block_arrival_keys);
        values.append(&mut block_arrival_values);

        // store each indexed field
        //  -- marf tx _must_ have already began
        self.put_indexed_begin(&parent_snapshot.sortition_id, &snapshot.sortition_id)?;

        let root_hash = self.put_indexed_all(&keys, &values)?;
        self.context.chain_tip = snapshot.sortition_id.clone();
        Ok(root_hash)
    }

    /// Find all stacks blocks that were processed since parent_tip had been processed, and generate MARF
    /// key/value pairs for the subset that arrived on ancestor blocks of the parent.  Update the
    /// given parent chain tip to have the correct memoized canonical chain tip present in the fork
    /// it represents.
    fn process_new_block_arrivals(&self, parent_tip: &mut BlockSnapshot) -> Result<(Vec<String>, Vec<String>), db_error> {
        let mut keys = vec![];
        let mut values = vec![];

        let db_handle = self.conn_view(&parent_tip.sortition_id);

        let old_max_arrival_index = db_handle.get_tip_indexed(&db_keys::stacks_block_max_arrival_index())?
            .unwrap_or("0".into())
            .parse::<u64>().expect("BUG: max arrival index is not a u64");
        let max_arrival_index = SortitionDB::get_max_arrival_index(&db_handle)?;

        let mut new_block_arrivals = vec![];

        // find all Stacks block hashes who arrived since this parent_tip was built.
        for ari in old_max_arrival_index..(max_arrival_index+1) {
            test_debug!("Get block with arrival index {}", ari);
            let arrival_sn = match SortitionDB::get_snapshot_by_arrival_index(&db_handle, ari)? {
                Some(sn) => sn,
                None => {
                    continue;
                }
            };

            // must be an ancestor of this tip, or must be this tip
            if let Some(sn) = db_handle.get_block_snapshot(&arrival_sn.burn_header_hash)? {
                // this block arrived on an ancestor block
                assert_eq!(sn, arrival_sn);

                debug!("New Stacks anchored block arrived since {}: block {} ({}) ari={} tip={}", parent_tip.burn_header_hash, sn.stacks_block_height, sn.winning_stacks_block_hash, ari, &parent_tip.burn_header_hash);
                new_block_arrivals.push((sn.consensus_hash, sn.winning_stacks_block_hash, sn.stacks_block_height));
            }
            else {
                // this block did not arrive on an ancestor block
                continue;
            }
        }

        let mut best_tip_block_bhh = parent_tip.canonical_stacks_tip_hash.clone();
        let mut best_tip_consensus_hash = parent_tip.canonical_stacks_tip_consensus_hash.clone();
        let mut best_tip_height = parent_tip.canonical_stacks_tip_height;

        // NOTE: new_block_arrivals is ordered by arrival index, which means it is partially
        // ordered by block height!
        for (consensus_hash, block_bhh, height) in new_block_arrivals.into_iter() {
            keys.push(db_keys::stacks_block_index(&block_bhh));
            values.push(SortitionDB::stacks_block_index_value(height));

            if height > best_tip_height {
                debug!("At tip {}: {}/{} (height {}) is superceded by {}/{} (height {})", &parent_tip.burn_header_hash, &best_tip_consensus_hash, &best_tip_block_bhh, best_tip_height, consensus_hash, block_bhh, height);

                best_tip_block_bhh = block_bhh;
                best_tip_consensus_hash = consensus_hash;
                best_tip_height = height;
            }
        }

        // update parent tip
        parent_tip.canonical_stacks_tip_consensus_hash = best_tip_consensus_hash;
        parent_tip.canonical_stacks_tip_hash = best_tip_block_bhh;
        parent_tip.canonical_stacks_tip_height = best_tip_height;

        debug!("Max arrival for child of {} (burn {}) is {}", &parent_tip.consensus_hash, &parent_tip.burn_header_hash, &max_arrival_index);
        keys.push(db_keys::stacks_block_max_arrival_index());
        values.push(SortitionDB::stacks_block_max_arrival_index_value(max_arrival_index));

        Ok((keys, values))
    }

}

impl ChainstateDB for SortitionDB {
    fn backup(_backup_path: &String) -> Result<(), db_error> {
        return Err(db_error::NotImplemented);
    }
}

#[cfg(test)]
mod tests {
    use super::*;

    use util::db::Error as db_error;
    use util::get_epoch_time_secs;

    use chainstate::burn::operations::{
        LeaderBlockCommitOp,
        LeaderKeyRegisterOp,
        UserBurnSupportOp,
        BlockstackOperation,
        BlockstackOperationType
    };

    use burnchains::bitcoin::keys::BitcoinPublicKey;
    use burnchains::bitcoin::address::BitcoinAddress;
    use burnchains::bitcoin::BitcoinNetworkType;

    use burnchains::{Txid, BurnchainHeaderHash};
    use chainstate::burn::{ConsensusHash, VRFSeed, BlockHeaderHash};
    use util::hash::{hex_bytes, Hash160};
    use util::vrf::*;

    use chainstate::stacks::StacksAddress;
    use chainstate::stacks::StacksPublicKey;
    use address::AddressHashMode;

    use core::*;

    #[test]
    fn test_instantiate() {
        let first_burn_hash = BurnchainHeaderHash::from_hex("0000000000000000000000000000000000000000000000000000000000000000").unwrap();
        let _db = SortitionDB::connect_test(123, &first_burn_hash).unwrap();
    }

    #[test]
    fn test_tx_begin_end() {
        let first_burn_hash = BurnchainHeaderHash::from_hex("0000000000000000000000000000000000000000000000000000000000000000").unwrap();
        let mut db = SortitionDB::connect_test(123, &first_burn_hash).unwrap();
        let tx = db.tx_begin().unwrap();
        tx.commit().unwrap();
    }

    fn test_append_snapshot(db: &mut SortitionDB, next_hash: BurnchainHeaderHash, block_ops: &Vec<BlockstackOperationType>) -> BlockSnapshot {
        let mut sn = SortitionDB::get_canonical_burn_chain_tip(db.conn()).unwrap();
        let mut tx = SortitionHandleTx::begin(db, &sn.sortition_id).unwrap();

        let sn_parent = sn.clone();
        sn.parent_burn_header_hash = sn.burn_header_hash.clone();
        sn.burn_header_hash = next_hash;
        sn.block_height += 1;
        sn.num_sortitions += 1;
        sn.sortition_id = SortitionId::stubbed(&sn.burn_header_hash);
        sn.consensus_hash = ConsensusHash(Hash160::from_data(&sn.consensus_hash.0).0);

<<<<<<< HEAD
        let index_root = tx.append_chain_tip_snapshot(&sn_parent, &sn, block_ops, consumed_leader_keys, None, None).unwrap();
=======
        let index_root = tx.append_chain_tip_snapshot(&sn_parent, &sn, block_ops, None).unwrap();
>>>>>>> e8e43a29
        sn.index_root = index_root;

        tx.commit().unwrap();

        sn
    }

    #[test]
    fn test_insert_leader_key() {
        let block_height = 123;
        let vtxindex = 456;
        let first_burn_hash = BurnchainHeaderHash::from_hex("0000000000000000000000000000000000000000000000000000000000000000").unwrap();

        let leader_key = LeaderKeyRegisterOp { 
            consensus_hash: ConsensusHash::from_bytes(&hex_bytes("2222222222222222222222222222222222222222").unwrap()).unwrap(),
            public_key: VRFPublicKey::from_bytes(&hex_bytes("a366b51292bef4edd64063d9145c617fec373bceb0758e98cd72becd84d54c7a").unwrap()).unwrap(),
            memo: vec![01, 02, 03, 04, 05],
            address: StacksAddress::from_bitcoin_address(&BitcoinAddress::from_scriptpubkey(BitcoinNetworkType::Testnet, &hex_bytes("76a9140be3e286a15ea85882761618e366586b5574100d88ac").unwrap()).unwrap()),

            txid: Txid::from_bytes_be(&hex_bytes("1bfa831b5fc56c858198acb8e77e5863c1e9d8ac26d49ddb914e24d8d4083562").unwrap()).unwrap(),
            vtxindex: vtxindex,
            block_height: block_height + 1,
            burn_header_hash: BurnchainHeaderHash([0x01; 32])
        };

        let mut db = SortitionDB::connect_test(block_height, &first_burn_hash).unwrap();

        let snapshot = test_append_snapshot(&mut db, BurnchainHeaderHash([0x01; 32]),
                                            &vec![BlockstackOperationType::LeaderKeyRegister(leader_key.clone())]);

        {
            let ic = db.index_conn();
            let leader_key_opt = SortitionDB::get_leader_key_at(&ic, block_height + 1, vtxindex, &snapshot.sortition_id).unwrap();
            assert!(leader_key_opt.is_some());
            assert_eq!(leader_key_opt.unwrap(), leader_key);
        }

        let new_snapshot = test_append_snapshot(&mut db, BurnchainHeaderHash([0x02; 32]),
                                            &vec![]);

        {
            let ic = db.index_conn();
            let leader_key_opt = SortitionDB::get_leader_key_at(&ic, block_height + 1, vtxindex, &new_snapshot.sortition_id).unwrap();
            assert!(leader_key_opt.is_some());
            assert_eq!(leader_key_opt.unwrap(), leader_key);
            
            let leader_key_none = SortitionDB::get_leader_key_at(&ic, block_height + 1, vtxindex+1, &new_snapshot.sortition_id).unwrap();
            assert!(leader_key_none.is_none());
        }
    }

    #[test]
    fn test_insert_block_commit() {
        let block_height = 123;
        let vtxindex = 456;
        let first_burn_hash = BurnchainHeaderHash::from_hex("0000000000000000000000000000000000000000000000000000000000000000").unwrap();

        let leader_key = LeaderKeyRegisterOp { 
            consensus_hash: ConsensusHash::from_bytes(&hex_bytes("2222222222222222222222222222222222222222").unwrap()).unwrap(),
            public_key: VRFPublicKey::from_bytes(&hex_bytes("a366b51292bef4edd64063d9145c617fec373bceb0758e98cd72becd84d54c7a").unwrap()).unwrap(),
            memo: vec![01, 02, 03, 04, 05],
            address: StacksAddress::from_bitcoin_address(&BitcoinAddress::from_scriptpubkey(BitcoinNetworkType::Testnet, &hex_bytes("76a9140be3e286a15ea85882761618e366586b5574100d88ac").unwrap()).unwrap()),

            txid: Txid::from_bytes_be(&hex_bytes("1bfa831b5fc56c858198acb8e77e5863c1e9d8ac26d49ddb914e24d8d4083562").unwrap()).unwrap(),
            vtxindex: vtxindex,
            block_height: block_height + 1,
            burn_header_hash: BurnchainHeaderHash([0x01; 32])
        };

        let block_commit = LeaderBlockCommitOp {
            block_header_hash: BlockHeaderHash::from_bytes(&hex_bytes("2222222222222222222222222222222222222222222222222222222222222222").unwrap()).unwrap(),
            new_seed: VRFSeed::from_bytes(&hex_bytes("3333333333333333333333333333333333333333333333333333333333333333").unwrap()).unwrap(),
            parent_block_ptr: 0x43424140,
            parent_vtxindex: 0x5150,
            key_block_ptr: (block_height + 1) as u32,
            key_vtxindex: vtxindex as u16,
            memo: vec![0x80],

            commit_outs: vec![],
            burn_fee: 12345,
            input: BurnchainSigner {
                public_keys: vec![
                    StacksPublicKey::from_hex("02d8015134d9db8178ac93acbc43170a2f20febba5087a5b0437058765ad5133d0").unwrap(),
                ],
                num_sigs: 1, 
                hash_mode: AddressHashMode::SerializeP2PKH
            },

            txid: Txid::from_bytes_be(&hex_bytes("3c07a0a93360bc85047bbaadd49e30c8af770f73a37e10fec400174d2e5f27cf").unwrap()).unwrap(),
            vtxindex: vtxindex,
            block_height: block_height + 2,
            burn_header_hash: BurnchainHeaderHash([0x03; 32])
        };

        let mut db = SortitionDB::connect_test(block_height, &first_burn_hash).unwrap();

        let snapshot = test_append_snapshot(&mut db, BurnchainHeaderHash([0x01; 32]),
                                            &vec![BlockstackOperationType::LeaderKeyRegister(leader_key.clone())]);

        // test get_consumed_leader_keys()
        {
            let ic = db.index_conn();
            let keys = SortitionDB::get_consumed_leader_keys(&ic, &snapshot, &vec![block_commit.clone()]).unwrap();
            assert_eq!(keys, vec![leader_key.clone()]);
        }

        let snapshot_consumed = test_append_snapshot(&mut db, BurnchainHeaderHash([0x03; 32]),
                                                     &vec![BlockstackOperationType::LeaderBlockCommit(block_commit.clone())]);

        {
            let res_block_commits = SortitionDB::get_block_commits_by_block(db.conn(), &snapshot_consumed.sortition_id).unwrap();
            assert_eq!(res_block_commits.len(), 1);
            assert_eq!(res_block_commits[0], block_commit);
        }
        
        // advance and get parent
        let empty_snapshot = test_append_snapshot(&mut db, BurnchainHeaderHash([0x05; 32]),
                                                  &vec![]);

        // test get_block_commit_parent()
        {
            let ic = db.index_conn();
            let parent = SortitionDB::get_block_commit_parent(&ic, block_height + 2, block_commit.vtxindex, &empty_snapshot.sortition_id).unwrap();
            assert!(parent.is_some());
            assert_eq!(parent.unwrap(), block_commit);

            let parent = SortitionDB::get_block_commit_parent(&ic, block_height + 3, block_commit.vtxindex, &empty_snapshot.sortition_id).unwrap();
            assert!(parent.is_none());
            
            let parent = SortitionDB::get_block_commit_parent(&ic, block_height + 2, block_commit.vtxindex + 1, &empty_snapshot.sortition_id).unwrap();
            assert!(parent.is_none());
        }

        // test get_block_commit()
        {
            let handle = db.index_handle(&empty_snapshot.sortition_id);
            let commit = handle.get_block_commit_by_txid(&block_commit.txid).unwrap();
            assert!(commit.is_some());
            assert_eq!(commit.unwrap(), block_commit);

            let bad_txid = Txid::from_bytes_be(&hex_bytes("4c07a0a93360bc85047bbaadd49e30c8af770f73a37e10fec400174d2e5f27cf").unwrap()).unwrap();
            let commit = handle.get_block_commit_by_txid(&bad_txid).unwrap();
            assert!(commit.is_none());
        }
        
        // test get_consumed_leader_keys() (should be doable at any subsequent index root)
        {
            let ic = db.index_conn();
            let keys = SortitionDB::get_consumed_leader_keys(&ic, &empty_snapshot, &vec![block_commit.clone()]).unwrap();
            assert_eq!(keys, vec![leader_key.clone()]);
        }
        
        // make a fork between the leader key and block commit, and verify that the key is
        // unconsumed
        let fork_snapshot = {
            let mut sn = SortitionDB::get_block_snapshot(db.conn(), &snapshot.sortition_id).unwrap().unwrap();
            let next_hash = BurnchainHeaderHash([0x13; 32]);
            let mut tx = SortitionHandleTx::begin(&mut db, &sn.sortition_id).unwrap();

            let sn_parent = sn.clone();
            sn.parent_burn_header_hash = sn.burn_header_hash.clone();
            sn.sortition_id = SortitionId(next_hash.0.clone());
            sn.burn_header_hash = next_hash;
            sn.block_height += 1;
            sn.num_sortitions += 1;
            sn.consensus_hash = ConsensusHash([0x23; 20]);

<<<<<<< HEAD
            let index_root = tx.append_chain_tip_snapshot(&sn_parent, &sn, &vec![], &vec![], None, None).unwrap();
=======
            let index_root = tx.append_chain_tip_snapshot(&sn_parent, &sn, &vec![], None).unwrap();
>>>>>>> e8e43a29
            sn.index_root = index_root;
            
            tx.commit().unwrap();

            sn
        };

        // test get_consumed_leader_keys() and is_leader_key_consumed() against this new fork
        {
            let ic = db.index_conn();
            let keys = SortitionDB::get_consumed_leader_keys(&ic, &fork_snapshot, &vec![block_commit.clone()]).unwrap();
            assert_eq!(keys, vec![leader_key.clone()]);
        }
    }
    
    #[test]
    fn test_insert_user_burn() {
        let block_height = 123;
        let vtxindex = 456;
        let first_burn_hash = BurnchainHeaderHash::from_hex("0000000000000000000000000000000000000000000000000000000000000000").unwrap();

        let leader_key = LeaderKeyRegisterOp { 
            consensus_hash: ConsensusHash::from_bytes(&hex_bytes("2222222222222222222222222222222222222222").unwrap()).unwrap(),
            public_key: VRFPublicKey::from_bytes(&hex_bytes("a366b51292bef4edd64063d9145c617fec373bceb0758e98cd72becd84d54c7a").unwrap()).unwrap(),
            memo: vec![01, 02, 03, 04, 05],
            address: StacksAddress::from_bitcoin_address(&BitcoinAddress::from_scriptpubkey(BitcoinNetworkType::Testnet, &hex_bytes("76a9140be3e286a15ea85882761618e366586b5574100d88ac").unwrap()).unwrap()),

            txid: Txid::from_bytes_be(&hex_bytes("1bfa831b5fc56c858198acb8e77e5863c1e9d8ac26d49ddb914e24d8d4083562").unwrap()).unwrap(),
            vtxindex: vtxindex,
            block_height: block_height + 1,
            burn_header_hash: BurnchainHeaderHash([0x01; 32])
        };

        let user_burn = UserBurnSupportOp {
            address: StacksAddress::new(1, Hash160([1u8; 20])),
            consensus_hash: ConsensusHash::from_bytes(&hex_bytes("2222222222222222222222222222222222222222").unwrap()).unwrap(),
            public_key: VRFPublicKey::from_bytes(&hex_bytes("a366b51292bef4edd64063d9145c617fec373bceb0758e98cd72becd84d54c7a").unwrap()).unwrap(),
            block_header_hash_160: Hash160::from_bytes(&hex_bytes("3333333333333333333333333333333333333333").unwrap()).unwrap(),
            key_block_ptr: (block_height + 1) as u32,
            key_vtxindex: vtxindex as u16,
            burn_fee: 12345,

            txid: Txid::from_bytes_be(&hex_bytes("1d5cbdd276495b07f0e0bf0181fa57c175b217bc35531b078d62fc20986c716c").unwrap()).unwrap(),
            vtxindex: vtxindex,
            block_height: block_height + 2,
            burn_header_hash: BurnchainHeaderHash([0x03; 32])
        };

        let mut db = SortitionDB::connect_test(block_height, &first_burn_hash).unwrap();
        

        let snapshot = test_append_snapshot(&mut db, BurnchainHeaderHash([0x01; 32]),
                                            &vec![BlockstackOperationType::LeaderKeyRegister(leader_key.clone())]);

        let user_burn_snapshot = test_append_snapshot(&mut db, BurnchainHeaderHash([0x03; 32]),
                                                      &vec![BlockstackOperationType::UserBurnSupport(user_burn.clone())]);

        {
            let res_user_burns = SortitionDB::get_user_burns_by_block(db.conn(), &user_burn_snapshot.sortition_id).unwrap();
            assert_eq!(res_user_burns.len(), 1);
            assert_eq!(res_user_burns[0], user_burn);

            let no_user_burns = SortitionDB::get_user_burns_by_block(db.conn(), &snapshot.sortition_id).unwrap();
            assert_eq!(no_user_burns.len(), 0);
        }
    }

    #[test]
    fn has_VRF_public_key() {
        let public_key = VRFPublicKey::from_bytes(&hex_bytes("a366b51292bef4edd64063d9145c617fec373bceb0758e98cd72becd84d54c7a").unwrap()).unwrap();
        let block_height = 123;
        let vtxindex = 456;
        let first_burn_hash = BurnchainHeaderHash::from_hex("0000000000000000000000000000000000000000000000000000000000000000").unwrap();

        let leader_key = LeaderKeyRegisterOp { 
            consensus_hash: ConsensusHash::from_bytes(&hex_bytes("2222222222222222222222222222222222222222").unwrap()).unwrap(),
            public_key: public_key.clone(),
            memo: vec![01, 02, 03, 04, 05],
            address: StacksAddress::from_bitcoin_address(&BitcoinAddress::from_scriptpubkey(BitcoinNetworkType::Testnet, &hex_bytes("76a9140be3e286a15ea85882761618e366586b5574100d88ac").unwrap()).unwrap()),

            txid: Txid::from_bytes_be(&hex_bytes("1bfa831b5fc56c858198acb8e77e5863c1e9d8ac26d49ddb914e24d8d4083562").unwrap()).unwrap(),
            vtxindex: vtxindex,
            block_height: block_height + 2,
            burn_header_hash: BurnchainHeaderHash([0x03; 32])
        };

        let mut db = SortitionDB::connect_test(block_height, &first_burn_hash).unwrap();
        
        let no_key_snapshot = test_append_snapshot(&mut db, BurnchainHeaderHash([0x01; 32]),
                                                   &vec![]);

        let has_key_before = {
            let ic = db.index_handle(&no_key_snapshot.sortition_id);
            ic.has_VRF_public_key(&public_key).unwrap()
        };

        assert!(!has_key_before);

        let key_snapshot = test_append_snapshot(&mut db, BurnchainHeaderHash([0x03; 32]),
                                                &vec![BlockstackOperationType::LeaderKeyRegister(leader_key.clone())]);

        let has_key_after = {
            let ic = db.index_handle(&key_snapshot.sortition_id);
            ic.has_VRF_public_key(&public_key).unwrap()
        };

        assert!(has_key_after);
    }

    #[test]
    fn is_fresh_consensus_hash() {
        let consensus_hash_lifetime = 24;
        let first_burn_hash = BurnchainHeaderHash::from_hex("10000000000000000000000000000000000000000000000000000000000000ff").unwrap();
        let mut db = SortitionDB::connect_test(0, &first_burn_hash).unwrap();
        {
            let mut last_snapshot = SortitionDB::get_first_block_snapshot(db.conn()).unwrap();
            for i in 0..255 {
                let sortition_id = SortitionId([0,0,0,0,0,0,0,0,0,0,0,0,0,0,0,0,0,0,0,0,0,0,0,0,0,0,0,0,0,0,0,i as u8]);
                let parent_sortition_id = if i == 0 {
                    last_snapshot.sortition_id.clone()
                } else {
                    SortitionId([0,0,0,0,0,0,0,0,0,0,0,0,0,0,0,0,0,0,0,0,0,0,0,0,0,0,0,0,0,0,0,i-1 as u8])
                };

                let mut tx = SortitionHandleTx::begin(&mut db, &parent_sortition_id).unwrap();
                let snapshot_row = BlockSnapshot {
                    pox_valid: true,
                    block_height: i as u64 +1,
                    burn_header_timestamp: get_epoch_time_secs(),
                    burn_header_hash: BurnchainHeaderHash::from_bytes(&[0,0,0,0,0,0,0,0,0,0,0,0,0,0,0,0,0,0,0,0,0,0,0,0,0,0,0,0,0,0,0,i as u8]).unwrap(),
                    sortition_id,
                    parent_burn_header_hash: BurnchainHeaderHash::from_bytes(&[(if i == 0 { 0x10 } else { 0 }) as u8,0,0,0,0,0,0,0,0,0,0,0,0,0,0,0,0,0,0,0,0,0,0,0,0,0,0,0,0,0,0,(if i == 0 { 0xff } else { i - 1 }) as u8]).unwrap(),
                    consensus_hash: ConsensusHash::from_bytes(&[0,0,0,0,0,0,0,0,0,0,0,0,0,0,0,0,0,0,0,(i+1) as u8]).unwrap(),
                    ops_hash: OpsHash::from_bytes(&[0,0,0,0,0,0,0,0,0,0,0,0,0,0,0,0,0,0,0,0,0,0,0,0,0,0,0,0,0,0,0,i as u8]).unwrap(),
                    total_burn: i as u64,
                    sortition: true,
                    sortition_hash: SortitionHash::initial(),
                    winning_block_txid: Txid::from_hex("0000000000000000000000000000000000000000000000000000000000000000").unwrap(),
                    winning_stacks_block_hash: BlockHeaderHash::from_hex("0000000000000000000000000000000000000000000000000000000000000000").unwrap(),
                    index_root: TrieHash::from_empty_data(),
                    num_sortitions: i as u64 + 1,
                    stacks_block_accepted: false,
                    stacks_block_height: 0,
                    arrival_index: 0,
                    canonical_stacks_tip_height: 0,
                    canonical_stacks_tip_hash: BlockHeaderHash([0u8; 32]),
                    canonical_stacks_tip_consensus_hash: ConsensusHash([0u8; 20])
                };
                let index_root = tx.append_chain_tip_snapshot(&last_snapshot, &snapshot_row,
<<<<<<< HEAD
                                                              &vec![], &vec![], None, None).unwrap();
=======
                                                              &vec![], None).unwrap();
>>>>>>> e8e43a29
                last_snapshot = snapshot_row;
                last_snapshot.index_root = index_root;
                tx.commit().unwrap();
            }
        }

        let tip = SortitionDB::get_canonical_burn_chain_tip(db.conn()).unwrap();

        let ch_fresh = ConsensusHash::from_bytes(&[0,0,0,0,0,0,0,0,0,0,0,0,0,0,0,0,0,0,0,255]).unwrap();
        let ch_oldest_fresh = ConsensusHash::from_bytes(&[0,0,0,0,0,0,0,0,0,0,0,0,0,0,0,0,0,0,0,(255 - consensus_hash_lifetime) as u8]).unwrap();
        let ch_newest_stale = ConsensusHash::from_bytes(&[0,0,0,0,0,0,0,0,0,0,0,0,0,0,0,0,0,0,0,(255 - consensus_hash_lifetime - 1) as u8]).unwrap();
        let ch_missing = ConsensusHash::from_bytes(&[0,0,0,0,0,0,0,0,0,0,0,0,0,0,0,0,0,0,1,255]).unwrap();

        let ic = db.index_handle(&tip.sortition_id);
        let fresh_check = ic.is_fresh_consensus_hash(consensus_hash_lifetime, &ch_fresh).unwrap();

        assert!(fresh_check);

        let oldest_fresh_check = ic.is_fresh_consensus_hash(consensus_hash_lifetime, &ch_oldest_fresh).unwrap();

        assert!(oldest_fresh_check);

        let newest_stale_check = ic.is_fresh_consensus_hash(consensus_hash_lifetime, &ch_newest_stale).unwrap();

        assert!(!newest_stale_check);

            
        let missing_check = ic.is_fresh_consensus_hash(consensus_hash_lifetime, &ch_missing).unwrap();

        assert!(!missing_check);
    }

    #[test]
    fn get_consensus_at() {
        let first_burn_hash = BurnchainHeaderHash::from_hex("10000000000000000000000000000000000000000000000000000000000000ff").unwrap();
        let mut db = SortitionDB::connect_test(0, &first_burn_hash).unwrap();
        {
            let mut last_snapshot = SortitionDB::get_first_block_snapshot(db.conn()).unwrap();
            for i in 0..256u64 {
                let sortition_id = SortitionId([0,0,0,0,0,0,0,0,0,0,0,0,0,0,0,0,0,0,0,0,0,0,0,0,0,0,0,0,0,0,0,i as u8]);
                let parent_sortition_id = if i == 0 {
                    last_snapshot.sortition_id.clone()
                } else {
                    SortitionId([0,0,0,0,0,0,0,0,0,0,0,0,0,0,0,0,0,0,0,0,0,0,0,0,0,0,0,0,0,0,0,(i-1) as u8])
                };

                let mut tx = SortitionHandleTx::begin(&mut db, &parent_sortition_id).unwrap();
                let snapshot_row = BlockSnapshot {
                    pox_valid: true,
                    block_height: i as u64 +1,
                    burn_header_timestamp: get_epoch_time_secs(),
                    burn_header_hash: BurnchainHeaderHash::from_bytes(&[0,0,0,0,0,0,0,0,0,0,0,0,0,0,0,0,0,0,0,0,0,0,0,0,0,0,0,0,0,0,0,i as u8]).unwrap(),
                    sortition_id,
                    parent_burn_header_hash: BurnchainHeaderHash::from_bytes(&[(if i == 0 { 0x10 } else { 0 }) as u8,0,0,0,0,0,0,0,0,0,0,0,0,0,0,0,0,0,0,0,0,0,0,0,0,0,0,0,0,0,0,(if i == 0 { 0xff } else { i - 1 }) as u8]).unwrap(),
                    consensus_hash: ConsensusHash::from_bytes(&[0,0,0,0,0,0,0,0,0,0,0,0,0,0,0,0,0,0,((i+1)/256) as u8,(i+1) as u8]).unwrap(),
                    ops_hash: OpsHash::from_bytes(&[0,0,0,0,0,0,0,0,0,0,0,0,0,0,0,0,0,0,0,0,0,0,0,0,0,0,0,0,0,0,0,i as u8]).unwrap(),
                    total_burn: i as u64,
                    sortition: true,
                    sortition_hash: SortitionHash::initial(),
                    winning_block_txid: Txid::from_hex("0000000000000000000000000000000000000000000000000000000000000000").unwrap(),
                    winning_stacks_block_hash: BlockHeaderHash::from_hex("0000000000000000000000000000000000000000000000000000000000000000").unwrap(),
                    index_root: TrieHash::from_empty_data(),
                    num_sortitions: i as u64 + 1,
                    stacks_block_accepted: false,
                    stacks_block_height: 0,
                    arrival_index: 0,
                    canonical_stacks_tip_height: 0,
                    canonical_stacks_tip_hash: BlockHeaderHash([0u8; 32]),
                    canonical_stacks_tip_consensus_hash: ConsensusHash([0u8; 20]),
                };
                let index_root = tx.append_chain_tip_snapshot(&last_snapshot, &snapshot_row,
<<<<<<< HEAD
                                                              &vec![], &vec![], None, None).unwrap();
=======
                                                              &vec![], None).unwrap();
>>>>>>> e8e43a29
                last_snapshot = snapshot_row;
                last_snapshot.index_root = index_root;
                // should succeed within the tx
                let ch = tx.as_conn().get_consensus_at(i as u64 + 1).unwrap().unwrap();
                assert_eq!(ch, last_snapshot.consensus_hash);

                tx.commit().unwrap();
            }
        }

        let tip = SortitionDB::get_canonical_burn_chain_tip(db.conn()).unwrap();

        for i in 0..256 {
            // should succeed within the conn
            let ic = db.index_handle(&tip.sortition_id);
            let expected_ch = ConsensusHash::from_bytes(&[0,0,0,0,0,0,0,0,0,0,0,0,0,0,0,0,0,0,0,i as u8]).unwrap();
            let ch = ic.get_consensus_at(i).unwrap().unwrap();
            assert_eq!(ch, expected_ch);
        }
    }

    #[test]
    fn get_block_burn_amount() {
        let block_height = 123;
        let vtxindex = 456;
        let first_burn_hash = BurnchainHeaderHash::from_hex("0000000000000000000000000000000000000000000000000000000000000000").unwrap();

        let leader_key = LeaderKeyRegisterOp { 
            consensus_hash: ConsensusHash::from_bytes(&hex_bytes("2222222222222222222222222222222222222222").unwrap()).unwrap(),
            public_key: VRFPublicKey::from_bytes(&hex_bytes("a366b51292bef4edd64063d9145c617fec373bceb0758e98cd72becd84d54c7a").unwrap()).unwrap(),
            memo: vec![01, 02, 03, 04, 05],
            address: StacksAddress::from_bitcoin_address(&BitcoinAddress::from_scriptpubkey(BitcoinNetworkType::Testnet, &hex_bytes("76a9140be3e286a15ea85882761618e366586b5574100d88ac").unwrap()).unwrap()),

            txid: Txid::from_bytes_be(&hex_bytes("1bfa831b5fc56c858198acb8e77e5863c1e9d8ac26d49ddb914e24d8d4083562").unwrap()).unwrap(),
            vtxindex: vtxindex,
            block_height: block_height + 1,
            burn_header_hash: BurnchainHeaderHash([0x01; 32])
        };

        let block_commit = LeaderBlockCommitOp {
            block_header_hash: BlockHeaderHash::from_bytes(&hex_bytes("2222222222222222222222222222222222222222222222222222222222222222").unwrap()).unwrap(),
            new_seed: VRFSeed::from_bytes(&hex_bytes("3333333333333333333333333333333333333333333333333333333333333333").unwrap()).unwrap(),
            parent_block_ptr: 0x43424140,
            parent_vtxindex: 0x4342,
            key_block_ptr: (block_height + 1) as u32,
            key_vtxindex: vtxindex as u16,
            memo: vec![0x80],
            commit_outs: vec![],

            burn_fee: 12345,
            input: BurnchainSigner {
                public_keys: vec![
                    StacksPublicKey::from_hex("02d8015134d9db8178ac93acbc43170a2f20febba5087a5b0437058765ad5133d0").unwrap(),
                ],
                num_sigs: 1, 
                hash_mode: AddressHashMode::SerializeP2PKH
            },

            txid: Txid::from_bytes_be(&hex_bytes("3c07a0a93360bc85047bbaadd49e30c8af770f73a37e10fec400174d2e5f27cf").unwrap()).unwrap(),
            vtxindex: vtxindex,
            block_height: block_height + 2,
            burn_header_hash: BurnchainHeaderHash([0x03; 32])
        };

        let user_burn = UserBurnSupportOp {
            address: StacksAddress::new(2, Hash160([2u8; 20])),
            consensus_hash: ConsensusHash::from_bytes(&hex_bytes("2222222222222222222222222222222222222222").unwrap()).unwrap(),
            public_key: VRFPublicKey::from_bytes(&hex_bytes("a366b51292bef4edd64063d9145c617fec373bceb0758e98cd72becd84d54c7a").unwrap()).unwrap(),
            block_header_hash_160: Hash160::from_bytes(&hex_bytes("3333333333333333333333333333333333333333").unwrap()).unwrap(),
            key_block_ptr: (block_height + 1) as u32,
            key_vtxindex: vtxindex as u16,
            burn_fee: 12345,

            txid: Txid::from_bytes_be(&hex_bytes("1d5cbdd276495b07f0e0bf0181fa57c175b217bc35531b078d62fc20986c716c").unwrap()).unwrap(),
            vtxindex: vtxindex + 1,
            block_height: block_height + 2,
            burn_header_hash: BurnchainHeaderHash([0x03; 32])
        };

        let mut db = SortitionDB::connect_test(block_height, &first_burn_hash).unwrap();

        let key_snapshot = test_append_snapshot(&mut db, BurnchainHeaderHash([0x01; 32]),
                                                &vec![BlockstackOperationType::LeaderKeyRegister(leader_key.clone())]);

        let commit_snapshot = test_append_snapshot(&mut db, BurnchainHeaderHash([0x03; 32]),
                                                   &vec![BlockstackOperationType::LeaderBlockCommit(block_commit.clone()), BlockstackOperationType::UserBurnSupport(user_burn.clone())]);
    
        {
            let burn_amt = SortitionDB::get_block_burn_amount(db.conn(), &commit_snapshot).unwrap();
            assert_eq!(burn_amt, block_commit.burn_fee + user_burn.burn_fee);

            let no_burn_amt = SortitionDB::get_block_burn_amount(db.conn(), &key_snapshot).unwrap();
            assert_eq!(no_burn_amt, 0);
        }
    }
   
    #[test]
    fn get_last_snapshot_with_sortition() {
        let block_height = 123;
        let total_burn_sortition = 100;
        let total_burn_no_sortition = 200;
        let first_burn_hash = BurnchainHeaderHash::from_hex("0000000000000000000000000000000000000000000000000000000000000000").unwrap();

        let mut first_snapshot = BlockSnapshot {
            pox_valid: true,
            block_height: block_height - 2,
            burn_header_timestamp: get_epoch_time_secs(),
            burn_header_hash: first_burn_hash.clone(),
            sortition_id: SortitionId(first_burn_hash.0.clone()),
            parent_burn_header_hash: BurnchainHeaderHash([0xff; 32]),
            consensus_hash: ConsensusHash::from_hex("0000000000000000000000000000000000000000").unwrap(),
            ops_hash: OpsHash::from_hex("0000000000000000000000000000000000000000000000000000000000000000").unwrap(),
            total_burn: 0,
            sortition: true,
            sortition_hash: SortitionHash::initial(),
            winning_block_txid: Txid::from_hex("0000000000000000000000000000000000000000000000000000000000000000").unwrap(),
            winning_stacks_block_hash: BlockHeaderHash::from_hex("0000000000000000000000000000000000000000000000000000000000000000").unwrap(),
            index_root: TrieHash([0u8; 32]),
            num_sortitions: 0,
            stacks_block_accepted: false,
            stacks_block_height: 0,
            arrival_index: 0,
            canonical_stacks_tip_height: 0,
            canonical_stacks_tip_hash: BlockHeaderHash([0u8; 32]),
            canonical_stacks_tip_consensus_hash: ConsensusHash([0u8; 20])
        };

        let mut snapshot_with_sortition = BlockSnapshot {
            pox_valid: true,
            block_height: block_height,
            burn_header_timestamp: get_epoch_time_secs(),
            burn_header_hash: BurnchainHeaderHash::from_bytes(&[0,0,0,0,0,0,0,0,0,0,0,0,0,0,0,0,0,0,0,0,0,0,0,0,0,0,0,0,0,0,0,2]).unwrap(),
            sortition_id: SortitionId([0,0,0,0,0,0,0,0,0,0,0,0,0,0,0,0,0,0,0,0,0,0,0,0,0,0,0,0,0,0,0,2]),
            parent_burn_header_hash:  BurnchainHeaderHash::from_bytes(&[0,0,0,0,0,0,0,0,0,0,0,0,0,0,0,0,0,0,0,0,0,0,0,0,0,0,0,0,0,0,0,1]).unwrap(),
            consensus_hash: ConsensusHash::from_bytes(&[0,0,0,0,0,0,0,0,0,0,0,0,0,0,0,0,0,0,0,1]).unwrap(),
            ops_hash: OpsHash::from_bytes(&[0,0,0,0,0,0,0,0,0,0,0,0,0,0,0,0,0,0,0,0,0,0,0,0,0,0,0,0,0,0,0,1]).unwrap(),
            total_burn: total_burn_sortition,
            sortition: true,
            sortition_hash: SortitionHash::initial(),
            winning_block_txid: Txid::from_hex("0000000000000000000000000000000000000000000000000000000000000001").unwrap(),
            winning_stacks_block_hash: BlockHeaderHash::from_hex("0000000000000000000000000000000000000000000000000000000000000001").unwrap(),
            index_root: TrieHash([1u8; 32]),
            num_sortitions: 1,
            stacks_block_accepted: false,
            stacks_block_height: 0,
            arrival_index: 0,
            canonical_stacks_tip_height: 0,
            canonical_stacks_tip_hash: BlockHeaderHash([0u8; 32]),
            canonical_stacks_tip_consensus_hash: ConsensusHash([0u8; 20])
        };

        let snapshot_without_sortition = BlockSnapshot {
            pox_valid: true,
            block_height: block_height - 1,
            burn_header_timestamp: get_epoch_time_secs(),
            burn_header_hash: BurnchainHeaderHash::from_bytes(&[0,0,0,0,0,0,0,0,0,0,0,0,0,0,0,0,0,0,0,0,0,0,0,0,0,0,0,0,0,0,0,1]).unwrap(),
            sortition_id: SortitionId([0,0,0,0,0,0,0,0,0,0,0,0,0,0,0,0,0,0,0,0,0,0,0,0,0,0,0,0,0,0,0,1]),
            parent_burn_header_hash: BurnchainHeaderHash::from_bytes(&[0,0,0,0,0,0,0,0,0,0,0,0,0,0,0,0,0,0,0,0,0,0,0,0,0,0,0,0,0,0,0,0]).unwrap(),
            consensus_hash: ConsensusHash::from_bytes(&[0,0,0,0,0,0,0,0,0,0,0,0,0,0,0,0,0,0,0,2]).unwrap(),
            ops_hash: OpsHash::from_bytes(&[0,0,0,0,0,0,0,0,0,0,0,0,0,0,0,0,0,0,0,0,0,0,0,0,0,0,0,0,0,0,0,2]).unwrap(),
            total_burn: total_burn_no_sortition,
            sortition: false,
            sortition_hash: SortitionHash::initial(),
            winning_block_txid: Txid::from_hex("0000000000000000000000000000000000000000000000000000000000000002").unwrap(),
            winning_stacks_block_hash: BlockHeaderHash::from_hex("0000000000000000000000000000000000000000000000000000000000000002").unwrap(),
            index_root: TrieHash([2u8; 32]),
            num_sortitions: 0,
            stacks_block_accepted: false,
            stacks_block_height: 0,
            arrival_index: 0,
            canonical_stacks_tip_height: 0,
            canonical_stacks_tip_hash: BlockHeaderHash([0u8; 32]),
            canonical_stacks_tip_consensus_hash: ConsensusHash([0u8; 20])
        };

        let mut db = SortitionDB::connect_test(block_height - 2, &first_burn_hash).unwrap();

        let chain_tip = SortitionDB::get_canonical_burn_chain_tip(db.conn()).unwrap();

        let initial_snapshot = {
            let ic = db.index_handle(&chain_tip.sortition_id);
            ic.get_last_snapshot_with_sortition(block_height - 2).unwrap()
        };

        first_snapshot.index_root = initial_snapshot.index_root.clone();
        first_snapshot.burn_header_timestamp = initial_snapshot.burn_header_timestamp;
        assert_eq!(initial_snapshot, first_snapshot);

        {
            let chain_tip = SortitionDB::get_canonical_burn_chain_tip(db.conn()).unwrap();
            let mut tx = SortitionHandleTx::begin(&mut db, &chain_tip.sortition_id).unwrap();

<<<<<<< HEAD
            tx.append_chain_tip_snapshot(&chain_tip, &snapshot_without_sortition, &vec![], &vec![], None, None).unwrap();
=======
            tx.append_chain_tip_snapshot(&chain_tip, &snapshot_without_sortition, &vec![], None).unwrap();
>>>>>>> e8e43a29
            tx.commit().unwrap();
        }
        
        let chain_tip = SortitionDB::get_canonical_burn_chain_tip(db.conn()).unwrap();

        let mut next_snapshot = {
            let ic = db.index_handle(&chain_tip.sortition_id);
            ic.get_last_snapshot_with_sortition(block_height - 1).unwrap()
        };

        next_snapshot.index_root = initial_snapshot.index_root.clone();
        next_snapshot.burn_header_timestamp = initial_snapshot.burn_header_timestamp;
        assert_eq!(initial_snapshot, next_snapshot);

        {
            let chain_tip = SortitionDB::get_canonical_burn_chain_tip(db.conn()).unwrap();
            let mut tx = SortitionHandleTx::begin(&mut db, &chain_tip.sortition_id).unwrap();

<<<<<<< HEAD
            tx.append_chain_tip_snapshot(&chain_tip, &snapshot_with_sortition, &vec![], &vec![], None, None).unwrap();
=======
            tx.append_chain_tip_snapshot(&chain_tip, &snapshot_with_sortition, &vec![], None).unwrap();
>>>>>>> e8e43a29
            tx.commit().unwrap();
        }
        
        let chain_tip = SortitionDB::get_canonical_burn_chain_tip(db.conn()).unwrap();

        let next_snapshot_2 = {
            let ic = db.index_handle(&chain_tip.sortition_id);
            ic.get_last_snapshot_with_sortition(block_height).unwrap()
        };

        snapshot_with_sortition.index_root = next_snapshot_2.index_root.clone();
        snapshot_with_sortition.burn_header_timestamp = next_snapshot_2.burn_header_timestamp;
        assert_eq!(snapshot_with_sortition, next_snapshot_2);
    }

    /// Verify that the snapshots in a fork are well-formed -- i.e. the block heights are
    /// sequential and the parent block hash of the ith block is equal to the block hash of the
    /// (i-1)th block.
    fn verify_fork_integrity(db: &mut SortitionDB, tip: &SortitionId) {
        let mut child = SortitionDB::get_block_snapshot(db.conn(), tip).unwrap().unwrap();

        let initial = SortitionDB::get_first_block_snapshot(db.conn()).unwrap();
       
        test_debug!("Verify from {},hash={},parent={} back to {},hash={},parent={}",
                    child.block_height, child.burn_header_hash, child.parent_burn_header_hash,
                    initial.block_height, initial.burn_header_hash, initial.parent_burn_header_hash);

        while child.block_height > initial.block_height {
            let parent = {
                let ic = db.index_conn();
                SortitionDB::get_ancestor_snapshot(&ic, child.block_height - 1, &child.sortition_id).unwrap().unwrap()
            };

            test_debug!("Verify {} == {} - 1 and hash={},parent_hash={} == parent={}",
                        parent.block_height, child.block_height,
                        child.burn_header_hash, parent.burn_header_hash, child.parent_burn_header_hash);

            assert_eq!(parent.block_height, child.block_height - 1);
            assert_eq!(parent.burn_header_hash, child.parent_burn_header_hash);

            child = parent.clone();
        }

        assert_eq!(child, initial);
    }

    #[test]
    fn test_chain_reorg() {
        // Create a set of forks that looks like this:
        // 0-1-2-3-4-5-6-7-8-9 (fork 0)
        //  \
        //   1-2-3-4-5-6-7-8-9 (fork 1)
        //    \
        //     2-3-4-5-6-7-8-9 (fork 2)
        //      \
        //       3-4-5-6-7-8-9 (fork 3)
        //
        //    ...etc...
        //
        // Then, append a block to fork 9, and confirm that it switches places with fork 0.
        // Append 2 blocks to fork 8, and confirm that it switches places with fork 0.
        // Append 3 blocks to fork 7, and confirm that it switches places with fork 0.
        // ... etc.
        //
        let first_burn_hash = BurnchainHeaderHash([0x00; 32]);
        let first_block_height = 100;

        let mut db = SortitionDB::connect_test(first_block_height, &first_burn_hash).unwrap();

        // make an initial fork
        let mut last_snapshot = SortitionDB::get_first_block_snapshot(db.conn()).unwrap();

        for i in 0..10 {
            let mut next_snapshot = last_snapshot.clone();

            next_snapshot.block_height += 1;
            next_snapshot.num_sortitions += 1;
            next_snapshot.parent_burn_header_hash = next_snapshot.burn_header_hash.clone();
            next_snapshot.burn_header_hash = BurnchainHeaderHash([0,0,0,0,0,0,0,0,0,0,0,0,0,0,0,0,0,0,0,0,0,0,0,0,0,0,0,0,0,0,0,i + 1]);
            next_snapshot.sortition_id = SortitionId([0,0,0,0,0,0,0,0,0,0,0,0,0,0,0,0,0,0,0,0,0,0,0,0,0,0,0,0,0,0,0,i + 1]);
            next_snapshot.consensus_hash = ConsensusHash([0,0,0,0,0,0,0,0,0,0,0,0,0,0,0,0,0,0,0,i + 1]);
            
            let mut tx = SortitionHandleTx::begin(&mut db, &last_snapshot.sortition_id).unwrap();
<<<<<<< HEAD
            tx.append_chain_tip_snapshot(&last_snapshot, &next_snapshot, &vec![], &vec![], None, None).unwrap();
=======
            tx.append_chain_tip_snapshot(&last_snapshot, &next_snapshot, &vec![], None).unwrap();
>>>>>>> e8e43a29
            tx.commit().unwrap();

            last_snapshot = next_snapshot.clone();
        }
        
        test_debug!("----- make forks -----");

        // make other forks
        for i in 0..9 { 
            let parent_block_hash =
                if i == 0 {
                    [0u8; 32]
                }
                else {
                    let mut tmp = [0,0,0,0,0,0,0,0,0,0,0,0,0,0,0,0,0,0,0,0,0,0,0,0,0,0,0,0,0,0,0,(i+1) as u8];
                    tmp[i-1] = 1;
                    tmp
                };
            
            let parent_block = SortitionId(parent_block_hash);
            test_debug!("----- build fork off of parent {} (i = {}) -----", &parent_block, i);

            let mut last_snapshot = SortitionDB::get_block_snapshot(db.conn(), &parent_block).unwrap().unwrap();

            let initial_block_height = last_snapshot.block_height;
            let initial_num_sortitions = last_snapshot.num_sortitions;

            let mut next_snapshot = last_snapshot.clone();

            for j in (i+1)..10 {
            
                let mut block_hash = [0,0,0,0,0,0,0,0,0,0,0,0,0,0,0,0,0,0,0,0,0,0,0,0,0,0,0,0,0,0,0,(j+1) as u8];
                block_hash[i] = (j - i) as u8;

                next_snapshot.block_height = initial_block_height + (j - i) as u64;
                next_snapshot.num_sortitions = initial_num_sortitions + (j - i) as u64;
                next_snapshot.parent_burn_header_hash = next_snapshot.burn_header_hash.clone();
                next_snapshot.sortition_id = SortitionId(block_hash.clone());
                next_snapshot.burn_header_hash = BurnchainHeaderHash(block_hash);
                next_snapshot.consensus_hash = ConsensusHash([1,0,0,0,0,0,0,0,0,0,0,0,0,0,0,0,0,0,j as u8,(i + 1) as u8]);

                let mut tx = SortitionHandleTx::begin(&mut db, &last_snapshot.sortition_id).unwrap();
<<<<<<< HEAD
                let next_index_root = tx.append_chain_tip_snapshot(&last_snapshot, &next_snapshot, &vec![], &vec![], None, None).unwrap();
=======
                let next_index_root = tx.append_chain_tip_snapshot(&last_snapshot, &next_snapshot, &vec![], None).unwrap();
>>>>>>> e8e43a29
                tx.commit().unwrap();

                next_snapshot.index_root = next_index_root;
                last_snapshot = next_snapshot.clone();
            }
        
            test_debug!("----- made fork {} (i = {}) -----", &next_snapshot.burn_header_hash, i);
        }

        test_debug!("----- grow forks -----");

        let mut all_chain_tips = vec![];

        // grow each fork so it overtakes the currently-canonical fork
        for i in 0..9 {
            let mut last_block_hash = [0,0,0,0,0,0,0,0,0,0,0,0,0,0,0,0,0,0,0,0,0,0,0,0,0,0,0,0,0,0,0,10];
            last_block_hash[i] = (9 - i) as u8;
            let last_block = SortitionId(last_block_hash);
            
            test_debug!("----- grow fork {} (i = {}) -----", &last_block, i);

            let mut last_snapshot = SortitionDB::get_block_snapshot(db.conn(), &last_block).unwrap().unwrap();
           
            let initial_block_height = last_snapshot.block_height;
            let mut next_snapshot = last_snapshot.clone();

            // grow the fork up to the length of the previous fork
            for j in 0..((i+1) as u64) {
                next_snapshot = last_snapshot.clone();

                let mut next_block_hash_vec = last_snapshot.burn_header_hash.as_bytes().to_vec();
                next_block_hash_vec[0] += 1;
                let mut next_block_hash = [0u8; 32];
                next_block_hash.copy_from_slice(&next_block_hash_vec[..]);

                next_snapshot.block_height = last_snapshot.block_height + 1;
                next_snapshot.num_sortitions = last_snapshot.num_sortitions + 1;
                next_snapshot.parent_burn_header_hash = last_snapshot.burn_header_hash.clone();
                next_snapshot.sortition_id = SortitionId(next_block_hash.clone());
                next_snapshot.burn_header_hash = BurnchainHeaderHash(next_block_hash);
                next_snapshot.consensus_hash = ConsensusHash([2,0,0,0,0,0,0,0,0,0,0,0,0,0,0,0,0,0,j as u8,(i + 1) as u8]);

                let next_index_root = {
                    let mut tx = SortitionHandleTx::begin(&mut db, &last_snapshot.sortition_id).unwrap();
<<<<<<< HEAD
                    let next_index_root = tx.append_chain_tip_snapshot(&last_snapshot, &next_snapshot, &vec![], &vec![], None, None).unwrap();
=======
                    let next_index_root = tx.append_chain_tip_snapshot(&last_snapshot, &next_snapshot, &vec![], None).unwrap();
>>>>>>> e8e43a29
                    tx.commit().unwrap();
                    next_index_root
                };

                last_snapshot = SortitionDB::get_block_snapshot(db.conn(), &next_snapshot.sortition_id).unwrap().unwrap();
            }

            // make the fork exceed the canonical chain tip 
            next_snapshot = last_snapshot.clone();

            let mut next_block_hash_vec = last_snapshot.burn_header_hash.as_bytes().to_vec();
            next_block_hash_vec[0] = 0xff;
            let mut next_block_hash = [0u8; 32];
            next_block_hash.copy_from_slice(&next_block_hash_vec[..]);

            next_snapshot.block_height += 1;
            next_snapshot.num_sortitions += 1;
            next_snapshot.parent_burn_header_hash = next_snapshot.burn_header_hash.clone();
            next_snapshot.sortition_id = SortitionId(next_block_hash.clone());
            next_snapshot.burn_header_hash = BurnchainHeaderHash(next_block_hash);
            next_snapshot.consensus_hash = ConsensusHash(Hash160::from_data(&next_snapshot.consensus_hash.0).0);

            let next_index_root = {
                let mut tx = SortitionHandleTx::begin(&mut db, &last_snapshot.sortition_id).unwrap();
<<<<<<< HEAD
                let next_index_root = tx.append_chain_tip_snapshot(&last_snapshot, &next_snapshot, &vec![], &vec![], None, None).unwrap();
=======
                let next_index_root = tx.append_chain_tip_snapshot(&last_snapshot, &next_snapshot, &vec![], None).unwrap();
>>>>>>> e8e43a29
                tx.commit().unwrap();
                next_index_root
            };
            
            next_snapshot.index_root = next_index_root;

            let mut expected_tip = next_snapshot.clone();
            expected_tip.index_root = next_index_root;

            let canonical_tip = SortitionDB::get_canonical_burn_chain_tip(db.conn()).unwrap();
            assert_eq!(canonical_tip, expected_tip);

            verify_fork_integrity(&mut db, &canonical_tip.sortition_id);
            all_chain_tips.push(canonical_tip.sortition_id.clone());
        }

        for tip_header_hash in all_chain_tips.iter() {
            verify_fork_integrity(&mut db, tip_header_hash);
        }
    }

    #[test]
    fn test_get_stacks_header_hashes() {
        let first_burn_hash = BurnchainHeaderHash::from_hex("10000000000000000000000000000000000000000000000000000000000000ff").unwrap();
        let mut db = SortitionDB::connect_test(0, &first_burn_hash).unwrap();
        {
            let mut last_snapshot = SortitionDB::get_first_block_snapshot(db.conn()).unwrap();
            let mut total_burn = 0;
            let mut total_sortitions = 0;
            for i in 0..256 {
                let snapshot_row = 
                    if i % 3 == 0 {
                        BlockSnapshot {
                            pox_valid: true,
                            block_height: i+1,
                            burn_header_timestamp: get_epoch_time_secs(),
                            burn_header_hash: BurnchainHeaderHash::from_bytes(&[0,0,0,0,0,0,0,0,0,0,0,0,0,0,0,0,0,0,0,0,0,0,0,0,0,0,0,0,0,0,0,i as u8]).unwrap(),
                            sortition_id: SortitionId([0,0,0,0,0,0,0,0,0,0,0,0,0,0,0,0,0,0,0,0,0,0,0,0,0,0,0,0,0,0,0,i as u8]),
                            parent_burn_header_hash: BurnchainHeaderHash::from_bytes(&[(if i == 0 { 0x10 } else { 0 }) as u8,0,0,0,0,0,0,0,0,0,0,0,0,0,0,0,0,0,0,0,0,0,0,0,0,0,0,0,0,0,0,(if i == 0 { 0xff } else { i - 1 }) as u8]).unwrap(),
                            consensus_hash: ConsensusHash::from_bytes(&[1,0,0,0,0,0,0,0,0,0,0,0,0,0,0,0,0,0,0,i as u8]).unwrap(),
                            ops_hash: OpsHash::from_bytes(&[0,0,0,0,0,0,0,0,0,0,0,0,0,0,0,0,0,0,0,0,0,0,0,0,0,0,0,0,0,0,0,i as u8]).unwrap(),
                            total_burn: total_burn,
                            sortition: false,
                            sortition_hash: SortitionHash([(i as u8); 32]),
                            winning_block_txid: Txid([(i as u8); 32]),
                            winning_stacks_block_hash: BlockHeaderHash([0u8; 32]),
                            index_root: TrieHash::from_empty_data(), 
                            num_sortitions: total_sortitions,
                            stacks_block_accepted: false,
                            stacks_block_height: 0,
                            arrival_index: 0,
                            canonical_stacks_tip_height: 0,
                            canonical_stacks_tip_hash: BlockHeaderHash([0u8; 32]),
                            canonical_stacks_tip_consensus_hash: ConsensusHash([0u8; 20]),
                        }
                    }
                    else {
                        total_burn += 1;
                        total_sortitions += 1;
                        BlockSnapshot {
                            pox_valid: true,
                            block_height: i+1,
                            burn_header_timestamp: get_epoch_time_secs(),
                            burn_header_hash: BurnchainHeaderHash::from_bytes(&[0,0,0,0,0,0,0,0,0,0,0,0,0,0,0,0,0,0,0,0,0,0,0,0,0,0,0,0,0,0,0,i as u8]).unwrap(),
                            sortition_id: SortitionId([0,0,0,0,0,0,0,0,0,0,0,0,0,0,0,0,0,0,0,0,0,0,0,0,0,0,0,0,0,0,0,i as u8]),
                            parent_burn_header_hash: BurnchainHeaderHash::from_bytes(&[(if i == 0 { 0x10 } else { 0 }) as u8,0,0,0,0,0,0,0,0,0,0,0,0,0,0,0,0,0,0,0,0,0,0,0,0,0,0,0,0,0,0,(if i == 0 { 0xff } else { i - 1 }) as u8]).unwrap(),
                            consensus_hash: ConsensusHash::from_bytes(&[1,0,0,0,0,0,0,0,0,0,0,0,0,0,0,0,0,0,0,i as u8]).unwrap(),
                            ops_hash: OpsHash::from_bytes(&[0,0,0,0,0,0,0,0,0,0,0,0,0,0,0,0,0,0,0,0,0,0,0,0,0,0,0,0,0,0,0,i as u8]).unwrap(),
                            total_burn: total_burn,
                            sortition: true,
                            sortition_hash: SortitionHash([(i as u8); 32]),
                            winning_block_txid: Txid([(i as u8); 32]),
                            winning_stacks_block_hash: BlockHeaderHash([(i as u8); 32]),
                            index_root: TrieHash::from_empty_data(), 
                            num_sortitions: total_sortitions,
                            stacks_block_accepted: false,
                            stacks_block_height: 0,
                            arrival_index: 0,
                            canonical_stacks_tip_height: 0,
                            canonical_stacks_tip_hash: BlockHeaderHash([0u8; 32]),
                            canonical_stacks_tip_consensus_hash: ConsensusHash([0u8; 20]),
                        }
                    };

                // NOTE: we don't care about VRF keys or block commits here

                let mut tx = SortitionHandleTx::begin(&mut db, &last_snapshot.sortition_id).unwrap();

<<<<<<< HEAD
                let index_root = tx.append_chain_tip_snapshot(&last_snapshot, &snapshot_row, &vec![], &vec![], None, None).unwrap();
=======
                let index_root = tx.append_chain_tip_snapshot(&last_snapshot, &snapshot_row, &vec![], None).unwrap();
>>>>>>> e8e43a29
                last_snapshot = snapshot_row;
                last_snapshot.index_root = index_root;

                // should succeed within the tx 
                let ch = tx.as_conn().get_consensus_at(i + 1).unwrap().unwrap_or(ConsensusHash::empty());
                assert_eq!(ch, last_snapshot.consensus_hash);

                tx.commit().unwrap();
            }
        }
        
        let canonical_tip = SortitionDB::get_canonical_burn_chain_tip(db.conn()).unwrap();
        let mut cache = BlockHeaderCache::new();

        {
            let ic = db.index_conn();
            let hashes = ic.get_stacks_header_hashes(256, &canonical_tip.consensus_hash, Some(&cache)).unwrap();
            SortitionDB::merge_block_header_cache(&mut cache, &hashes);

            assert_eq!(hashes.len(), 256);
            for i in 0..256 {
                let (ref consensus_hash, ref block_hash_opt) = &hashes[i];
                if i % 3 == 0 {
                    assert!(block_hash_opt.is_none());
                }
                else {
                    assert!(block_hash_opt.is_some());
                    let block_hash = block_hash_opt.unwrap();
                    assert_eq!(block_hash, BlockHeaderHash([(i as u8); 32]));
                }
                assert_eq!(*consensus_hash, ConsensusHash::from_bytes(&[1,0,0,0,0,0,0,0,0,0,0,0,0,0,0,0,0,0,0,i as u8]).unwrap());

                if i > 0 {
                    assert!(cache.contains_key(consensus_hash));
                    assert_eq!(cache.get(consensus_hash).unwrap().0, *block_hash_opt);
                }
            }
        }

        {
            let ic = db.index_conn();
            let hashes = ic.get_stacks_header_hashes(256, &canonical_tip.consensus_hash, None).unwrap();
            SortitionDB::merge_block_header_cache(&mut cache, &hashes);

            let cached_hashes = ic.get_stacks_header_hashes(256, &canonical_tip.consensus_hash, Some(&cache)).unwrap();

            assert_eq!(hashes.len(), 256);
            assert_eq!(cached_hashes.len(), 256);
            for i in 0..256 {
                assert_eq!(cached_hashes[i], hashes[i]);
                let (ref consensus_hash, ref block_hash_opt) = &hashes[i];
                if i % 3 == 0 {
                    assert!(block_hash_opt.is_none());
                }
                else {
                    assert!(block_hash_opt.is_some());
                    let block_hash = block_hash_opt.unwrap();
                    assert_eq!(block_hash, BlockHeaderHash([(i as u8); 32]));
                }
                assert_eq!(*consensus_hash, ConsensusHash::from_bytes(&[1,0,0,0,0,0,0,0,0,0,0,0,0,0,0,0,0,0,0,i as u8]).unwrap());
                
                if i > 0 {
                    assert!(cache.contains_key(consensus_hash));
                    assert_eq!(cache.get(consensus_hash).unwrap().0, *block_hash_opt);
                }
            }
        }

        {
            let ic = db.index_conn();
            let hashes = ic.get_stacks_header_hashes(192, &canonical_tip.consensus_hash, None).unwrap();
            SortitionDB::merge_block_header_cache(&mut cache, &hashes);

            let cached_hashes = ic.get_stacks_header_hashes(192, &canonical_tip.consensus_hash, Some(&cache)).unwrap();

            assert_eq!(hashes.len(), 192);
            assert_eq!(cached_hashes.len(), 192);
            for i in 64..256 {
                assert_eq!(cached_hashes[i-64], hashes[i-64]);
                let (ref consensus_hash, ref block_hash_opt) = &hashes[i - 64];
                if i % 3 == 0 {
                    assert!(block_hash_opt.is_none());
                }
                else {
                    assert!(block_hash_opt.is_some());
                    let block_hash = block_hash_opt.unwrap();
                    assert_eq!(block_hash, BlockHeaderHash([(i as u8); 32]));
                }
                assert_eq!(*consensus_hash, ConsensusHash::from_bytes(&[1,0,0,0,0,0,0,0,0,0,0,0,0,0,0,0,0,0,0,i as u8]).unwrap());
                
                assert!(cache.contains_key(consensus_hash));
                assert_eq!(cache.get(consensus_hash).unwrap().0, *block_hash_opt);
            }
        }
        
        {
            let ic = db.index_conn();
            let hashes = ic.get_stacks_header_hashes(257, &canonical_tip.consensus_hash, None).unwrap();
            SortitionDB::merge_block_header_cache(&mut cache, &hashes);

            let cached_hashes = ic.get_stacks_header_hashes(257, &canonical_tip.consensus_hash, Some(&cache)).unwrap();

            assert_eq!(hashes.len(), 256);
            assert_eq!(cached_hashes.len(), 256);
            for i in 0..256 {
                assert_eq!(cached_hashes[i], hashes[i]);
                let (ref consensus_hash, ref block_hash_opt) = &hashes[i];
                if i % 3 == 0 {
                    assert!(block_hash_opt.is_none());
                }
                else {
                    assert!(block_hash_opt.is_some());
                    let block_hash = block_hash_opt.unwrap();
                    assert_eq!(block_hash, BlockHeaderHash([(i as u8); 32]));
                }
                assert_eq!(*consensus_hash, ConsensusHash::from_bytes(&[1,0,0,0,0,0,0,0,0,0,0,0,0,0,0,0,0,0,0,i as u8]).unwrap());
                
                if i > 0 {
                    assert!(cache.contains_key(consensus_hash));
                    assert_eq!(cache.get(consensus_hash).unwrap().0, *block_hash_opt);
                }
            }
        }
        
        {
            let ic = db.index_conn();
            let err = ic.get_stacks_header_hashes(256, &ConsensusHash([0x03; 20]), None).unwrap_err();
            match err {
                db_error::NotFoundError => {},
                _ => {
                    eprintln!("Got wrong error: {:?}", &err);
                    assert!(false);
                    unreachable!();
                }
            }
            
            let err = ic.get_stacks_header_hashes(256, &ConsensusHash([0x03; 20]), Some(&cache)).unwrap_err();
            match err {
                db_error::NotFoundError => {},
                _ => {
                    eprintln!("Got wrong error: {:?}", &err);
                    assert!(false);
                    unreachable!();
                }
            }
        }
    }

    fn make_fork_run(db: &mut SortitionDB, start_snapshot: &BlockSnapshot, length: u64, bit_pattern: u8) -> () {
        let mut last_snapshot = start_snapshot.clone();
        for i in last_snapshot.block_height..(last_snapshot.block_height + length) {
            let snapshot = BlockSnapshot {
                pox_valid: true,
                block_height: last_snapshot.block_height + 1,
                burn_header_timestamp: get_epoch_time_secs(),
                burn_header_hash: BurnchainHeaderHash([(i as u8) | bit_pattern; 32]),
                sortition_id: SortitionId([(i as u8) | bit_pattern; 32]),
                parent_burn_header_hash: last_snapshot.burn_header_hash.clone(),
                consensus_hash: ConsensusHash([((i+1) as u8) | bit_pattern; 20]),
                ops_hash: OpsHash([(i as u8) | bit_pattern; 32]),
                total_burn: 0,
                sortition: true,
                sortition_hash: SortitionHash([(i as u8) | bit_pattern; 32]),
                winning_block_txid: Txid([(i as u8) | bit_pattern; 32]),
                winning_stacks_block_hash: BlockHeaderHash([(i as u8) | bit_pattern; 32]),
                index_root: TrieHash([0u8; 32]),
                num_sortitions: last_snapshot.num_sortitions + 1,
                stacks_block_accepted: false,
                stacks_block_height: 0,
                arrival_index: 0,
                canonical_stacks_tip_height: 0,
                canonical_stacks_tip_hash: BlockHeaderHash([0u8; 32]),
                canonical_stacks_tip_consensus_hash: ConsensusHash([0u8; 20]),
            };
            {
                let mut tx = SortitionHandleTx::begin(db, &last_snapshot.sortition_id).unwrap();
<<<<<<< HEAD
                let _index_root = tx.append_chain_tip_snapshot(&last_snapshot, &snapshot, &vec![], &vec![], None, None).unwrap();
=======
                let _index_root = tx.append_chain_tip_snapshot(&last_snapshot, &snapshot, &vec![], None).unwrap();
>>>>>>> e8e43a29
                tx.commit().unwrap();
            }
            last_snapshot = SortitionDB::get_block_snapshot(db.conn(), &snapshot.sortition_id).unwrap().unwrap();
        }
    }

    #[test]
    fn test_set_stacks_block_accepted() {
        let first_burn_hash = BurnchainHeaderHash::from_hex("10000000000000000000000000000000000000000000000000000000000000ff").unwrap();
        let mut db = SortitionDB::connect_test(0, &first_burn_hash).unwrap();

        let mut last_snapshot = SortitionDB::get_first_block_snapshot(db.conn()).unwrap();

        // seed a single fork
        make_fork_run(&mut db, &last_snapshot, 5, 0);

        // set some blocks as processed
        for i in 0..5 {
            let consensus_hash = ConsensusHash([(i+1) as u8; 20]);
            let parent_stacks_block_hash = 
                if i == 0 {
                    FIRST_STACKS_BLOCK_HASH.clone()
                }
                else {
                    BlockHeaderHash([(i - 1) as u8; 32])
                };

            let stacks_block_hash = BlockHeaderHash([i as u8; 32]);
            let height = i;

            {
                let mut tx = db.tx_begin_at_tip();
                tx.set_stacks_block_accepted(
                    &consensus_hash, &parent_stacks_block_hash, &stacks_block_hash, height).unwrap();
                tx.commit().unwrap();
            }

            // chain tip is memoized to the current burn chain tip
            let (block_consensus_hash, block_bhh) = SortitionDB::get_canonical_stacks_chain_tip_hash(db.conn()).unwrap();
            assert_eq!(block_consensus_hash, consensus_hash);
            assert_eq!(block_bhh, stacks_block_hash);
        }

        // materialize all block arrivals in the MARF
        last_snapshot = SortitionDB::get_block_snapshot(db.conn(), &SortitionId([0x04; 32])).unwrap().unwrap();
        make_fork_run(&mut db, &last_snapshot, 1, 0);

        // verify that all Stacks block in this fork can be looked up from this chain tip
        last_snapshot = SortitionDB::get_canonical_burn_chain_tip(db.conn()).unwrap();
        {
            let ic = db.index_conn();
            for i in 0..5 {
                let parent_stacks_block_hash = BlockHeaderHash([i as u8; 32]);
                let parent_key = db_keys::stacks_block_index(&parent_stacks_block_hash);

                test_debug!("Look up '{}' off of {}", &parent_key, &last_snapshot.burn_header_hash);
                let value_opt = ic.get_indexed(&last_snapshot.sortition_id, &parent_key).unwrap();
                assert!(value_opt.is_some());
                assert_eq!(value_opt.unwrap(), format!("{}", i));
            }
        }

        // make a burn fork off of the 5th block
        last_snapshot = SortitionDB::get_canonical_burn_chain_tip(db.conn()).unwrap();
        make_fork_run(&mut db, &last_snapshot, 5, 0x80);

        // chain tip is _still_ memoized to the last materialized chain tip
        last_snapshot = SortitionDB::get_canonical_burn_chain_tip(db.conn()).unwrap();
        assert_eq!(last_snapshot.burn_header_hash, BurnchainHeaderHash([0x8a; 32]));
        assert_eq!(last_snapshot.canonical_stacks_tip_height, 4);
        assert_eq!(last_snapshot.canonical_stacks_tip_hash, BlockHeaderHash([0x04; 32]));
        assert_eq!(last_snapshot.canonical_stacks_tip_consensus_hash, ConsensusHash([0x05; 20]));

        // accept blocks 5 and 7 in one fork, and 6, 8, 9 in another.
        // Stacks fork 1,2,3,4,5,7 will be the longest fork.
        // Stacks fork 1,2,3,4 will overtake it when blocks 6,8,9 are processed.
        let mut parent_stacks_block_hash = BlockHeaderHash([0x04; 32]);
        for (i, height) in [5, 7].iter().zip([5, 6].iter()) {
            let consensus_hash = ConsensusHash([((i+1) | 0x80) as u8; 20]);
            let stacks_block_hash = BlockHeaderHash([(i | 0x80) as u8; 32]);
                
            {
                let mut tx = db.tx_begin_at_tip();
                tx.set_stacks_block_accepted(
                    &consensus_hash, &parent_stacks_block_hash, &stacks_block_hash, *height).unwrap();
                tx.commit().unwrap();
            }

            // chain tip is memoized to the current burn chain tip, since it's the longest stacks fork
            let (block_consensus_hash, block_bhh) = SortitionDB::get_canonical_stacks_chain_tip_hash(db.conn()).unwrap();
            assert_eq!(block_consensus_hash, consensus_hash);
            assert_eq!(block_bhh, stacks_block_hash);

            parent_stacks_block_hash = stacks_block_hash;
        }

        // chain tip is _still_ memoized to the last materialized chain tip (i.e. stacks block 7)
        last_snapshot = SortitionDB::get_canonical_burn_chain_tip(db.conn()).unwrap();
        assert_eq!(last_snapshot.burn_header_hash, BurnchainHeaderHash([0x8a; 32]));
        assert_eq!(last_snapshot.canonical_stacks_tip_consensus_hash, ConsensusHash([0x88; 20]));
        assert_eq!(last_snapshot.canonical_stacks_tip_hash, BlockHeaderHash([0x87; 32]));
        assert_eq!(last_snapshot.canonical_stacks_tip_height, 6);
        
        // when the blocks for burn blocks 6 and 8 arrive, the canonical fork is still at stacks
        // block 7.  The two stacks forks will be:
        // * 1,2,3,4,5,7
        // * 1,2,3,4,6,8
        parent_stacks_block_hash = BlockHeaderHash([4u8; 32]);
        for (i, height) in [6, 8].iter().zip([5, 6].iter()) {
            let consensus_hash = ConsensusHash([((i+1) | 0x80) as u8; 20]);
            let stacks_block_hash = BlockHeaderHash([(i | 0x80) as u8; 32]);
                
            {
                let mut tx = db.tx_begin_at_tip();
                tx.set_stacks_block_accepted(
                    &consensus_hash, &parent_stacks_block_hash, &stacks_block_hash, *height).unwrap();
                tx.commit().unwrap();
            }

            // chain tip is memoized to the current burn chain tip, since it's the longest stacks fork
            let (block_consensus_hash, block_bhh) = SortitionDB::get_canonical_stacks_chain_tip_hash(db.conn()).unwrap();
            assert_eq!(block_consensus_hash, last_snapshot.canonical_stacks_tip_consensus_hash);
            assert_eq!(block_bhh, last_snapshot.canonical_stacks_tip_hash);
            
            parent_stacks_block_hash = stacks_block_hash;
        }

        // when the block for burn block 9 arrives, the canonical stacks fork will be
        // 1,2,3,4,6,8,9.  It overtakes 1,2,3,4,5,7
        for (i, height) in [9].iter().zip([7].iter()) {
            let consensus_hash = ConsensusHash([((i+1) | 0x80) as u8; 20]);
            let stacks_block_hash = BlockHeaderHash([(i | 0x80) as u8; 32]);
                
            {
                let mut tx = db.tx_begin_at_tip();
                tx.set_stacks_block_accepted(
                    &consensus_hash, &parent_stacks_block_hash, &stacks_block_hash, *height).unwrap();
                tx.commit().unwrap();
            }

            // we've overtaken the longest fork with a different longest fork on this burn chain fork
            let (block_consensus_hash, block_bhh) = SortitionDB::get_canonical_stacks_chain_tip_hash(db.conn()).unwrap();
            assert_eq!(block_consensus_hash, consensus_hash);
            assert_eq!(block_bhh, stacks_block_hash);
        }
        
        // canonical stacks chain tip is now stacks block 9
        last_snapshot = SortitionDB::get_canonical_burn_chain_tip(db.conn()).unwrap();
        assert_eq!(last_snapshot.burn_header_hash, BurnchainHeaderHash([0x8a; 32]));
        assert_eq!(last_snapshot.canonical_stacks_tip_consensus_hash, ConsensusHash([0x8a; 20]));
        assert_eq!(last_snapshot.canonical_stacks_tip_hash, BlockHeaderHash([0x89; 32]));
        assert_eq!(last_snapshot.canonical_stacks_tip_height, 7);

        // fork the burn chain at 0x4, producing a longer burnchain fork.  There are now two
        // burnchain forks, where the first one has two stacks forks:
        // stx:      1,    2,    3,    4,          6,          8,    9
        // stx:      1,    2,    3,    4,    5,          7,
        // burn:  0x01, 0x02, 0x03, 0x04, 0x85, 0x86, 0x87, 0x88, 0x89, 0x8a
        //
        // stx:      1,    2,    3,    4
        // burn:  0x01, 0x02, 0x03, 0x04, 0x45, 0x46, 0x47, 0x48, 0x49, 0x4a, 0x4b
        last_snapshot = SortitionDB::get_block_snapshot(db.conn(), &SortitionId([0x04; 32])).unwrap().unwrap();
        make_fork_run(&mut db, &last_snapshot, 7, 0x40);

        // canonical stacks chain tip is now stacks block 4, since the burn chain fork ending on
        // 0x4b has overtaken the burn chain fork ending on 0x8a
        last_snapshot = SortitionDB::get_canonical_burn_chain_tip(db.conn()).unwrap();
        assert_eq!(last_snapshot.burn_header_hash, BurnchainHeaderHash([0x4b; 32]));
        assert_eq!(last_snapshot.canonical_stacks_tip_consensus_hash, ConsensusHash([0x05; 20]));
        assert_eq!(last_snapshot.canonical_stacks_tip_hash, BlockHeaderHash([0x04; 32]));
        assert_eq!(last_snapshot.canonical_stacks_tip_height, 4);

        // set the stacks block at 0x4b as accepted as the 5th block
        {
            let mut tx = db.tx_begin_at_tip();
            tx.set_stacks_block_accepted(
                &ConsensusHash([0x4c; 20]), &BlockHeaderHash([0x04; 32]), &BlockHeaderHash([0x4b; 32]), 5).unwrap();
            tx.commit().unwrap();
        }
        
        last_snapshot = SortitionDB::get_canonical_burn_chain_tip(db.conn()).unwrap();
        assert_eq!(last_snapshot.burn_header_hash, BurnchainHeaderHash([0x4b; 32]));
        assert_eq!(last_snapshot.canonical_stacks_tip_consensus_hash, ConsensusHash([0x4c; 20]));
        assert_eq!(last_snapshot.canonical_stacks_tip_hash, BlockHeaderHash([0x4b; 32]));
        assert_eq!(last_snapshot.canonical_stacks_tip_height, 5);

        // fork the burn chain at 0x48, producing a shorter burnchain fork.  There are now three
        // burnchain forks:
        // stx:      1,    2,    3,    4,          6,          8,    9
        // stx:      1,    2,    3,    4,    5,          7,
        // burn:  0x01, 0x02, 0x03, 0x04, 0x85, 0x86, 0x87, 0x88, 0x89, 0x8a
        //
        // stx:      1,    2,    3,    4,                                        5
        // burn:  0x01, 0x02, 0x03, 0x04, 0x45, 0x46, 0x47, 0x48, 0x49, 0x4a, 0x4b
        //
        // stx:      1,    2,    3,    4,
        // burn:  0x01, 0x02, 0x03, 0x04, 0x45, 0x46, 0x47, 0x48, 0x29, 0x2a
        last_snapshot = SortitionDB::get_block_snapshot(db.conn(), &SortitionId([0x48; 32])).unwrap().unwrap();
        make_fork_run(&mut db, &last_snapshot, 2, 0x20);

        last_snapshot = SortitionDB::get_block_snapshot(db.conn(), &SortitionId([0x2a; 32])).unwrap().unwrap();
        assert_eq!(last_snapshot.burn_header_hash, BurnchainHeaderHash([0x2a; 32]));
        assert_eq!(last_snapshot.canonical_stacks_tip_consensus_hash, ConsensusHash([0x05; 20]));
        assert_eq!(last_snapshot.canonical_stacks_tip_hash, BlockHeaderHash([0x04; 32]));
        assert_eq!(last_snapshot.canonical_stacks_tip_height, 4);
        
        // doesn't affect canonical chain tip
        last_snapshot = SortitionDB::get_canonical_burn_chain_tip(db.conn()).unwrap();
        assert_eq!(last_snapshot.burn_header_hash, BurnchainHeaderHash([0x4b; 32]));
        assert_eq!(last_snapshot.canonical_stacks_tip_consensus_hash, ConsensusHash([0x4c; 20]));
        assert_eq!(last_snapshot.canonical_stacks_tip_hash, BlockHeaderHash([0x4b; 32]));
        assert_eq!(last_snapshot.canonical_stacks_tip_height, 5);
        
        // set the stacks block at 0x29 and 0x2a as accepted as the 5th and 6th blocks
        {
            let mut tx = db.tx_handle_begin(&SortitionId([0x2a; 32])).unwrap();
            tx.set_stacks_block_accepted(
                &ConsensusHash([0x2a; 20]), &BlockHeaderHash([0x04; 32]), &BlockHeaderHash([0x29; 32]), 5).unwrap();
            tx.set_stacks_block_accepted(
                &ConsensusHash([0x2b; 20]), &BlockHeaderHash([0x29; 32]), &BlockHeaderHash([0x2a; 32]), 6).unwrap();
            tx.commit().unwrap();
        }

        // new state of the world:
        // burnchain forks:
        // stx:      1,    2,    3,    4,          6,          8,    9
        // stx:      1,    2,    3,    4,    5,          7,
        // burn:  0x01, 0x02, 0x03, 0x04, 0x85, 0x86, 0x87, 0x88, 0x89, 0x8a
        //
        // stx:      1,    2,    3,    4,                                        5
        // burn:  0x01, 0x02, 0x03, 0x04, 0x45, 0x46, 0x47, 0x48, 0x49, 0x4a, 0x4b
        //
        // stx:      1,    2,    3,    4,                            5,    6
        // burn:  0x01, 0x02, 0x03, 0x04, 0x45, 0x46, 0x47, 0x48, 0x29, 0x2a
        
        // canonical stacks chain off of non-canonical burn chain fork 0x2a should have been updated
        last_snapshot = SortitionDB::get_block_snapshot(db.conn(), &SortitionId([0x2a; 32])).unwrap().unwrap();
        assert_eq!(last_snapshot.burn_header_hash, BurnchainHeaderHash([0x2a; 32]));
        assert_eq!(last_snapshot.canonical_stacks_tip_consensus_hash, ConsensusHash([0x2b; 20]));
        assert_eq!(last_snapshot.canonical_stacks_tip_hash, BlockHeaderHash([0x2a; 32]));
        assert_eq!(last_snapshot.canonical_stacks_tip_height, 6);

        // insertion on the non-canonical tip doesn't affect canonical chain tip
        last_snapshot = SortitionDB::get_canonical_burn_chain_tip(db.conn()).unwrap();
        assert_eq!(last_snapshot.burn_header_hash, BurnchainHeaderHash([0x4b; 32]));
        assert_eq!(last_snapshot.canonical_stacks_tip_consensus_hash, ConsensusHash([0x4c; 20]));
        assert_eq!(last_snapshot.canonical_stacks_tip_hash, BlockHeaderHash([0x4b; 32]));
        assert_eq!(last_snapshot.canonical_stacks_tip_height, 5);

        // insert stacks blocks #6, #7, #8, #9 off of the burn chain tip starting at 0x4b (i.e. the
        // canonical burn chain tip), on blocks 0x45, 0x46, and 0x47
        {
            
            let mut tx = db.tx_begin_at_tip();
            tx.set_stacks_block_accepted(
                &ConsensusHash([0x46; 20]), &BlockHeaderHash([0x04; 32]), &BlockHeaderHash([0x45; 32]), 5).unwrap();
            tx.set_stacks_block_accepted(
                &ConsensusHash([0x47; 20]), &BlockHeaderHash([0x45; 32]), &BlockHeaderHash([0x46; 32]), 6).unwrap();
            tx.set_stacks_block_accepted(
                &ConsensusHash([0x48; 20]), &BlockHeaderHash([0x46; 32]), &BlockHeaderHash([0x47; 32]), 7).unwrap();
            tx.set_stacks_block_accepted(
                &ConsensusHash([0x49; 20]), &BlockHeaderHash([0x47; 32]), &BlockHeaderHash([0x48; 32]), 8).unwrap();
            tx.commit().unwrap();
        }
        
        // new state of the world:
        // burnchain forks:
        // stx:      1,    2,    3,    4,          6,          8,    9
        // stx:      1,    2,    3,    4,    5,          7,
        // burn:  0x01, 0x02, 0x03, 0x04, 0x85, 0x86, 0x87, 0x88, 0x89, 0x8a
        //
        // stx:      1,    2,    3,    4,    6,    7,    8,   9
        // stx:      1,    2,    3,    4,                                        5
        // burn:  0x01, 0x02, 0x03, 0x04, 0x45, 0x46, 0x47, 0x48, 0x49, 0x4a, 0x4b
        //
        // stx:      1,    2,    3,    4,                            5,    6
        // burn:  0x01, 0x02, 0x03, 0x04, 0x45, 0x46, 0x47, 0x48, 0x29, 0x2a

        // new stacks tip is the 9th block added on burn chain tipped by 0x4b
        last_snapshot = SortitionDB::get_canonical_burn_chain_tip(db.conn()).unwrap();
        assert_eq!(last_snapshot.burn_header_hash, BurnchainHeaderHash([0x4b; 32]));
        assert_eq!(last_snapshot.canonical_stacks_tip_consensus_hash, ConsensusHash([0x49; 20]));
        assert_eq!(last_snapshot.canonical_stacks_tip_hash, BlockHeaderHash([0x48; 32]));
        assert_eq!(last_snapshot.canonical_stacks_tip_height, 8);

        // LIMITATION: the burn chain tipped at 0x2a will _not_ be updated, since it is not the
        // canonical burn chain tip.
        last_snapshot = SortitionDB::get_block_snapshot(db.conn(), &SortitionId([0x2a; 32])).unwrap().unwrap();
        assert_eq!(last_snapshot.burn_header_hash, BurnchainHeaderHash([0x2a; 32]));
        assert_eq!(last_snapshot.canonical_stacks_tip_consensus_hash, ConsensusHash([0x2b; 20]));
        assert_eq!(last_snapshot.canonical_stacks_tip_hash, BlockHeaderHash([0x2a; 32]));
        assert_eq!(last_snapshot.canonical_stacks_tip_height, 6);

        // BUT, when the burn chain tipped by 0x2a overtakes the one tipped by 0x4b, then all blocks
        // will show up.
        make_fork_run(&mut db, &last_snapshot, 2, 0x20);

        // new state of the world:
        // burnchain forks:
        // stx:      1,    2,    3,    4,          6,          8,    9
        // stx:      1,    2,    3,    4,    5,          7,
        // burn:  0x01, 0x02, 0x03, 0x04, 0x85, 0x86, 0x87, 0x88, 0x89, 0x8a
        //
        // stx:      1,    2,    3,    4,    6,    7,    8,    9
        // stx:      1,    2,    3,    4,                                        5
        // burn:  0x01, 0x02, 0x03, 0x04, 0x45, 0x46, 0x47, 0x48, 0x49, 0x4a, 0x4b
        //
        // stx:      1,    2,    3,    4,    7,    8,    9,   10
        // stx:      1,    2,    3,    4,                            5,    6
        // burn:  0x01, 0x02, 0x03, 0x04, 0x45, 0x46, 0x47, 0x48, 0x29, 0x2a, 0x2b, 0x2c

        last_snapshot = SortitionDB::get_canonical_burn_chain_tip(db.conn()).unwrap();
        assert_eq!(last_snapshot.burn_header_hash, BurnchainHeaderHash([0x2c; 32]));
        assert_eq!(last_snapshot.canonical_stacks_tip_consensus_hash, ConsensusHash([0x49; 20]));
        assert_eq!(last_snapshot.canonical_stacks_tip_hash, BlockHeaderHash([0x48; 32]));
        assert_eq!(last_snapshot.canonical_stacks_tip_height, 8);
    }
}<|MERGE_RESOLUTION|>--- conflicted
+++ resolved
@@ -1429,11 +1429,7 @@
         let mut first_sn = first_snapshot.clone();
         first_sn.sortition_id = SortitionId::sentinel();
         let index_root = db_tx.index_add_fork_info(
-<<<<<<< HEAD
-            &mut first_sn, &first_snapshot, &vec![], &vec![], None, None)?;
-=======
-            &mut first_sn, &first_snapshot, &vec![], None)?;
->>>>>>> e8e43a29
+            &mut first_sn, &first_snapshot, &vec![], None, None)?;
         first_snapshot.index_root = index_root;
 
         db_tx.insert_block_snapshot(&first_snapshot)?;
@@ -2097,13 +2093,8 @@
     /// Append a snapshot to a chain tip, and update various chain tip statistics.
     /// Returns the new state root of this fork.
     pub fn append_chain_tip_snapshot(&mut self, parent_snapshot: &BlockSnapshot, snapshot: &BlockSnapshot,
-<<<<<<< HEAD
-                                     block_ops: &Vec<BlockstackOperationType>, consumed_leader_keys: &Vec<LeaderKeyRegisterOp>,
+                                     block_ops: &Vec<BlockstackOperationType>,
                                      next_pox_info: Option<RewardCycleInfo>, reward_info: Option<&RewardSetInfo>) -> Result<TrieHash, db_error> {
-=======
-                                     block_ops: &Vec<BlockstackOperationType>,
-                                     next_pox_info: Option<RewardCycleInfo>) -> Result<TrieHash, db_error> {
->>>>>>> e8e43a29
         assert_eq!(snapshot.parent_burn_header_hash, parent_snapshot.burn_header_hash);
         assert_eq!(parent_snapshot.block_height + 1, snapshot.block_height);
         if snapshot.sortition {
@@ -2114,11 +2105,7 @@
         }
 
         let mut parent_sn = parent_snapshot.clone();
-<<<<<<< HEAD
-        let root_hash = self.index_add_fork_info(&mut parent_sn, snapshot, block_ops, consumed_leader_keys, next_pox_info, reward_info)?;
-=======
-        let root_hash = self.index_add_fork_info(&mut parent_sn, snapshot, block_ops, next_pox_info)?;
->>>>>>> e8e43a29
+        let root_hash = self.index_add_fork_info(&mut parent_sn, snapshot, block_ops, next_pox_info, reward_info)?;
 
         let mut sn = snapshot.clone();
         sn.index_root = root_hash.clone();
@@ -2328,13 +2315,8 @@
     /// burn block hash is unique, no matter what fork it's on (and this index uses burn block
     /// hashes as its index's block hash data).
     fn index_add_fork_info(&mut self, parent_snapshot: &mut BlockSnapshot, snapshot: &BlockSnapshot,
-<<<<<<< HEAD
-                           block_ops: &Vec<BlockstackOperationType>, consumed_leader_keys: &Vec<LeaderKeyRegisterOp>,
+                           block_ops: &Vec<BlockstackOperationType>,
                            next_pox_info: Option<RewardCycleInfo>, recipient_info: Option<&RewardSetInfo>) -> Result<TrieHash, db_error> {
-=======
-                           block_ops: &Vec<BlockstackOperationType>,
-                           next_pox_info: Option<RewardCycleInfo>) -> Result<TrieHash, db_error> {
->>>>>>> e8e43a29
         if !snapshot.is_initial() {
             assert_eq!(snapshot.parent_burn_header_hash, parent_snapshot.burn_header_hash);
             assert_eq!(&parent_snapshot.sortition_id, &self.context.chain_tip);
@@ -2595,11 +2577,7 @@
         sn.sortition_id = SortitionId::stubbed(&sn.burn_header_hash);
         sn.consensus_hash = ConsensusHash(Hash160::from_data(&sn.consensus_hash.0).0);
 
-<<<<<<< HEAD
-        let index_root = tx.append_chain_tip_snapshot(&sn_parent, &sn, block_ops, consumed_leader_keys, None, None).unwrap();
-=======
-        let index_root = tx.append_chain_tip_snapshot(&sn_parent, &sn, block_ops, None).unwrap();
->>>>>>> e8e43a29
+        let index_root = tx.append_chain_tip_snapshot(&sn_parent, &sn, block_ops, None, None).unwrap();
         sn.index_root = index_root;
 
         tx.commit().unwrap();
@@ -2767,11 +2745,7 @@
             sn.num_sortitions += 1;
             sn.consensus_hash = ConsensusHash([0x23; 20]);
 
-<<<<<<< HEAD
-            let index_root = tx.append_chain_tip_snapshot(&sn_parent, &sn, &vec![], &vec![], None, None).unwrap();
-=======
-            let index_root = tx.append_chain_tip_snapshot(&sn_parent, &sn, &vec![], None).unwrap();
->>>>>>> e8e43a29
+            let index_root = tx.append_chain_tip_snapshot(&sn_parent, &sn, &vec![], None, None).unwrap();
             sn.index_root = index_root;
             
             tx.commit().unwrap();
@@ -2921,11 +2895,7 @@
                     canonical_stacks_tip_consensus_hash: ConsensusHash([0u8; 20])
                 };
                 let index_root = tx.append_chain_tip_snapshot(&last_snapshot, &snapshot_row,
-<<<<<<< HEAD
-                                                              &vec![], &vec![], None, None).unwrap();
-=======
-                                                              &vec![], None).unwrap();
->>>>>>> e8e43a29
+                                                               &vec![], None, None).unwrap();
                 last_snapshot = snapshot_row;
                 last_snapshot.index_root = index_root;
                 tx.commit().unwrap();
@@ -2997,11 +2967,7 @@
                     canonical_stacks_tip_consensus_hash: ConsensusHash([0u8; 20]),
                 };
                 let index_root = tx.append_chain_tip_snapshot(&last_snapshot, &snapshot_row,
-<<<<<<< HEAD
-                                                              &vec![], &vec![], None, None).unwrap();
-=======
-                                                              &vec![], None).unwrap();
->>>>>>> e8e43a29
+                                                              &vec![], None, None).unwrap();
                 last_snapshot = snapshot_row;
                 last_snapshot.index_root = index_root;
                 // should succeed within the tx
@@ -3194,11 +3160,7 @@
             let chain_tip = SortitionDB::get_canonical_burn_chain_tip(db.conn()).unwrap();
             let mut tx = SortitionHandleTx::begin(&mut db, &chain_tip.sortition_id).unwrap();
 
-<<<<<<< HEAD
-            tx.append_chain_tip_snapshot(&chain_tip, &snapshot_without_sortition, &vec![], &vec![], None, None).unwrap();
-=======
-            tx.append_chain_tip_snapshot(&chain_tip, &snapshot_without_sortition, &vec![], None).unwrap();
->>>>>>> e8e43a29
+            tx.append_chain_tip_snapshot(&chain_tip, &snapshot_without_sortition, &vec![], None, None).unwrap();
             tx.commit().unwrap();
         }
         
@@ -3217,11 +3179,7 @@
             let chain_tip = SortitionDB::get_canonical_burn_chain_tip(db.conn()).unwrap();
             let mut tx = SortitionHandleTx::begin(&mut db, &chain_tip.sortition_id).unwrap();
 
-<<<<<<< HEAD
-            tx.append_chain_tip_snapshot(&chain_tip, &snapshot_with_sortition, &vec![], &vec![], None, None).unwrap();
-=======
-            tx.append_chain_tip_snapshot(&chain_tip, &snapshot_with_sortition, &vec![], None).unwrap();
->>>>>>> e8e43a29
+            tx.append_chain_tip_snapshot(&chain_tip, &snapshot_with_sortition, &vec![], None, None).unwrap();
             tx.commit().unwrap();
         }
         
@@ -3305,11 +3263,7 @@
             next_snapshot.consensus_hash = ConsensusHash([0,0,0,0,0,0,0,0,0,0,0,0,0,0,0,0,0,0,0,i + 1]);
             
             let mut tx = SortitionHandleTx::begin(&mut db, &last_snapshot.sortition_id).unwrap();
-<<<<<<< HEAD
-            tx.append_chain_tip_snapshot(&last_snapshot, &next_snapshot, &vec![], &vec![], None, None).unwrap();
-=======
-            tx.append_chain_tip_snapshot(&last_snapshot, &next_snapshot, &vec![], None).unwrap();
->>>>>>> e8e43a29
+            tx.append_chain_tip_snapshot(&last_snapshot, &next_snapshot, &vec![], None, None).unwrap();
             tx.commit().unwrap();
 
             last_snapshot = next_snapshot.clone();
@@ -3352,11 +3306,7 @@
                 next_snapshot.consensus_hash = ConsensusHash([1,0,0,0,0,0,0,0,0,0,0,0,0,0,0,0,0,0,j as u8,(i + 1) as u8]);
 
                 let mut tx = SortitionHandleTx::begin(&mut db, &last_snapshot.sortition_id).unwrap();
-<<<<<<< HEAD
-                let next_index_root = tx.append_chain_tip_snapshot(&last_snapshot, &next_snapshot, &vec![], &vec![], None, None).unwrap();
-=======
-                let next_index_root = tx.append_chain_tip_snapshot(&last_snapshot, &next_snapshot, &vec![], None).unwrap();
->>>>>>> e8e43a29
+                let next_index_root = tx.append_chain_tip_snapshot(&last_snapshot, &next_snapshot, &vec![], None, None).unwrap();
                 tx.commit().unwrap();
 
                 next_snapshot.index_root = next_index_root;
@@ -3401,11 +3351,7 @@
 
                 let next_index_root = {
                     let mut tx = SortitionHandleTx::begin(&mut db, &last_snapshot.sortition_id).unwrap();
-<<<<<<< HEAD
-                    let next_index_root = tx.append_chain_tip_snapshot(&last_snapshot, &next_snapshot, &vec![], &vec![], None, None).unwrap();
-=======
-                    let next_index_root = tx.append_chain_tip_snapshot(&last_snapshot, &next_snapshot, &vec![], None).unwrap();
->>>>>>> e8e43a29
+                    let next_index_root = tx.append_chain_tip_snapshot(&last_snapshot, &next_snapshot, &vec![], None, None).unwrap();
                     tx.commit().unwrap();
                     next_index_root
                 };
@@ -3430,11 +3376,7 @@
 
             let next_index_root = {
                 let mut tx = SortitionHandleTx::begin(&mut db, &last_snapshot.sortition_id).unwrap();
-<<<<<<< HEAD
-                let next_index_root = tx.append_chain_tip_snapshot(&last_snapshot, &next_snapshot, &vec![], &vec![], None, None).unwrap();
-=======
-                let next_index_root = tx.append_chain_tip_snapshot(&last_snapshot, &next_snapshot, &vec![], None).unwrap();
->>>>>>> e8e43a29
+                let next_index_root = tx.append_chain_tip_snapshot(&last_snapshot, &next_snapshot, &vec![], None, None).unwrap();
                 tx.commit().unwrap();
                 next_index_root
             };
@@ -3523,11 +3465,7 @@
 
                 let mut tx = SortitionHandleTx::begin(&mut db, &last_snapshot.sortition_id).unwrap();
 
-<<<<<<< HEAD
-                let index_root = tx.append_chain_tip_snapshot(&last_snapshot, &snapshot_row, &vec![], &vec![], None, None).unwrap();
-=======
-                let index_root = tx.append_chain_tip_snapshot(&last_snapshot, &snapshot_row, &vec![], None).unwrap();
->>>>>>> e8e43a29
+                let index_root = tx.append_chain_tip_snapshot(&last_snapshot, &snapshot_row, &vec![], None, None).unwrap();
                 last_snapshot = snapshot_row;
                 last_snapshot.index_root = index_root;
 
@@ -3704,11 +3642,7 @@
             };
             {
                 let mut tx = SortitionHandleTx::begin(db, &last_snapshot.sortition_id).unwrap();
-<<<<<<< HEAD
-                let _index_root = tx.append_chain_tip_snapshot(&last_snapshot, &snapshot, &vec![], &vec![], None, None).unwrap();
-=======
-                let _index_root = tx.append_chain_tip_snapshot(&last_snapshot, &snapshot, &vec![], None).unwrap();
->>>>>>> e8e43a29
+                let _index_root = tx.append_chain_tip_snapshot(&last_snapshot, &snapshot, &vec![], None, None).unwrap();
                 tx.commit().unwrap();
             }
             last_snapshot = SortitionDB::get_block_snapshot(db.conn(), &snapshot.sortition_id).unwrap().unwrap();
