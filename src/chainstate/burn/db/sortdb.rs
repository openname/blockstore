/*
 copyright: (c) 2013-2018 by Blockstack PBC, a public benefit corporation.

 This file is part of Blockstack.

 Blockstack is free software. You may redistribute or modify
 it under the terms of the GNU General Public License as published by
 the Free Software Foundation, either version 3 of the License or
 (at your option) any later version.

 Blockstack is distributed in the hope that it will be useful,
 but WITHOUT ANY WARRANTY, including without the implied warranty of
 MERCHANTABILITY or FITNESS FOR A PARTICULAR PURPOSE. See the
 GNU General Public License for more details.

 You should have received a copy of the GNU General Public License
 along with Blockstack. If not, see <http://www.gnu.org/licenses/>.
*/

use rusqlite::{Connection, OpenFlags, NO_PARAMS, OptionalExtension};
use rusqlite::types::ToSql;
use rusqlite::Row;
use rusqlite::Transaction;
use rusqlite::TransactionBehavior;

use rand;
use rand::RngCore;

use std::{str::FromStr, fmt, fs, cmp};
use std::io::{ Write, ErrorKind };
use std::convert::{From, TryInto, TryFrom};
use std::ops::Deref;
use std::ops::DerefMut;

use util::db::{FromRow, FromColumn, u64_to_sql, query_rows, query_row, query_row_columns, query_count, IndexDBTx,
               IndexDBConn, db_mkdirs, query_row_panic};
use util::db::Error as db_error;
use util::db::tx_begin_immediate;
use util::get_epoch_time_secs;

use chainstate::ChainstateDB;

use chainstate::burn::Opcodes;
use chainstate::burn::{ConsensusHash, VRFSeed, BlockHeaderHash, OpsHash, BlockSnapshot, SortitionHash};

use core::CHAINSTATE_VERSION;
use chainstate::coordinator::{
    Error as CoordinatorError,
    RewardCycleInfo, PoxAnchorBlockStatus
};

use chainstate::burn::operations::{
    LeaderBlockCommitOp,
    LeaderKeyRegisterOp,
    UserBurnSupportOp,
    BlockstackOperation,
    BlockstackOperationType,
    leader_block_commit::{
        RewardSetInfo, OUTPUTS_PER_COMMIT }
};

use burnchains::{Txid, BurnchainHeaderHash, PublicKey, Address};

use burnchains::{
    Burnchain,
    BurnchainView,
    PoxConstants,
    BurnchainSigner,
    BurnchainRecipient,
    BurnchainTransaction,
    BurnchainBlockHeader,
    BurnchainStateTransition,
    BurnchainStateTransitionOps,
    Error as BurnchainError
};

use chainstate::stacks::StacksAddress;
use chainstate::stacks::StacksPublicKey;
use chainstate::stacks::*;
use chainstate::stacks::index::storage::TrieFileStorage;
use chainstate::stacks::index::marf::MarfConnection;
use chainstate::stacks::index::marf::MARF;
use chainstate::stacks::index::{
    TrieHash, MarfTrieId, MARFValue,
    Error as MARFError
};
use chainstate::stacks::db::{
    StacksChainState,
    StacksHeaderInfo
};

use address::AddressHashMode;

use util::log;
use net::{ Error as NetError };
use util::vrf::*;
use util::secp256k1::MessageSignature;
use util::hash::{to_hex, hex_bytes, Hash160, Sha512Trunc256Sum};
use sha2::{Sha512Trunc256, Digest};

use util::strings::StacksString;
use util::db::tx_busy_handler;

use net::neighbors::MAX_NEIGHBOR_BLOCK_DELAY;

use std::collections::HashMap;

use core::FIRST_STACKS_BLOCK_HASH;
use core::FIRST_BURNCHAIN_CONSENSUS_HASH;
use core::FIRST_BURNCHAIN_BLOCK_HASH;

use vm::types::Value;
use vm::representations::{ContractName, ClarityName};

const BLOCK_HEIGHT_MAX : u64 = ((1 as u64) << 63) - 1; 

pub const REWARD_WINDOW_START : u64 = 144 * 15;
pub const REWARD_WINDOW_END : u64 = 144 * 90 + REWARD_WINDOW_START;

pub type BlockHeaderCache = HashMap<ConsensusHash, (Option<BlockHeaderHash>, ConsensusHash)>;

// for using BurnchainHeaderHash values as block hashes in a MARF
impl From<BurnchainHeaderHash> for BlockHeaderHash {
    fn from(bhh: BurnchainHeaderHash) -> BlockHeaderHash {
        BlockHeaderHash(bhh.0)
    }
}

// for using BurnchainHeaderHash values as block hashes in a MARF
impl From<BlockHeaderHash> for BurnchainHeaderHash {
    fn from(bhh: BlockHeaderHash) -> BurnchainHeaderHash {
        BurnchainHeaderHash(bhh.0)
    }
}

impl FromRow<BlockSnapshot> for BlockSnapshot {
    fn from_row<'a>(row: &'a Row) -> Result<BlockSnapshot, db_error> {
        let block_height = u64::from_column(row, "block_height")?;
        let burn_header_hash = BurnchainHeaderHash::from_column(row, "burn_header_hash")?;
        let burn_header_timestamp = u64::from_column(row, "burn_header_timestamp")?;
        let parent_burn_header_hash = BurnchainHeaderHash::from_column(row, "parent_burn_header_hash")?;
        let consensus_hash = ConsensusHash::from_column(row, "consensus_hash")?;
        let ops_hash = OpsHash::from_column(row, "ops_hash")?;
        let total_burn_str : String = row.get("total_burn");
        let sortition : bool = row.get("sortition");
        let sortition_hash = SortitionHash::from_column(row, "sortition_hash")?;
        let winning_block_txid = Txid::from_column(row, "winning_block_txid")?;
        let winning_stacks_block_hash = BlockHeaderHash::from_column(row, "winning_stacks_block_hash")?;
        let index_root = TrieHash::from_column(row, "index_root")?;
        let num_sortitions = u64::from_column(row, "num_sortitions")?;

        // information we learn about the stacks block this snapshot committedto
        let stacks_block_accepted : bool = row.get("stacks_block_accepted");
        let stacks_block_height = u64::from_column(row, "stacks_block_height")?;
        let arrival_index = u64::from_column(row, "arrival_index")?;

        // information about what we have determined about the stacks chain tip.
        // This is memoized to a given canonical chain tip block.
        let canonical_stacks_tip_height = u64::from_column(row, "canonical_stacks_tip_height")?;
        let canonical_stacks_tip_hash = BlockHeaderHash::from_column(row, "canonical_stacks_tip_hash")?;
        let canonical_stacks_tip_consensus_hash = ConsensusHash::from_column(row, "canonical_stacks_tip_consensus_hash")?;


        // identifiers derived from PoX forking state
        let sortition_id = SortitionId::from_column(row, "sortition_id")?;
        let pox_valid = row.get("pox_valid");

        let total_burn = total_burn_str.parse::<u64>()
            .map_err(|_e| db_error::ParseError)?;

        let snapshot = BlockSnapshot {
            block_height: block_height,
            burn_header_timestamp: burn_header_timestamp,
            burn_header_hash: burn_header_hash,
            parent_burn_header_hash: parent_burn_header_hash,
            consensus_hash: consensus_hash,
            ops_hash: ops_hash,
            total_burn: total_burn,
            sortition: sortition,
            sortition_hash: sortition_hash,
            winning_block_txid: winning_block_txid,
            winning_stacks_block_hash: winning_stacks_block_hash,
            index_root: index_root,
            num_sortitions: num_sortitions,

            stacks_block_accepted: stacks_block_accepted,
            stacks_block_height: stacks_block_height,
            arrival_index: arrival_index,

            canonical_stacks_tip_height: canonical_stacks_tip_height,
            canonical_stacks_tip_hash: canonical_stacks_tip_hash,
            canonical_stacks_tip_consensus_hash: canonical_stacks_tip_consensus_hash,

            sortition_id,
            pox_valid
        };
        Ok(snapshot)
    }
}

impl FromRow<LeaderKeyRegisterOp> for LeaderKeyRegisterOp {
    fn from_row<'a>(row: &'a Row) -> Result<LeaderKeyRegisterOp, db_error> {
        let txid = Txid::from_column(row, "txid")?;
        let vtxindex : u32 = row.get("vtxindex");
        let block_height = u64::from_column(row, "block_height")?;
        let burn_header_hash = BurnchainHeaderHash::from_column(row, "burn_header_hash")?;
        let consensus_hash = ConsensusHash::from_column(row, "consensus_hash")?;
        let public_key = VRFPublicKey::from_column(row, "public_key")?;
        let memo_hex : String = row.get("memo");
        let address = StacksAddress::from_column(row, "address")?;
        
        let memo_bytes = hex_bytes(&memo_hex)
            .map_err(|_e| db_error::ParseError)?;

        let memo = memo_bytes.to_vec();

        let leader_key_row = LeaderKeyRegisterOp {
            txid: txid,
            vtxindex: vtxindex,
            block_height: block_height,
            burn_header_hash: burn_header_hash,

            consensus_hash: consensus_hash,
            public_key: public_key,
            memo: memo, 
            address: address,
        };

        Ok(leader_key_row)
    }
}

impl FromRow<LeaderBlockCommitOp> for LeaderBlockCommitOp {
    fn from_row<'a>(row: &'a Row) -> Result<LeaderBlockCommitOp, db_error> {
        let txid = Txid::from_column(row, "txid")?;
        let vtxindex : u32 = row.get("vtxindex");
        let block_height = u64::from_column(row, "block_height")?;
        let burn_header_hash = BurnchainHeaderHash::from_column(row, "burn_header_hash")?;
        let block_header_hash = BlockHeaderHash::from_column(row, "block_header_hash")?;
        let new_seed = VRFSeed::from_column(row, "new_seed")?;
        let parent_block_ptr : u32 = row.get("parent_block_ptr");
        let parent_vtxindex: u16 = row.get("parent_vtxindex");
        let key_block_ptr : u32 = row.get("key_block_ptr");
        let key_vtxindex : u16 = row.get("key_vtxindex");
        let memo_hex : String = row.get("memo");
        let burn_fee_str : String = row.get("burn_fee");
        let input_json : String = row.get("input");

        let commit_outs = serde_json::from_value(row.get("commit_outs"))
            .expect("Unparseable value stored to database");

        let memo_bytes = hex_bytes(&memo_hex)
            .map_err(|_e| db_error::ParseError)?;

        let memo = memo_bytes.to_vec();

        let input = serde_json::from_str::<BurnchainSigner>(&input_json)
            .map_err(|e| db_error::SerializationError(e))?;

        let burn_fee = burn_fee_str.parse::<u64>()
            .map_err(|_e| db_error::ParseError)?;

        let block_commit = LeaderBlockCommitOp {
            block_header_hash,
            new_seed,
            parent_block_ptr,
            parent_vtxindex,
            key_block_ptr,
            key_vtxindex,
            memo,

            burn_fee,
            input,
            commit_outs,
            txid,
            vtxindex,
            block_height,
            burn_header_hash
        };
        Ok(block_commit)
    }
}

impl FromRow<UserBurnSupportOp> for UserBurnSupportOp {
    fn from_row<'a>(row: &'a Row) -> Result<UserBurnSupportOp, db_error> {
        let txid = Txid::from_column(row, "txid")?;
        let vtxindex : u32 = row.get("vtxindex");
        let block_height = u64::from_column(row, "block_height")?;
        let burn_header_hash = BurnchainHeaderHash::from_column(row, "burn_header_hash")?;

        let address = StacksAddress::from_column(row, "address")?;
        let consensus_hash = ConsensusHash::from_column(row, "consensus_hash")?;
        let public_key = VRFPublicKey::from_column(row, "public_key")?;
        let key_block_ptr: u32 = row.get("key_block_ptr");
        let key_vtxindex : u16 = row.get("key_vtxindex");
        let block_header_hash_160 = Hash160::from_column(row, "block_header_hash_160")?;

        let burn_fee_str : String = row.get("burn_fee");

        let burn_fee = burn_fee_str.parse::<u64>()
            .map_err(|_e| db_error::ParseError)?;

        let user_burn = UserBurnSupportOp {
            address: address,
            consensus_hash: consensus_hash,
            public_key: public_key,
            key_block_ptr: key_block_ptr,
            key_vtxindex: key_vtxindex,
            block_header_hash_160: block_header_hash_160,
            burn_fee: burn_fee,

            txid: txid,
            vtxindex: vtxindex,
            block_height: block_height,
            burn_header_hash: burn_header_hash
        };
        Ok(user_burn)
    }
}

struct AcceptedStacksBlockHeader {
    pub tip_consensus_hash: ConsensusHash,              // PoX tip
    pub consensus_hash: ConsensusHash,                  // stacks block consensus hash
    pub block_hash: BlockHeaderHash,                    // stacks block hash
    pub height: u64                                     // stacks block height
}

impl FromRow<AcceptedStacksBlockHeader> for AcceptedStacksBlockHeader {
    fn from_row<'a>(row: &'a Row) -> Result<AcceptedStacksBlockHeader, db_error> {
        let tip_consensus_hash = ConsensusHash::from_column(row, "tip_consensus_hash")?;
        let consensus_hash = ConsensusHash::from_column(row, "consensus_hash")?;
        let block_hash = BlockHeaderHash::from_column(row, "stacks_block_hash")?;
        let height = u64::from_column(row, "block_height")?;

        Ok(AcceptedStacksBlockHeader {
            tip_consensus_hash,
            consensus_hash,
            block_hash,
            height
        })
    }
}

const BURNDB_SETUP : &'static [&'static str]= &[
    r#"
    PRAGMA foreign_keys = ON;
    "#,
    r#"
    -- sortition snapshots -- snapshot of all transactions processed in a burn block
    -- organizes the set of forks in the burn chain as well.
    CREATE TABLE snapshots(
        block_height INTEGER NOT NULL,
        burn_header_hash TEXT NOT NULL,
        sortition_id TEXT UNIQUE NOT NULL,
        burn_header_timestamp INT NOT NULL,
        parent_burn_header_hash TEXT NOT NULL,
        consensus_hash TEXT UNIQUE NOT NULL,
        ops_hash TEXT NOT NULL,
        total_burn TEXT NOT NULL,
        sortition INTEGER NOT NULL,
        sortition_hash TEXT NOT NULL,
        winning_block_txid TEXT NOT NULL,
        winning_stacks_block_hash TEXT NOT NULL,
        index_root TEXT UNIQUE NOT NULL,

        num_sortitions INTEGER NOT NULL,

        stacks_block_accepted INTEGER NOT NULL,        -- set to 1 if we fetched and processed this Stacks block
        stacks_block_height INTEGER NOT NULL,           -- set to the height of the stacks block, once it's processed
        arrival_index INTEGER NOT NULL,                 -- (global) order in which this Stacks block was processed

        canonical_stacks_tip_height INTEGER NOT NULL,   -- height of highest known Stacks fork in this burn chain fork
        canonical_stacks_tip_hash TEXT NOT NULL,        -- hash of highest known Stacks fork's tip block in this burn chain fork
        canonical_stacks_tip_consensus_hash TEXT NOT NULL,   -- burn hash of highest known Stacks fork's tip block in this burn chain fork

        pox_valid INTEGER NOT NULL,

        PRIMARY KEY(sortition_id)
    );"#,
    r#"
    CREATE UNIQUE INDEX snapshots_block_hashes ON snapshots(block_height,index_root,winning_stacks_block_hash);
    CREATE UNIQUE INDEX snapshots_block_stacks_hashes ON snapshots(num_sortitions,index_root,winning_stacks_block_hash);
    CREATE UNIQUE INDEX snapshots_block_heights ON snapshots(burn_header_hash,block_height);
    CREATE UNIQUE INDEX snapshots_burn_hashes ON snapshots(block_height,burn_header_hash)
    CREATE INDEX block_arrivals ON snapshots(arrival_index,burn_header_hash);
    CREATE INDEX arrival_indexes ON snapshots(arrival_index);
    "#,
    r#"
    CREATE TABLE snapshot_transition_ops(
      sortition_id TEXT PRIMARY KEY,
      accepted_ops TEXT NOT NULL,
      consumed_keys TEXT NOT NULL
    );
    "#,
    r#"
    -- all leader keys registered in the blockchain.
    -- contains pointers to the burn block and fork in which they occur
    CREATE TABLE leader_keys(
        txid TEXT NOT NULL,
        vtxindex INTEGER NOT NULL,
        block_height INTEGER NOT NULL,
        burn_header_hash TEXT NOT NULL,
        sortition_id TEXT NOT NULL,
        
        consensus_hash TEXT NOT NULL,
        public_key TEXT NOT NULL,
        memo TEXT,
        address TEXT NOT NULL,

        PRIMARY KEY(txid,sortition_id),
        FOREIGN KEY(sortition_id) REFERENCES snapshots(sortition_id)
    );"#,
    r#"
    CREATE TABLE block_commits(
        txid TEXT NOT NULL,
        vtxindex INTEGER NOT NULL,
        block_height INTEGER NOT NULL,
        burn_header_hash TEXT NOT NULL,
        sortition_id TEXT NOT NULL,

        block_header_hash TEXT NOT NULL,
        new_seed TEXT NOT NULL,
        parent_block_ptr INTEGER NOT NULL,
        parent_vtxindex INTEGER NOT NULL,
        key_block_ptr INTEGER NOT NULL,
        key_vtxindex INTEGER NOT NULL,
        memo TEXT,
        commit_outs TEXT,
        burn_fee TEXT NOT NULL,     -- use text to encode really big numbers
        input TEXT NOT NULL,        -- must match `address` in leader_keys

        PRIMARY KEY(txid,sortition_id),
        FOREIGN KEY(sortition_id) REFERENCES snapshots(sortition_id)
    );"#,
    r#"
    CREATE TABLE user_burn_support(
        txid TEXT NOT NULL,
        vtxindex INTEGER NOT NULL,
        block_height INTEGER NOT NULL,
        burn_header_hash TEXT NOT NULL,
        sortition_id TEXT NOT NULL,

        address TEXT NOT NULL,
        consensus_hash TEXT NOT NULL,
        public_key TEXT NOT NULL,
        key_block_ptr INTEGER NOT NULL,
        key_vtxindex INTEGER NOT NULL,
        block_header_hash_160 TEXT NOT NULL,

        burn_fee TEXT NOT NULL,

        PRIMARY KEY(txid,sortition_id),
        FOREIGN KEY(sortition_id) REFERENCES snapshots(sortition_id)
    );"#,
    r#"
    CREATE TABLE canonical_accepted_stacks_blocks(
        tip_consensus_hash TEXT NOT NULL,
        consensus_hash TEXT NOT NULL,
        stacks_block_hash TEXT NOT NULL,
        block_height INTEGER NOT NULL,
        PRIMARY KEY(consensus_hash, stacks_block_hash)
    );
    CREATE INDEX canonical_stacks_blocks ON canonical_accepted_stacks_blocks(tip_consensus_hash,stacks_block_hash);
    "#,
    r#"
    CREATE TABLE db_config(
        version TEXT NOT NULL
    );
    "#
];

pub struct SortitionDB {
    pub readwrite: bool,
    pub marf: MARF<SortitionId>,
    pub first_block_height: u64,
    pub first_burn_header_hash: BurnchainHeaderHash,
}

#[derive(Clone)]
pub struct SortitionDBTxContext {
    pub first_block_height: u64,
}

#[derive(Clone)]
pub struct SortitionHandleContext {
    pub first_block_height: u64,
    pub chain_tip: SortitionId
}

pub type SortitionDBConn<'a> = IndexDBConn<'a, SortitionDBTxContext, SortitionId>;
pub type SortitionDBTx<'a> = IndexDBTx<'a, SortitionDBTxContext, SortitionId>;

///
/// These structs are used to keep an open "handle" to the
///   sortition db -- this is just the db/marf connection
///   and a chain tip. This mostly just makes the job of callers 
///   much simpler, because they don't have to worry about passing
///   around the open chain tip everywhere.
///
pub type SortitionHandleConn<'a> = IndexDBConn<'a, SortitionHandleContext, SortitionId>;
pub type SortitionHandleTx<'a> = IndexDBTx<'a, SortitionHandleContext, SortitionId>;

///
/// This trait is used for functions that
///  can accept either a SortitionHandleConn or a SortitionDBConn
///
pub trait SortitionContext: Clone {
    fn first_block_height(&self) -> u64;
}

impl SortitionContext for SortitionHandleContext {
    fn first_block_height(&self) -> u64 {
        self.first_block_height
    }
}

impl SortitionContext for SortitionDBTxContext {
    fn first_block_height(&self) -> u64 {
        self.first_block_height
    }
}

fn get_block_commit_by_txid(conn: &Connection, txid: &Txid) -> Result<Option<LeaderBlockCommitOp>, db_error> {
    let qry = "SELECT * FROM block_commits WHERE txid = ?1 LIMIT 1";
    query_row(conn, qry, &[&txid])
}

fn get_ancestor_sort_id<C: SortitionContext>(ic: &IndexDBConn<'_, C, SortitionId>, block_height: u64, tip_block_hash: &SortitionId) -> Result<Option<SortitionId>, db_error> {
    let adjusted_height = match get_adjusted_block_height(&ic.context, block_height) {
        Some(x) => x,
        None => return Ok(None)
    };

    ic.get_ancestor_block_hash(adjusted_height, &tip_block_hash)
}

fn get_ancestor_sort_id_tx<C: SortitionContext>(ic: &mut IndexDBTx<'_, C, SortitionId>, block_height: u64, tip_block_hash: &SortitionId) -> Result<Option<SortitionId>, db_error> {
    let adjusted_height = match get_adjusted_block_height(&ic.context, block_height) {
        Some(x) => x,
        None => return Ok(None)
    };

    ic.get_ancestor_block_hash(adjusted_height, &tip_block_hash)
}

fn get_adjusted_block_height<C: SortitionContext>(context: &C, block_height: u64) -> Option<u64> {
    let first_block_height = context.first_block_height();
    if block_height < first_block_height {
        return None;
    }
 
    Some(block_height - first_block_height)
}

/// Identifier used to identify "sortitions" in the
///  SortitionDB. A sortition is the collection of
///  valid burnchain operations (and any dependent
///  variables, e.g., the sortition winner, the
///  consensus hash, the next VRF key)
pub struct SortitionId(pub [u8; 32]);
impl_array_newtype!(SortitionId, u8, 32);
impl_array_hexstring_fmt!(SortitionId);
impl_byte_array_newtype!(SortitionId, u8, 32);
impl_byte_array_from_column!(SortitionId);
impl_byte_array_message_codec!(SortitionId, 32);

/// Identifier used to identify Proof-of-Transfer forks
///  (or Rewards Cycle forks). These identifiers are opaque
///  outside of the PoX DB, however, they are sufficient
///  to uniquely identify a "sortition" when paired with
///  a burn header hash
// TODO: Vec<bool> is an aggressively unoptimized implementation,
//       replace with a real bitvec
#[derive(Clone, Debug, PartialEq)]
pub struct PoxId(Vec<bool>);

struct db_keys;
impl db_keys {
    /// store an entry that maps from a PoX anchor's <stacks-block-header-hash> to <sortition-id of last block in prepare phase that chose it>
    pub fn pox_anchor_to_prepare_end(block_hash: &BlockHeaderHash) -> String {
        format!("sortition_db::pox_anchor_to_prepare_end::{}", block_hash)
    }

    pub fn pox_last_anchor() -> &'static str {
        "sortition_db::last_anchor_block"
    }

    pub fn pox_reward_set_size() -> &'static str {
        "sortition_db::reward_set::size"
    }

    pub fn pox_reward_set_entry(ix: u16) -> String {
        format!("sortition_db::reward_set::entry::{}", ix)
    }

    /// store an entry for retrieving the PoX identifier (i.e., the PoX bitvector) for this PoX fork
    pub fn pox_identifier() -> &'static str {
        "sortition_db::pox_identifier"
    }

    pub fn sortition_id_for_bhh(bhh: &BurnchainHeaderHash) -> String {
        format!("sortition_db::sortition_id_for_bhh::{}", bhh)
    }
    pub fn vrf_key_status(key: &VRFPublicKey) -> String {
        format!("sortition_db::vrf::{}", key.to_hex())
    }
    pub fn stacks_block_present(block_hash: &BlockHeaderHash) -> String {
        format!("sortition_db::sortition_block_hash::{}", block_hash)
    }
    pub fn last_sortition() -> &'static str {
        "sortition_db::last_sortition"
    }

    /// MARF index key for a processed stacks block.  Maps to its height.
    pub fn stacks_block_index(stacks_block_hash: &BlockHeaderHash) -> String {
        format!("sortition_db::stacks::block::{}", stacks_block_hash)
    }

    /// MARF index key for the highest arrival index processed in a fork
    pub fn stacks_block_max_arrival_index() -> String {
        "sortition_db::stacks::block::max_arrival_index".to_string()
    }

    pub fn reward_set_size_to_string(size: usize) -> String {
        to_hex(&u16::try_from(size)
               .expect("BUG: maximum reward set size should be u16").to_le_bytes())
    }

    pub fn reward_set_size_from_string(size: &str) -> u16 {
        let bytes = hex_bytes(size)
            .expect("CORRUPTION: bad format written for reward set size");
        let mut byte_buff = [0; 2];
        byte_buff.copy_from_slice(&bytes[0..2]);
        u16::from_le_bytes(byte_buff)
    }
}

impl <'a> SortitionHandleTx <'a> {
    /// begin a MARF transaction with this connection
    ///  this is used by _writing_ contexts
    pub fn begin(conn: &'a mut SortitionDB, parent_chain_tip: &SortitionId) -> Result<SortitionHandleTx<'a>, db_error> {
        if !conn.readwrite {
            return Err(db_error::ReadOnly);
        }

        let handle = SortitionHandleTx::new(
            &mut conn.marf,
            SortitionHandleContext { chain_tip: parent_chain_tip.clone(),
                                     first_block_height: conn.first_block_height });

        Ok(handle)
    }

    /// Uses the handle's current fork identifier to get a block snapshot by
    ///   burnchain block header
    /// If the burn header hash is _not_ in the current fork, then this will return Ok(None)
    pub fn get_block_snapshot(&mut self, burn_header_hash: &BurnchainHeaderHash, chain_tip: &SortitionId) -> Result<Option<BlockSnapshot>, db_error> {
        let sortition_identifier_key = db_keys::sortition_id_for_bhh(burn_header_hash);
        let sortition_id = match self.get_indexed(&chain_tip, &sortition_identifier_key)? {
            None => return Ok(None),
            Some(x) => SortitionId::from_hex(&x).expect("FATAL: bad Sortition ID stored in DB")
        };

        SortitionDB::get_block_snapshot(self.tx(), &sortition_id)
    }

    /// Get a leader key at a specific location in the burn chain's fork history, given the
    /// matching block commit's fork index root (block_height and vtxindex are the leader's
    /// calculated location in this fork).
    /// Returns None if there is no leader key at this location.
    pub fn get_leader_key_at(&mut self, key_block_height: u64, key_vtxindex: u32, tip: &SortitionId) -> Result<Option<LeaderKeyRegisterOp>, db_error> {
        assert!(key_block_height < BLOCK_HEIGHT_MAX);
        let ancestor_snapshot = match SortitionDB::get_ancestor_snapshot_tx(self, key_block_height, tip)? {
            Some(sn) => sn,
            None => {
                return Ok(None);
            }
        };

        let qry = "SELECT * FROM leader_keys WHERE sortition_id = ?1 AND block_height = ?2 AND vtxindex = ?3 LIMIT 2";
        let args : &[&dyn ToSql] = &[&ancestor_snapshot.sortition_id, &u64_to_sql(key_block_height)?, &key_vtxindex];
        query_row_panic(self.tx(), qry, args,
                        || format!("Multiple keys at {},{} in {}", key_block_height, key_vtxindex, tip))
    }

    /// Find the VRF public keys consumed by each block candidate in the given list.
    /// The burn DB should have a key for each candidate; otherwise the candidate would not have
    /// been accepted.
    pub fn get_consumed_leader_keys(&mut self, parent_tip: &BlockSnapshot, block_candidates: &Vec<LeaderBlockCommitOp>) -> Result<Vec<LeaderKeyRegisterOp>, db_error> {
        // get the set of VRF keys consumed by these commits 
        let mut leader_keys = vec![];
        for i in 0..block_candidates.len() {
            let leader_key_block_height = block_candidates[i].key_block_ptr as u64;
            let leader_key_vtxindex = block_candidates[i].key_vtxindex as u32;
            let leader_key = self.get_leader_key_at(leader_key_block_height, leader_key_vtxindex, &parent_tip.sortition_id)?
                .expect(&format!("FATAL: no leader key for accepted block commit {} (at {},{})", &block_candidates[i].txid, leader_key_block_height, leader_key_vtxindex));

            leader_keys.push(leader_key);
        }

        Ok(leader_keys)
    }

    /// Get a block commit by its content-addressed location in a specific sortition.
    pub fn get_block_commit(&self, txid: &Txid, sortition_id: &SortitionId) -> Result<Option<LeaderBlockCommitOp>, db_error> {
        SortitionDB::get_block_commit(self.tx(), txid, sortition_id)
    }

    pub fn get_consensus_at(&mut self, block_height: u64) -> Result<Option<ConsensusHash>, db_error> {
        assert!(block_height < BLOCK_HEIGHT_MAX);
        let chain_tip = self.context.chain_tip.clone();

        match SortitionDB::get_ancestor_snapshot_tx(self, block_height, &chain_tip)? {
            Some(sn) => Ok(Some(sn.consensus_hash)),
            None => Ok(None)
        }
    }

    /// Do we expect a stacks block in this particular fork?
    /// i.e. is this block hash part of the fork history identified by tip_block_hash?
    pub fn expects_stacks_block_in_fork(&mut self, block_hash: &BlockHeaderHash) -> Result<bool, db_error> {
        let chain_tip = self.context.chain_tip.clone();
        self.get_indexed(&chain_tip, &db_keys::stacks_block_present(block_hash))
            .map(|result| result.is_some())
    }

    /// Get the latest block snapshot on this fork where a sortition occured.
    /// Search snapshots up to (but excluding) the given block height.
    /// Will always return a snapshot -- even if it's the initial sentinel snapshot.
    pub fn get_last_snapshot_with_sortition(&mut self, burn_block_height: u64) -> Result<BlockSnapshot, db_error> {
        assert!(burn_block_height < BLOCK_HEIGHT_MAX);
        test_debug!("Get snapshot at from sortition tip {}, expect height {}", &self.context.chain_tip, burn_block_height);
        let chain_tip = self.context.chain_tip.clone();

        let get_from = match get_ancestor_sort_id_tx(self, burn_block_height, &chain_tip)? {
            Some(sortition_id) => sortition_id,
            None => {
                error!("No blockheight {} ancestor at sortition identifier {}",
                       burn_block_height, &self.context.chain_tip);
                return Err(db_error::NotFoundError);
            }
        };

        let ancestor_hash = match self.get_indexed(&get_from, &db_keys::last_sortition())? {
            Some(hex_str) => {
                BurnchainHeaderHash::from_hex(&hex_str)
                    .expect(&format!("FATAL: corrupt database: failed to parse {} into a hex string", &hex_str))
            },
            None => {
                // no prior sortitions, so get the first
                return SortitionDB::get_first_block_snapshot(self.tx())
            }
        };
        
        self.get_block_snapshot(&ancestor_hash, &chain_tip)
            .map(|snapshot_opt| {
                snapshot_opt
                    .expect(&format!("FATAL: corrupt index: no snapshot {}", ancestor_hash))
            })
    }

    /// Determine whether or not a leader key has been consumed by a subsequent block commitment in
    /// this fork's history.
    /// Will return false if the leader key does not exist.
    pub fn is_leader_key_consumed(&mut self, leader_key: &LeaderKeyRegisterOp) -> Result<bool, db_error> {
        assert!(leader_key.block_height < BLOCK_HEIGHT_MAX);
        let chain_tip = self.context.chain_tip.clone();

        let key_status = match self.get_indexed(&chain_tip, &db_keys::vrf_key_status(&leader_key.public_key))? {
            Some(status_str) => {
                if status_str == "1" {
                    // key is still available
                    false
                } else if status_str == "0" {
                    // key is consumed
                    true
                } else {
                    panic!("Invalid key status string {}", status_str);
                }
            },
            None => {
                // never before seen
                false
            }
        };

        Ok(key_status)
    }

    /// Get a parent block commit at a specific location in the burn chain on a particular fork.
    /// Returns None if there is no block commit at this location.
    pub fn get_block_commit_parent(&mut self, block_height: u64, vtxindex: u32, tip: &SortitionId) -> Result<Option<LeaderBlockCommitOp>, db_error> {
        assert!(block_height < BLOCK_HEIGHT_MAX);
        let ancestor_id = match get_ancestor_sort_id_tx(self, block_height, tip)? {
            Some(id) => id,
            None => {
                return Ok(None);
            }
        };

        SortitionDB::get_block_commit_of_sortition(self.tx(), &ancestor_id, block_height, vtxindex)
    }

    pub fn has_VRF_public_key(&mut self, key: &VRFPublicKey) -> Result<bool, db_error> {
        let chain_tip = self.context.chain_tip.clone();
        let key_status = self.get_indexed(&chain_tip, &db_keys::vrf_key_status(key))?
            .is_some();
        Ok(key_status)
    }

    fn check_fresh_consensus_hash<F>(&mut self, consensus_hash_lifetime: u64, check: F) -> Result<bool, db_error>
    where F: Fn(&ConsensusHash) -> bool {
        let chain_tip = self.context.chain_tip.clone();
        let first_snapshot = SortitionDB::get_first_block_snapshot(self.tx())?;
        let mut last_snapshot = SortitionDB::get_block_snapshot(self.tx(), &self.context.chain_tip)?
            .ok_or_else(|| db_error::NotFoundError )?;
        let current_block_height = last_snapshot.block_height;

        let mut oldest_height = 
            if current_block_height < consensus_hash_lifetime {
                0
            }
            else {
                current_block_height - consensus_hash_lifetime
            };

        if oldest_height < first_snapshot.block_height {
            oldest_height = first_snapshot.block_height;
        }

        if check(&last_snapshot.consensus_hash) {
            return Ok(true)
        }

        for _i in oldest_height..current_block_height {
            let ancestor_snapshot = self.get_block_snapshot(&last_snapshot.parent_burn_header_hash, &chain_tip)?
                .expect(&format!("Discontiguous index: missing block {}", last_snapshot.parent_burn_header_hash));
            if check(&ancestor_snapshot.consensus_hash) {
                return Ok(true)
            }
            last_snapshot = ancestor_snapshot;
        }

        return Ok(false)
    }

    /// Find out whether or not a given consensus hash is "recent" enough to be used in this fork.
    pub fn is_fresh_consensus_hash(&mut self, consensus_hash_lifetime: u64, consensus_hash: &ConsensusHash) -> Result<bool, db_error> {
        self.check_fresh_consensus_hash(consensus_hash_lifetime,
                                        |fresh_hash| { fresh_hash == consensus_hash })
    }

    /// Find out whether or not a given consensus hash is "recent" enough to be used in this fork.
    /// This function only checks the first 19 bytes
    pub fn is_fresh_consensus_hash_check_19b(&mut self, consensus_hash_lifetime: u64, consensus_hash: &ConsensusHash) -> Result<bool, db_error> {
        self.check_fresh_consensus_hash(consensus_hash_lifetime,
                                        |fresh_hash| { fresh_hash.as_bytes()[0..19] == consensus_hash.as_bytes()[0..19] })
    }
}

impl <'a> SortitionHandleTx <'a> { 
    pub fn set_stacks_block_accepted(&mut self, consensus_hash: &ConsensusHash, parent_stacks_block_hash: &BlockHeaderHash,
                                     stacks_block_hash: &BlockHeaderHash, stacks_block_height: u64) -> Result<(), db_error> {

        // NOTE: chain_tip here is the tip of the PoX fork on the canonical burn chain fork.
        // consensus_hash refers to the consensus hash of the tip of the canonical Stacks fork
        // we're updating.
        let chain_tip = SortitionDB::get_block_snapshot(self, &self.context.chain_tip)?
            .expect("FAIL: Setting stacks block accepted in canonical chain tip which cannot be found");
        self.set_stacks_block_accepted_at_tip(&chain_tip, consensus_hash, parent_stacks_block_hash, stacks_block_hash, stacks_block_height)
    }

    /// Get the expected PoX recipients (reward set) for the next sortition, either by querying information
    ///  from the current reward cycle, or if `next_pox_info` is provided, by querying information
    ///  for the next reward cycle.
    ///
    /// Returns None if:
    ///   * The reward cycle had an anchor block, but it isn't known by this node.
    ///   * The reward cycle did not have anchor block
    ///   * The Stacking recipient set is empty (either because this reward cycle has already exhausted the set of addresses or because no one ever Stacked).
    fn pick_recipient(&mut self, reward_set_vrf_seed: &SortitionHash, next_pox_info: Option<&RewardCycleInfo>) -> Result<Option<RewardSetInfo>, BurnchainError> {
        if let Some(next_pox_info) = next_pox_info {
            if let PoxAnchorBlockStatus::SelectedAndKnown(ref anchor_block, ref reward_set) = next_pox_info.anchor_status {
                if reward_set.len() == 0 {
                    return Ok(None)
                }

                let chosen_recipient = reward_set_vrf_seed.choose(reward_set.len().try_into().expect("BUG: u32 overflow in PoX outputs per commit"));

                let recipient = (reward_set[chosen_recipient as usize], u16::try_from(chosen_recipient).unwrap());
                Ok(Some(RewardSetInfo {
                    anchor_block: anchor_block.clone(),
                    recipient,
                }))
            } else {
                Ok(None)
            }
        } else {
            let last_anchor = self.get_last_anchor_block_hash()?;
            if let Some(anchor_block) = last_anchor {
                // known 
                // get the reward set size
                let reward_set_size = self.get_reward_set_size()?;
                if reward_set_size == 0 {
                    Ok(None)
                } else {
                    let chosen_recipient = reward_set_vrf_seed.choose(reward_set_size as u32);
                    let ix = u16::try_from(chosen_recipient).unwrap();
                    let recipient = (self.get_reward_set_entry(ix)?, ix);
                    Ok(Some(RewardSetInfo {
                        anchor_block,
                        recipient }))
                }
            } else {
                // no anchor block selected
                Ok(None)
            }
        }
    }

    fn get_reward_set_entry(&mut self, entry_ix: u16) -> Result<StacksAddress, db_error> {
        let chain_tip = self.context.chain_tip.clone();
        let entry_str = self.get_indexed(&chain_tip, &db_keys::pox_reward_set_entry(entry_ix))?
            .expect(&format!("CORRUPTION: expected reward set entry at index={}, but not found", entry_ix));
        Ok(StacksAddress::from_string(&entry_str)
            .expect(&format!("CORRUPTION: bad address formatting in database: {}", &entry_str)))
    }

    fn get_reward_set_size(&mut self) -> Result<u16, db_error> {
        let chain_tip = self.context.chain_tip.clone();
        self.get_indexed(&chain_tip, db_keys::pox_reward_set_size())
            .map(|x|
                 db_keys::reward_set_size_from_string(
                     &x.expect("CORRUPTION: no current reward set size written")))
    }

    /// is the given block a descendant of `potential_ancestor`?
    ///  * block_at_burn_height: the burn height of the sortition that chose the stacks block to check
    ///  * potential_ancestor: the stacks block hash of the potential ancestor
    pub fn descended_from(&mut self, block_at_burn_height: u64, potential_ancestor: &BlockHeaderHash) -> Result<bool, db_error> {
        let earliest_block_height = self.tx().query_row(
            "SELECT block_height FROM snapshots WHERE winning_stacks_block_hash = ? ORDER BY block_height ASC LIMIT 1",
            &[potential_ancestor],
            |row| u64::from_row(row))??;

        let mut sn = self.get_block_snapshot_by_height(block_at_burn_height)?
            .ok_or_else(|| db_error::NotFoundError)?;
        while sn.block_height >= earliest_block_height {
            if !sn.sortition {
                return Ok(false)
            }
            if &sn.winning_stacks_block_hash == potential_ancestor {
                return Ok(true)
            }

            // step back to the parent
            let block_commit = get_block_commit_by_txid(&self.tx(), &sn.winning_block_txid)?
                .expect("CORRUPTION: winning block commit for snapshot not found");
            sn = self.get_block_snapshot_by_height(block_commit.parent_block_ptr as u64)?
                .ok_or_else(|| db_error::NotFoundError)?;
        }
        return Ok(false)
    }

    fn get_block_snapshot_by_height(&mut self, block_height: u64) -> Result<Option<BlockSnapshot>, db_error> {
        assert!(block_height < BLOCK_HEIGHT_MAX);
        let chain_tip = self.context.chain_tip.clone();
        SortitionDB::get_ancestor_snapshot_tx(self, block_height, &chain_tip)
    }

    pub fn get_last_anchor_block_hash(&mut self) -> Result<Option<BlockHeaderHash>, db_error> {
        let chain_tip = self.context.chain_tip.clone();
        let anchor_block_hash = SortitionDB::parse_last_anchor_block_hash(
            self.get_indexed(&chain_tip, &db_keys::pox_last_anchor())?);
        Ok(anchor_block_hash)
    }

    /// Mark an existing snapshot's stacks block as accepted at a particular burn chain tip within a PoX fork (identified by the consensus hash),
    /// and calculate and store its arrival index.
    /// If this Stacks block extends the canonical stacks chain tip, then also update the memoized canonical
    /// stacks chain tip metadata on the burn chain tip.
    // TODO: this method's inner call to get_indexed() occurs within a MARF transaction, which
    // means it will clone() the underlying TrieRAM.  Until this is rectified, care should be taken
    // to ensure that no keys are inserted until after this method is called.  This should already
    // be the case, since the only time keys are inserted into the sortition DB MARF is when the
    // next snapshot is processed (whereas this method is called when a Stacks epoch is processed).
    fn set_stacks_block_accepted_at_tip(&mut self, burn_tip: &BlockSnapshot, consensus_hash: &ConsensusHash,
                                        parent_stacks_block_hash: &BlockHeaderHash, stacks_block_hash: &BlockHeaderHash, stacks_block_height: u64) -> Result<(), db_error> {

        let arrival_index = SortitionDB::get_max_arrival_index(self)?;
        let args : &[&dyn ToSql] = &[&u64_to_sql(stacks_block_height)?, &u64_to_sql(arrival_index + 1)?, consensus_hash, stacks_block_hash];

        self.execute("UPDATE snapshots SET stacks_block_accepted = 1, stacks_block_height = ?1, arrival_index = ?2 WHERE consensus_hash = ?3 AND winning_stacks_block_hash = ?4", args)?;

        let parent_key = db_keys::stacks_block_index(parent_stacks_block_hash);

        // update memoized canonical stacks chain tip on the canonical burn chain tip if this block
        // extends it.
        if burn_tip.canonical_stacks_tip_hash == *parent_stacks_block_hash {
            // This block builds off of the memoized canonical stacks chain tip information we
            // already have.
            // Memoize this tip to the canonical burn chain snapshot.
            if stacks_block_height > 0 {
                assert_eq!(burn_tip.canonical_stacks_tip_height + 1, stacks_block_height);
            }
            else {
                assert_eq!(stacks_block_hash, &FIRST_STACKS_BLOCK_HASH);
            }
            debug!("Accepted Stacks block {}/{} builds on the memoized canonical chain tip ({})", consensus_hash, stacks_block_hash, &burn_tip.burn_header_hash);
            let args : &[&dyn ToSql] = &[consensus_hash, stacks_block_hash, &u64_to_sql(stacks_block_height)?, &burn_tip.sortition_id];
            self.execute("UPDATE snapshots SET canonical_stacks_tip_consensus_hash = ?1, canonical_stacks_tip_hash = ?2, canonical_stacks_tip_height = ?3
                        WHERE sortition_id = ?4", args)?;

            SortitionDB::insert_accepted_stacks_block_pointer(self, &burn_tip.consensus_hash, consensus_hash, stacks_block_hash, stacks_block_height)?;
        }
        else {
            // see if this block builds off of a Stacks block mined on this burnchain fork
            let height_opt = match SortitionDB::get_accepted_stacks_block_pointer(self, &burn_tip.consensus_hash, parent_stacks_block_hash)? {
                // this block builds on a block accepted _after_ this burn chain tip was processed?
                Some(accepted_header) => Some(accepted_header.height),
                None => {
                    match self.get_indexed(&burn_tip.sortition_id, &parent_key)? {
                        // this block builds on a block accepted _before_ this burn chain tip was processed?
                        Some(height_str) => Some(height_str.parse::<u64>().expect(&format!("BUG: MARF stacks block key '{}' does not map to a u64", parent_key))),
                        None => None
                    }
                }
            };
            match height_opt {
                Some(height) => {
                    if stacks_block_height > burn_tip.canonical_stacks_tip_height {
                        assert!(stacks_block_height > height, "BUG: DB corruption -- block height {} <= {} means we accepted a block out-of-order", stacks_block_height, height);
                        // This block builds off of a parent that is _concurrent_ with the memoized canonical stacks chain pointer.
                        // i.e. this block will reorg the Stacks chain on the canonical burnchain fork.
                        // Memoize this new stacks chain tip to the canonical burn chain snapshot.
                        // Note that we don't have to check continuity of accepted blocks -- we already
                        // are guaranteed by the Stacks chain state code that Stacks blocks in a given
                        // Stacks fork will be marked as accepted in sequential order (i.e. at height h, h+1,
                        // h+2, etc., without any gaps).
                        debug!("Accepted Stacks block {}/{} builds on a previous canonical Stacks tip on this burnchain fork ({})", consensus_hash, stacks_block_hash, &burn_tip.burn_header_hash);
                        let args : &[&dyn ToSql] = &[consensus_hash, stacks_block_hash, &u64_to_sql(stacks_block_height)?, &burn_tip.sortition_id];
                        self.execute("UPDATE snapshots SET canonical_stacks_tip_consensus_hash = ?1, canonical_stacks_tip_hash = ?2, canonical_stacks_tip_height = ?3
                                    WHERE sortition_id = ?4", args)
                            .map_err(db_error::SqliteError)?;
                    }
                    else {
                        // This block was mined on this fork, but it's acceptance doesn't overtake
                        // the current stacks chain tip.  Remember it so that we can process its children,
                        // which might do so later.
                        debug!("Accepted Stacks block {}/{} builds on a non-canonical Stacks tip in this burnchain fork ({})", consensus_hash, stacks_block_hash, &burn_tip.burn_header_hash);
                    }
                    SortitionDB::insert_accepted_stacks_block_pointer(self, &burn_tip.consensus_hash, consensus_hash, stacks_block_hash, stacks_block_height)?;
                },
                None => {
                    debug!("Accepted Stacks block {}/{} does NOT build on a Stacks tip in this burnchain fork ({}) -- no parent {} in this fork", consensus_hash, stacks_block_hash, &burn_tip.burn_header_hash, parent_stacks_block_hash);
                }
            }
        }
        Ok(())
    }

}

impl <'a> SortitionHandleConn <'a> {
    /// open a reader handle from a consensus hash
    pub fn open_reader_consensus(connection: &'a SortitionDBConn<'a>, chain_tip: &ConsensusHash) -> Result<SortitionHandleConn<'a>, db_error> {
<<<<<<< HEAD
        let sn = match SortitionDB::get_block_snapshot_consensus(&connection.conn, chain_tip)? {
            Some(sn) => {
                if !sn.pox_valid {
                    test_debug!("No such chain tip consensus hash {}: not on a valid PoX fork", chain_tip);
                    return Err(db_error::NotFoundError)
                }
                sn
            },
=======
        let sn = match SortitionDB::get_block_snapshot_consensus(connection.conn(), chain_tip)? {
            Some(sn) => sn,
>>>>>>> ac94a902
            None => {
                test_debug!("No such chain tip consensus hash {}", chain_tip);
                return Err(db_error::NotFoundError);
            }
        };

        SortitionHandleConn::open_reader(connection, &sn.sortition_id)
    }

    #[cfg(test)]
    pub fn get_last_anchor_block_hash(&self) -> Result<Option<BlockHeaderHash>, db_error> {
        let anchor_block_hash = SortitionDB::parse_last_anchor_block_hash(
            self.get_indexed(&self.context.chain_tip, &db_keys::pox_last_anchor())?);
        Ok(anchor_block_hash)
    }

    pub fn get_pox_id(&self) -> Result<PoxId, db_error> {
        let pox_id = self.get_tip_indexed(db_keys::pox_identifier())?
            .map(|s| s.parse().expect("BUG: Bad PoX identifier stored in DB"))
            .expect("BUG: No PoX identifier stored.");
        Ok(pox_id)
    }

    /// open a reader handle
    pub fn open_reader(connection: &'a SortitionDBConn<'a>, chain_tip: &SortitionId) -> Result<SortitionHandleConn<'a>, db_error> {
        Ok(SortitionHandleConn {
            context: SortitionHandleContext {
                chain_tip: chain_tip.clone(),
                first_block_height: connection.context.first_block_height
            },
            index: &connection.index,
        })
    }

    fn get_tip_indexed(&self, key: &str) -> Result<Option<String>, db_error> {
        self.get_indexed(&self.context.chain_tip, key)
    }

    fn get_sortition_id_for_bhh(&self, burn_header_hash: &BurnchainHeaderHash) -> Result<Option<SortitionId>, db_error> {
        let sortition_identifier_key = db_keys::sortition_id_for_bhh(burn_header_hash);
        let sortition_id = match self.get_tip_indexed(&sortition_identifier_key)? {
            None => return Ok(None),
            Some(x) => SortitionId::from_hex(&x).expect("FATAL: bad Sortition ID stored in DB")
        };
        Ok(Some(sortition_id))
    }

    /// Uses the handle's current fork identifier to get a block snapshot by
    ///   burnchain block header
    /// If the burn header hash is _not_ in the current fork, then this will return Ok(None)
    pub fn get_block_snapshot(&self, burn_header_hash: &BurnchainHeaderHash) -> Result<Option<BlockSnapshot>, db_error> {
        let sortition_id = match self.get_sortition_id_for_bhh(burn_header_hash)? {
            None => return Ok(None),
            Some(x) => x
        };
        SortitionDB::get_block_snapshot(self.conn(), &sortition_id)
    }

    pub fn get_tip_snapshot(&self) -> Result<Option<BlockSnapshot>, db_error> {
        SortitionDB::get_block_snapshot(self.conn(), &self.context.chain_tip)
    }

    pub fn get_first_block_snapshot(&self) -> Result<BlockSnapshot, db_error> {
        SortitionDB::get_first_block_snapshot(self.conn())
    }

    /// Get consensus hash from a particular chain tip's history
    /// Returns None if the block height or block hash does not correspond to a
    /// known snapshot.
    pub fn get_consensus_at(&self, block_height: u64) -> Result<Option<ConsensusHash>, db_error> {
        assert!(block_height < BLOCK_HEIGHT_MAX);

        match SortitionDB::get_ancestor_snapshot(self, block_height, &self.context.chain_tip)? {
            Some(sn) => Ok(Some(sn.consensus_hash)),
            None => Ok(None)
        }
    }

    pub fn get_block_snapshot_by_height(&self, block_height: u64) -> Result<Option<BlockSnapshot>, db_error> {
        assert!(block_height < BLOCK_HEIGHT_MAX);

        SortitionDB::get_ancestor_snapshot(self, block_height, &self.context.chain_tip)
    }

    /// Get all user burns that burned for the winning block in the chain_tip sortition
    /// Returns list of user burns in order by vtxindex.
    pub fn get_winning_user_burns_by_block(&self) -> Result<Vec<UserBurnSupportOp>, db_error> {
        let snapshot = match self.get_tip_snapshot()? {
            Some(sn) => sn,
            None => {
                // no such snapshot, so no such users
                return Ok(vec![]);
            }
        };

        if !snapshot.sortition {
            // no winner
            return Ok(vec![]);
        }

        let winning_block_hash160 = Hash160::from_sha256(snapshot.winning_stacks_block_hash.as_bytes());

        let qry = "SELECT * FROM user_burn_support WHERE sortition_id = ?1 AND block_header_hash_160 = ?2 ORDER BY vtxindex ASC";
        let args: [&dyn ToSql; 2] = [&snapshot.sortition_id, &winning_block_hash160];

        query_rows(self, qry, &args)
    }

    /// Get the block snapshot of the parent stacks block of the given stacks block
    pub fn get_block_snapshot_of_parent_stacks_block(&self, consensus_hash: &ConsensusHash, block_hash: &BlockHeaderHash) -> Result<Option<(LeaderBlockCommitOp, BlockSnapshot)>, db_error> {
        let block_commit = match SortitionDB::get_block_commit_for_stacks_block(self.conn(), consensus_hash, &block_hash)? {
            Some(bc) => bc,
            None => {
                // unsoliciated
                debug!("No block commit for {}/{}", consensus_hash, block_hash);
                return Ok(None);
            }
        };

        // get the stacks chain tip this block commit builds off of
        let stacks_chain_tip = 
            if block_commit.parent_block_ptr == 0 && block_commit.parent_vtxindex == 0 {
                // no parent -- this is the first-ever Stacks block in this fork
                test_debug!("Block {}/{} mines off of genesis", consensus_hash, block_hash);
                self.get_first_block_snapshot()?
            }
            else {
                let parent_commit = match self.get_block_commit_parent(block_commit.parent_block_ptr.into(), block_commit.parent_vtxindex.into())? {
                    Some(commit) => commit,
                    None => {
                        // unsolicited -- orphaned
                        warn!("Received unsolicited block, could not find parent: {}/{}, parent={}/{}",
                              consensus_hash, block_hash,
                              block_commit.parent_block_ptr, consensus_hash);
                        return Ok(None);
                    }
                };

                debug!("Block {}/{} mines off of parent {},{}", consensus_hash, block_hash, parent_commit.block_height, parent_commit.vtxindex);
                self.get_block_snapshot(&parent_commit.burn_header_hash)?
                    .expect("FATAL: burn DB does not have snapshot for parent block commit")
            };

        Ok(Some((block_commit, stacks_chain_tip)))
    }

    /// Get the latest block snapshot on this fork where a sortition occured.
    /// Search snapshots up to (but excluding) the given block height.
    /// Will always return a snapshot -- even if it's the initial sentinel snapshot.
    pub fn get_last_snapshot_with_sortition(&self, burn_block_height: u64) -> Result<BlockSnapshot, db_error> {
        assert!(burn_block_height < BLOCK_HEIGHT_MAX);
        test_debug!("Get snapshot at from sortition tip {}, expect height {}", &self.context.chain_tip, burn_block_height);
        let get_from = match get_ancestor_sort_id(self, burn_block_height, &self.context.chain_tip)? {
            Some(sortition_id) => sortition_id,
            None => {
                error!("No blockheight {} ancestor at sortition identifier {}",
                       burn_block_height, &self.context.chain_tip);
                return Err(db_error::NotFoundError);
            }
        };

        let ancestor_hash = match self.get_indexed(&get_from, &db_keys::last_sortition())? {
            Some(hex_str) => {
                BurnchainHeaderHash::from_hex(&hex_str)
                    .expect(&format!("FATAL: corrupt database: failed to parse {} into a hex string", &hex_str))
            },
            None => {
                // no prior sortitions, so get the first
                return self.get_first_block_snapshot();
            }
        };
        
        self.get_block_snapshot(&ancestor_hash)
            .map(|snapshot_opt| {
                snapshot_opt
                    .expect(&format!("FATAL: corrupt index: no snapshot {}", ancestor_hash))
            })
    }

    pub fn get_leader_key_at(&self, key_block_height: u64, key_vtxindex: u32) -> Result<Option<LeaderKeyRegisterOp>, db_error> {
        SortitionDB::get_leader_key_at(self, key_block_height, key_vtxindex, &self.context.chain_tip)
    }

    pub fn get_block_commit_parent(&self, block_height: u64, vtxindex: u32) -> Result<Option<LeaderBlockCommitOp>, db_error> {
        SortitionDB::get_block_commit_parent(self, block_height, vtxindex, &self.context.chain_tip)
    }

    /// Get a block commit by txid. In the event of a burnchain fork, this may not be unique.
    ///   this function simply returns one of those block commits: only use data that is
    ///   immutable across burnchain/pox forks, e.g., parent block ptr,  
    pub fn get_block_commit_by_txid(&self, txid: &Txid) -> Result<Option<LeaderBlockCommitOp>, db_error> {
        get_block_commit_by_txid(self.conn(), txid)
    }

    /// Return a vec of sortition winner's burn header hash and stacks header hash, ordered by
    ///   increasing block height in the range (block_height_begin, block_height_end]
    fn get_sortition_winners_in_fork(&self, block_height_begin: u32, block_height_end: u32) -> Result<Vec<(Txid, u64)>,  BurnchainError> {
        let mut result = vec![];
        for height in (block_height_begin+1)..(block_height_end+1) {
            debug!("Looking for winners at height = {}", height);
            let snapshot = SortitionDB::get_ancestor_snapshot(self, height as u64, &self.context.chain_tip)?
                .ok_or_else(|| BurnchainError::MissingParentBlock)?;
            if snapshot.sortition {
                result.push((snapshot.winning_block_txid, snapshot.block_height));
            }
        }
        Ok(result)
    }

    /// Return identifying information for a PoX anchor block for the reward cycle that
    ///   begins the block after `prepare_end_bhh`.
    /// If a PoX anchor block is chosen, this returns Some, if a PoX anchor block was not
    ///   selected, return `None`
    /// `prepare_end_bhh`: this is the burn block which is the last block in the prepare phase
    ///                 for the corresponding reward cycle
    pub fn get_chosen_pox_anchor(&self, prepare_end_bhh: &BurnchainHeaderHash, pox_consts: &PoxConstants) -> Result<Option<(ConsensusHash, BlockHeaderHash)>, CoordinatorError> {
        let prepare_end_sortid = self.get_sortition_id_for_bhh(prepare_end_bhh)?
            .ok_or_else(|| BurnchainError::MissingParentBlock)?;
        let my_height = SortitionDB::get_block_height(self.deref(), &prepare_end_sortid)?
            .expect("CORRUPTION: SortitionID known, but no block height in SQL store");

        // if this block is the _end_ of a prepare phase,
        if ! (my_height % pox_consts.reward_cycle_length == 0) {
            test_debug!("My height = {}, reward cycle length == {}", my_height, pox_consts.reward_cycle_length);
            return Err(CoordinatorError::NotPrepareEndBlock)
        }

        let prepare_end = my_height;
        // if this block isn't greater than prepare_length, then this shouldn't be the end of a prepare block
        if prepare_end < pox_consts.prepare_length {
            test_debug!("prepare_end = {}, pox_consts.prepare_length = {}", prepare_end, pox_consts.prepare_length);
            return Err(CoordinatorError::NotPrepareEndBlock)
        }

        let prepare_begin = prepare_end - pox_consts.prepare_length;

        let mut candidate_anchors = HashMap::new();
        let mut memoized_candidates: HashMap<_, (Txid, u64)> = HashMap::new();

        // iterate over every sortition winner in the prepare phase
        //   looking for their highest ancestor _before_ prepare_begin.
        let winners = self.get_sortition_winners_in_fork(prepare_begin, prepare_end)?;
        for (winner_commit_txid, winner_block_height) in winners.into_iter() {
            let mut cursor = (winner_commit_txid, winner_block_height);

            while cursor.1 > (prepare_begin as u64) {
                // check if we've already discovered the candidate for this block
                if let Some(ancestor) = memoized_candidates.get(&cursor.1) {
                    cursor = ancestor.clone();
                } else {
                    // get the block commit
                    let block_commit = self.get_block_commit_by_txid(&cursor.0)?
                        .expect("CORRUPTED: Failed to fetch block commit for known sortition winner");
                    // find the parent sortition
                    let sn = SortitionDB::get_ancestor_snapshot(self, block_commit.parent_block_ptr as u64, &self.context.chain_tip)?
                        .expect("CORRUPTED: accepted block commit, but parent pointer not in sortition set");
                    assert!(sn.sortition, "CORRUPTED: accepted block commit, but parent pointer not a sortition winner");

                    cursor = (sn.winning_block_txid, sn.block_height);
                }
            }
            // this is the burn block height of the sortition that chose the
            //   highest ancestor of winner_stacks_bh whose sortition occurred before prepare_begin
            //  the winner of that sortition is the PoX anchor block candidate that winner_stacks_bh is "voting for"
            let highest_ancestor = cursor.1;
            memoized_candidates.insert(winner_block_height, cursor);
            if let Some(x) = candidate_anchors.get_mut(&highest_ancestor) {
                *x += 1;
            } else {
                candidate_anchors.insert(highest_ancestor, 1u32);
            }
        }

        // did any candidate receive >= F*w?
        let mut result = None;
        for (candidate, confirmed_by) in candidate_anchors.into_iter() {
            if confirmed_by >= pox_consts.anchor_threshold {
                // find the sortition at height
                let sn = SortitionDB::get_ancestor_snapshot(self, candidate, &self.context.chain_tip)?
                    .expect("BUG: cannot find chosen PoX candidate's sortition");
                assert!(result.replace((sn.consensus_hash, sn.winning_stacks_block_hash)).is_none(),
                        "BUG: multiple anchor blocks received more confirmations than anchor_threshold");
            }
        }

        Ok(result)
    }
}

impl PoxId {
    pub fn initial() -> PoxId {
        PoxId(vec![true])
    }

    pub fn from_bools(bools: Vec<bool>) -> PoxId {
        PoxId(bools)
    }

    pub fn extend_with_present_block(&mut self) {
        self.0.push(true);
    }
    pub fn extend_with_not_present_block(&mut self) {
        self.0.push(false);
    }

    pub fn stubbed() -> PoxId {
        PoxId(vec![])
    }

    pub fn has_ith_anchor_block(&self, i: usize) -> bool {
        if i >= self.0.len() {
            false
        }
        else {
            self.0[i]
        }
    }

    pub fn len(&self) -> usize {
        self.0.len()
    }

    pub fn bit_slice(&self, start: usize, len: usize) -> (Vec<u8>, u64) {
        let mut ret = vec![0x00];
        let mut count = 0;
        for bit in start..(start+len) {
            if bit >= self.len() {
                break;
            }
            let i = bit - start;
            if i > 0 && i % 8 == 0 {
                ret.push(0x00);
            }

            let sz = ret.len() - 1;
            if self.0[bit] {
                ret[sz] |= 1 << (i % 8);
            }
            count += 1;
        }
        (ret, count)
    }
}

impl FromStr for PoxId {
    type Err = NetError;
    fn from_str(s: &str) -> Result<Self, Self::Err> {
        let mut result = vec![];
        for i in s.chars() {
            if i == '1' {
                result.push(true);
            } else if i == '0' {
                result.push(false);
            } else {
                return Err(NetError::DeserializeError("Unexpected character in PoX ID serialization".into()))
            }
        }
        Ok(PoxId(result))
    }
}

impl fmt::Display for PoxId {
    fn fmt(&self, f: &mut fmt::Formatter<'_>) -> fmt::Result {
        for val in self.0.iter() {
            write!(f, "{}", if *val { 1 } else { 0 })?;
        }
        Ok(())
    }
}

impl SortitionId {
    pub fn stubbed(from: &BurnchainHeaderHash) -> SortitionId {
        SortitionId::new(from, &PoxId::stubbed())
    }

    pub fn new(bhh: &BurnchainHeaderHash, pox: &PoxId) -> SortitionId {
        if pox == &PoxId::stubbed() {
            SortitionId(bhh.0.clone())
        } else {
            let mut hasher = Sha512Trunc256::new();
            hasher.input(bhh);
            write!(hasher, "{}", pox)
                .expect("Failed to deserialize PoX ID into the hasher");
            let h = Sha512Trunc256Sum::from_hasher(hasher);
            SortitionId(h.0)
        }
    }
}

// Connection methods
impl SortitionDB {
    /// Begin a transaction.
    pub fn tx_begin<'a>(&'a mut self) -> Result<SortitionDBTx<'a>, db_error> {
        if !self.readwrite {
            return Err(db_error::ReadOnly);
        }

        let index_tx = SortitionDBTx::new(&mut self.marf,
                                          SortitionDBTxContext { first_block_height: self.first_block_height });
        Ok(index_tx)
    }

    /// Make an indexed connectino
    pub fn index_conn<'a>(&'a self) -> SortitionDBConn<'a> {
        SortitionDBConn::new(&self.marf,
                             SortitionDBTxContext { first_block_height: self.first_block_height })
    }

    pub fn index_handle<'a>(&'a self, chain_tip: &SortitionId) -> SortitionHandleConn<'a> {
        SortitionHandleConn::new(&self.marf,
                                 SortitionHandleContext {
                                     first_block_height: self.first_block_height,
                                     chain_tip: chain_tip.clone() })
    }

    pub fn tx_handle_begin<'a>(&'a mut self, chain_tip: &SortitionId) -> Result<SortitionHandleTx<'a>, db_error> {
        if !self.readwrite {
            return Err(db_error::ReadOnly);
        }

        Ok(SortitionHandleTx::new(&mut self.marf,
                                  SortitionHandleContext {
                                      first_block_height: self.first_block_height,
                                      chain_tip: chain_tip.clone() }))
    }

    pub fn conn<'a>(&'a self) -> &'a Connection {
        self.marf.sqlite_conn()
    }

    fn open_index(index_path: &str) -> Result<MARF<SortitionId>, db_error> {
        test_debug!("Open index at {}", index_path);
        MARF::from_path(index_path).map_err(|_e| db_error::Corruption)
    }

    /// Open the database on disk.  It must already exist and be instantiated.
    /// It's best not to call this if you are able to call connect().  If you must call this, do so
    /// after you call connect() somewhere else, since connect() performs additional validations.
    pub fn open(path: &str, readwrite: bool) -> Result<SortitionDB, db_error> {
        let (db_path, index_path) = db_mkdirs(path)?;
        debug!("Open sortdb '{}' as '{}', with index as '{}'",
               db_path, if readwrite { "readwrite" } else { "readonly" }, index_path);
        
        let marf = SortitionDB::open_index(&index_path)?;
        let first_snapshot = SortitionDB::get_first_block_snapshot(marf.sqlite_conn())?;

        let db = SortitionDB {
            marf, readwrite,
            first_block_height: first_snapshot.block_height,
            first_burn_header_hash: first_snapshot.burn_header_hash.clone(),
        };
        Ok(db)
    }

    /// Open the burn database at the given path.  Open read-only or read/write.
    /// If opened for read/write and it doesn't exist, instantiate it.
    pub fn connect(path: &str, first_block_height: u64, first_burn_hash: &BurnchainHeaderHash, first_burn_header_timestamp: u64, readwrite: bool) -> Result<SortitionDB, db_error> {
        let create_flag = match fs::metadata(path) {
            Err(e) => {
                if e.kind() == ErrorKind::NotFound {
                    // need to create 
                    if readwrite {
                        true
                    }
                    else {
                        return Err(db_error::NoDBError);
                    }
                }
                else {
                    return Err(db_error::IOError(e));
                }
            },
            Ok(_md) => false,
        };

        let (db_path, index_path) = db_mkdirs(path)?;
        debug!("Connect/Open {} sortdb '{}' as '{}', with index as '{}'",
               if create_flag { "(create)" } else { "" },
               db_path, if readwrite { "readwrite" } else { "readonly" }, index_path);

        let marf = SortitionDB::open_index(&index_path)?;

        let mut db = SortitionDB {
            marf, readwrite, first_block_height,
            first_burn_header_hash: first_burn_hash.clone(),
        };

        if create_flag {
            // instantiate!
            db.instantiate(first_block_height, first_burn_hash, first_burn_header_timestamp)?;
        }
        else {
            // validate -- must contain the given first block and first block hash 
            let snapshot = SortitionDB::get_first_block_snapshot(db.conn())?;
            if !snapshot.is_initial() || snapshot.block_height != first_block_height || snapshot.burn_header_hash != *first_burn_hash {
                error!("Invalid genesis snapshot: sn.is_initial = {}, sn.block_height = {}, sn.burn_hash = {}, expect.block_height = {}, expect.burn_hash = {}",
                       snapshot.is_initial(), snapshot.block_height, &snapshot.burn_header_hash, first_block_height, first_burn_hash);
                return Err(db_error::Corruption);
            }
        }

        Ok(db)
    }

    /// Open a burn database at random tmp dir (used for testing)
    #[cfg(test)]
    pub fn connect_test(first_block_height: u64, first_burn_hash: &BurnchainHeaderHash) -> Result<SortitionDB, db_error> { 
        let mut rng = rand::thread_rng();
        let mut buf = [0u8; 32];
        rng.fill_bytes(&mut buf);
        let db_path_dir = format!("/tmp/test-blockstack-sortdb-{}", to_hex(&buf));

        SortitionDB::connect(&db_path_dir, first_block_height, first_burn_hash,
                             get_epoch_time_secs(), true)
    }

    fn instantiate(&mut self, first_block_height: u64, first_burn_header_hash: &BurnchainHeaderHash, first_burn_header_timestamp: u64) -> Result<(), db_error> {
        debug!("Instantiate SortDB");
        let mut db_tx = SortitionHandleTx::begin(self, &SortitionId::sentinel())?;

        // create first (sentinel) snapshot
        debug!("Make first snapshot");
        let mut first_snapshot = BlockSnapshot::initial(first_block_height, first_burn_header_hash, first_burn_header_timestamp);
        
        assert!(first_snapshot.parent_burn_header_hash != first_snapshot.burn_header_hash);
        assert_eq!(first_snapshot.parent_burn_header_hash, BurnchainHeaderHash::sentinel());

        for row_text in BURNDB_SETUP {
            db_tx.execute(row_text, NO_PARAMS)?;
        }

        db_tx.execute("INSERT INTO db_config (version) VALUES (?1)", &[&CHAINSTATE_VERSION])?;

        db_tx.instantiate_index()?;

        let mut first_sn = first_snapshot.clone();
        first_sn.sortition_id = SortitionId::sentinel();
        let index_root = db_tx.index_add_fork_info(
            &mut first_sn, &first_snapshot, &vec![], None, None)?;
        first_snapshot.index_root = index_root;

        db_tx.insert_block_snapshot(&first_snapshot)?;
        db_tx.store_transition_ops(&first_snapshot.sortition_id, &BurnchainStateTransition::noop())?;

        db_tx.commit()?;
        Ok(())
    }

    /// Get a block commit by its content-addressed location in a specific sortition.
    pub fn get_block_commit(conn: &Connection, txid: &Txid, sortition_id: &SortitionId) -> Result<Option<LeaderBlockCommitOp>, db_error> {
        let qry = "SELECT * FROM block_commits WHERE txid = ?1 AND sortition_id = ?2";
        let args: [&dyn ToSql; 2] = [&txid, &sortition_id];
        query_row(conn, qry, &args)
    }

    /// Load up all snapshots, in ascending order by block height.  Great for testing!
    pub fn get_all_snapshots(&self) -> Result<Vec<BlockSnapshot>, db_error> {
        let qry = "SELECT * FROM snapshots ORDER BY block_height ASC";
        query_rows(self.conn(), qry, NO_PARAMS)
    }
}

impl <'a> SortitionDBConn <'a> {
    pub fn as_handle <'b> (&'b self, chain_tip: &SortitionId) -> SortitionHandleConn <'b> {
        SortitionHandleConn {
            index: self.index,
            context: SortitionHandleContext {
                first_block_height: self.context.first_block_height.clone(),
                chain_tip: chain_tip.clone()
            }
        }
    }

    /// Given a burnchain consensus hash,
    ///    go get the last N Stacks block headers that won sortition
    /// leading up to the given header hash.  The ith slot in the vector will be Some(...) if there
    /// was a sortition, and None if not.
    /// Returns up to num_headers prior block header hashes.
    /// The list of hashes will be in ascending order -- the lowest-height block is item 0.
    /// The last hash will be the hash for the given consensus hash.
    pub fn get_stacks_header_hashes(&self, num_headers: u64, tip_consensus_hash: &ConsensusHash, cache: &BlockHeaderCache) -> Result<Vec<(ConsensusHash, Option<BlockHeaderHash>)>, db_error> {
        let mut ret = vec![];
        let tip_snapshot = SortitionDB::get_block_snapshot_consensus(self, tip_consensus_hash)?
            .ok_or_else(|| db_error::NotFoundError)?;

        if !tip_snapshot.pox_valid {
            return Err(db_error::NotFoundError);
        }

        assert!(tip_snapshot.block_height >= self.context.first_block_height, "DB corruption: have snapshot with a smaller block height than the first block height");

        let db_handle = self.as_handle(&tip_snapshot.sortition_id);

        let headers_count = 
            if tip_snapshot.block_height - self.context.first_block_height  < num_headers {
                tip_snapshot.block_height - self.context.first_block_height
            }
            else {
                num_headers
            };

        let mut ancestor_consensus_hash = tip_snapshot.consensus_hash;

        for _i in 0..headers_count {
            if let Some((header_hash_opt, prev_consensus_hash)) = cache.get(&ancestor_consensus_hash) {
                // cache hit
                ret.push((ancestor_consensus_hash, header_hash_opt.clone()));
                ancestor_consensus_hash = prev_consensus_hash.clone();
                continue;
            }

            // cache miss
            let ancestor_snapshot = SortitionDB::get_block_snapshot_consensus(db_handle.conn(), &ancestor_consensus_hash)?
                .expect(&format!("Discontiguous index: missing block for consensus hash {}", ancestor_consensus_hash));

            assert!(ancestor_snapshot.pox_valid, "BUG: ancestor is not on the valid PoX fork");

            let header_hash_opt = 
                if ancestor_snapshot.sortition {
                    Some(ancestor_snapshot.winning_stacks_block_hash.clone())
                }
                else {
                    None
                };

            debug!("CACHE MISS {}", &ancestor_consensus_hash);

            ret.push((ancestor_snapshot.consensus_hash, header_hash_opt.clone()));

            let ancestor_snapshot_parent = db_handle.get_block_snapshot(&ancestor_snapshot.parent_burn_header_hash)?
                .expect(&format!("Discontiguous index: missing parent block of parent burn header hash {}", &ancestor_snapshot.parent_burn_header_hash));

            ancestor_consensus_hash = ancestor_snapshot_parent.consensus_hash;
        }

        ret.reverse();
        Ok(ret)
    }

    /// Get a burn blockchain snapshot, given a burnchain configuration struct.
    /// Used mainly by the network code to determine what the chain tip currently looks like.
    pub fn get_burnchain_view(&self, burnchain: &Burnchain, chain_tip: &BlockSnapshot) -> Result<BurnchainView, db_error> {
        if chain_tip.block_height < burnchain.first_block_height {
            // should never happen, but don't panic since this is network-callable code
            error!("Invalid block height from DB: {}: expected at least {}", chain_tip.block_height, burnchain.first_block_height);
            return Err(db_error::Corruption);
        }

        if chain_tip.block_height < burnchain.stable_confirmations as u64 {
            // should never happen, but don't panic since this is network-callable code
            error!("Invalid block height from DB: {}: expected at least {}", chain_tip.block_height, burnchain.stable_confirmations);
            return Err(db_error::Corruption);
        }

        let stable_block_height = cmp::max(burnchain.first_block_height,
                                           chain_tip.block_height - (burnchain.stable_confirmations as u64));

        let db_handle = SortitionHandleConn::open_reader(self, &chain_tip.sortition_id)?;

        let stable_snapshot = db_handle.get_block_snapshot_by_height(stable_block_height)?
            .ok_or_else(|| {
                // shouldn't be possible, but don't panic since this is network-callable code
                error!("Failed to load snapshot for block {} from burnchain_header={}, sortition_id={}, first_block_height={}, first_block_height={}",
                       stable_block_height, &chain_tip.burn_header_hash, &chain_tip.sortition_id, &self.context.first_block_height, burnchain.first_block_height);
                db_error::Corruption
            })?;

        // get all burn block hashes between the chain tip, and the stable height back
        // MAX_NEIGHBOR_BLOCK_DELAY
        let oldest_height = 
            if stable_snapshot.block_height < MAX_NEIGHBOR_BLOCK_DELAY {
                0
            }
            else {
                stable_snapshot.block_height - MAX_NEIGHBOR_BLOCK_DELAY
            };

        let mut last_burn_block_hashes = HashMap::new();
        for height in oldest_height..chain_tip.block_height {
            let ancestor_hash = SortitionDB::get_ancestor_snapshot(&self, height as u64, &chain_tip.sortition_id)?
                .map(|sn| sn.burn_header_hash)
                .unwrap_or(FIRST_BURNCHAIN_BLOCK_HASH.clone());
            last_burn_block_hashes.insert(height, ancestor_hash);
        }

        test_debug!("Chain view: {},{}-{},{}", chain_tip.block_height, chain_tip.burn_header_hash, stable_block_height, stable_snapshot.burn_header_hash);
        Ok(BurnchainView {
            burn_block_height: chain_tip.block_height, 
            burn_block_hash: chain_tip.burn_header_hash,
            burn_stable_block_height: stable_block_height,
            burn_stable_block_hash: stable_snapshot.burn_header_hash,
            last_burn_block_hashes: last_burn_block_hashes
        })
    }

    /// Get the height of a burnchain block
    pub fn inner_get_burn_block_height(&self, burn_header_hash: &BurnchainHeaderHash) -> Result<Option<u64>, db_error> {
        let qry = "SELECT block_height FROM snapshots WHERE burn_header_hash = ?1 LIMIT 1";
        query_row(self.conn(), qry, &[burn_header_hash])
    }

    /// Get the burnchain hash given a height
    pub fn inner_get_burn_header_hash(&self, height: u32) -> Result<Option<BurnchainHeaderHash>, db_error> {
        let tip = SortitionDB::get_canonical_burn_chain_tip(self.conn())?;
        let ancestor_opt = SortitionDB::get_ancestor_snapshot(&self, height as u64, &tip.sortition_id)?
            .map(|snapshot| snapshot.burn_header_hash);
        Ok(ancestor_opt)
    }
}

// High-level functions used by ChainsCoordinator
impl SortitionDB {
    pub fn get_sortition_id(&self, burnchain_header_hash: &BurnchainHeaderHash, sortition_tip: &SortitionId) -> Result<Option<SortitionId>, BurnchainError> {
        let handle = self.index_handle(sortition_tip);
        handle.get_sortition_id_for_bhh(burnchain_header_hash)
            .map_err(BurnchainError::from)
    }

    pub fn is_sortition_processed(&self, burnchain_header_hash: &BurnchainHeaderHash, sortition_tip: &SortitionId) -> Result<bool, BurnchainError> {
        self.get_sortition_id(burnchain_header_hash, sortition_tip)
            .map(|x| x.is_some())
    }

    fn get_block_height(conn: &Connection, sortition_id: &SortitionId) -> Result<Option<u32>, db_error> {
        let qry = "SELECT block_height FROM snapshots WHERE sortition_id = ? LIMIT 1";
        conn.query_row(qry, &[sortition_id], |row| row.get(0)).optional()
            .map_err(db_error::from)
    }

    /// Is the given block an expected PoX anchor in this sortition history?
    ///  if so, return the Stacks block hash
    pub fn is_stacks_block_pox_anchor(&mut self, block: &BlockHeaderHash, sortition_tip: &SortitionId) -> Result<Option<BlockHeaderHash>, BurnchainError> {
        let handle = self.index_handle(sortition_tip);
        let expects_block_as_anchor = handle.get_tip_indexed(&db_keys::pox_anchor_to_prepare_end(block))?
            .map(|_| block.clone());

        return Ok(expects_block_as_anchor)
    }

    fn parse_last_anchor_block_hash(s: Option<String>) -> Option<BlockHeaderHash> {
        s.map(|s| {
            if s == "" {
                None
            } else {
                Some(BlockHeaderHash::from_hex(&s)
                     .expect("BUG: Bad BlockHeaderHash stored in DB"))
            }
        }).flatten()
    }

    pub fn invalidate_descendants_of(&mut self, burn_block: &BurnchainHeaderHash) -> Result<(), BurnchainError> {
        let db_tx = self.tx_begin()?;
        let mut queue = vec![burn_block.clone()];

        while let Some(header) = queue.pop() {
            db_tx.tx().execute("UPDATE snapshots SET pox_valid = 0 WHERE parent_burn_header_hash = ?", &[&header])?;
            let mut stmt = db_tx.prepare("SELECT DISTINCT burn_header_hash FROM snapshots WHERE parent_burn_header_hash = ?")?;
            for next_header in stmt.query_map(&[&header], |row| row.get(0))? {
                queue.push(next_header?);
            }
        };

        db_tx.commit()?;
        Ok(())
    }

    /// Get the last sortition in the prepare phase that chose a particular Stacks block as the anchor,
    ///   or if the anchor is not expected, return None
    pub fn get_prepare_end_for(&mut self, sortition_tip: &SortitionId, anchor: &BlockHeaderHash) -> Result<Option<BlockSnapshot>, BurnchainError> {
        let handle = self.index_handle(sortition_tip);
        let prepare_end_sortid = match handle.get_tip_indexed(&db_keys::pox_anchor_to_prepare_end(anchor))? {
            Some(s) => SortitionId::from_hex(&s)
                .expect("CORRUPTION: DB stored bad sortition ID"),
            None => return Ok(None)
        };
        let snapshot = SortitionDB::get_block_snapshot(self.conn(), &prepare_end_sortid)?
            .expect(&format!("BUG: Sortition ID for prepare phase end is known, but no BlockSnapshot is stored: {}",
                            &prepare_end_sortid));
        Ok(Some(snapshot))
    }

    /// Get the PoX ID at the particular sortition_tip
    pub fn get_pox_id(&mut self, sortition_tip: &SortitionId) -> Result<PoxId, BurnchainError> {
        let handle = self.index_handle(sortition_tip);
        handle.get_pox_id()
            .map_err(BurnchainError::from)
    }

    pub fn get_sortition_result(&self, id: &SortitionId) -> Result<Option<(BlockSnapshot, BurnchainStateTransitionOps)>, BurnchainError> {
        let snapshot = match SortitionDB::get_block_snapshot(self.conn(), id)? {
            Some(x) => x,
            None => return Ok(None)
        };

        let sql_transition_ops = "SELECT accepted_ops, consumed_keys FROM snapshot_transition_ops WHERE sortition_id = ?";
        let transition_ops = self.conn()
            .query_row(sql_transition_ops, &[id],
                       |row| {
                           let accepted_ops: String = row.get(0);
                           let consumed_leader_keys: String = row.get(1);
                           BurnchainStateTransitionOps {
                               accepted_ops: serde_json::from_str(&accepted_ops)
                                   .expect("CORRUPTION: DB stored bad transition ops"),
                               consumed_leader_keys: serde_json::from_str(&consumed_leader_keys)
                                   .expect("CORRUPTION: DB stored bad transition ops")
                           }
                       })
            .optional()?
            .expect("CORRUPTION: DB stored BlockSnapshot, but not the transition ops");

        Ok(Some((snapshot, transition_ops))) 
    }

    ///
    /// # Arguments
    /// * `burn_header` - the burnchain block header to process sortition for
    /// * `ops` - the parsed blockstack operations (will be validated in this function)
    /// * `burnchain` - a reference to the burnchain information struct
    /// * `from_tip` - tip of the "sortition chain" that is being built on
    /// * `next_pox_info` - iff this sortition is the first block in a reward cycle, this should be Some
    ///
    pub fn evaluate_sortition(&mut self, burn_header: &BurnchainBlockHeader, ops: Vec<BlockstackOperationType>,
                              burnchain: &Burnchain, from_tip: &SortitionId, next_pox_info: Option<RewardCycleInfo>) -> Result<(BlockSnapshot, BurnchainStateTransition), BurnchainError> {
        let parent_sort_id = self.get_sortition_id(&burn_header.parent_block_hash, from_tip)?
            .ok_or_else(|| BurnchainError::MissingParentBlock)?;

        let mut sortition_db_handle = SortitionHandleTx::begin(self, &parent_sort_id)?;
        let parent_snapshot = sortition_db_handle.get_block_snapshot(&burn_header.parent_block_hash, &parent_sort_id)?
            .ok_or_else(|| {
                warn!("Unknown block {:?}", burn_header.parent_block_hash);
                BurnchainError::MissingParentBlock
            })?;

        let parent_pox = sortition_db_handle.get_pox_id()?;

        let reward_set_vrf_hash = parent_snapshot.sortition_hash.mix_burn_header(&parent_snapshot.burn_header_hash);

        let reward_set_info = sortition_db_handle.pick_recipient(&reward_set_vrf_hash, next_pox_info.as_ref())?;

        let new_snapshot = sortition_db_handle.process_block_txs(
            &parent_snapshot, burn_header, burnchain, ops, next_pox_info, parent_pox, reward_set_info.as_ref())?;

        sortition_db_handle.store_transition_ops(&new_snapshot.0.sortition_id, &new_snapshot.1)?;

        // commit everything!
        sortition_db_handle.commit()?;
        Ok(new_snapshot)
    }

    #[cfg(test)]
    pub fn test_get_next_block_recipients(&mut self, next_pox_info: Option<&RewardCycleInfo>) -> Result<Option<RewardSetInfo>, BurnchainError> {
        let parent_snapshot = SortitionDB::get_canonical_burn_chain_tip(self.conn())?;
        self.get_next_block_recipients(&parent_snapshot, next_pox_info)
    }

    pub fn get_next_block_recipients(&mut self, parent_snapshot: &BlockSnapshot, next_pox_info: Option<&RewardCycleInfo>) -> Result<Option<RewardSetInfo>, BurnchainError> {
        let reward_set_vrf_hash = parent_snapshot.sortition_hash.mix_burn_header(&parent_snapshot.burn_header_hash);

        let mut sortition_db_handle = SortitionHandleTx::begin(self, &parent_snapshot.sortition_id)?;
        sortition_db_handle.pick_recipient(&reward_set_vrf_hash, next_pox_info)
    }

    pub fn is_stacks_block_in_sortition_set(&self, sortition_id: &SortitionId, block_to_check: &BlockHeaderHash) -> Result<bool, BurnchainError> {
        let result = self.index_handle(sortition_id)
            .get_tip_indexed(&db_keys::stacks_block_present(block_to_check))?;
        Ok(result.is_some())
    }

    pub fn latest_stacks_blocks_processed(&self, sortition_id: &SortitionId) -> Result<u64, BurnchainError> {
        let db_handle = self.index_handle(sortition_id);
        SortitionDB::get_max_arrival_index(&db_handle)
            .map_err(|e| BurnchainError::from(e))
    }
}

// Querying methods
impl SortitionDB {
    /// Get the canonical burn chain tip -- the tip of the longest burn chain we know about.
    /// Break ties deterministically by ordering on burnchain block hash.
    pub fn get_canonical_burn_chain_tip(conn: &Connection) -> Result<BlockSnapshot, db_error> {
        let qry = "SELECT * FROM snapshots WHERE pox_valid = 1 ORDER BY block_height DESC, burn_header_hash ASC LIMIT 1";
        query_row(conn, qry, NO_PARAMS)
            .map(|opt| opt.expect("CORRUPTION: No canonical burnchain tip"))
    }

    /// Get the canonical burn chain tip -- the tip of the longest burn chain we know about.
    /// Break ties deterministically by ordering on burnchain block hash.
    pub fn get_canonical_sortition_tip(conn: &Connection) -> Result<SortitionId, db_error> {
        let qry = "SELECT sortition_id FROM snapshots WHERE pox_valid = 1 ORDER BY block_height DESC, burn_header_hash ASC LIMIT 1";
        match conn.query_row(qry, NO_PARAMS, |row| row.get(0)).optional() {
            Ok(opt) => Ok(opt.expect("CORRUPTION: No canonical burnchain tip")),
            Err(e) => Err(db_error::from(e))
        }
    }

    pub fn index_handle_at_tip<'a>(&'a self) -> SortitionHandleConn<'a> {
        let sortition_id = SortitionDB::get_canonical_sortition_tip(self.conn()).unwrap();
        self.index_handle(&sortition_id)
    }

    /// Open a tx handle at the burn chain tip
    pub fn tx_begin_at_tip<'a> (&'a mut self) -> SortitionHandleTx<'a> {
        let sortition_id = SortitionDB::get_canonical_sortition_tip(self.conn()).unwrap();
        self.tx_handle_begin(&sortition_id).unwrap()
    }

    /// Get the canonical Stacks chain tip -- this gets memoized on the canonical burn chain tip.
    pub fn get_canonical_stacks_chain_tip_hash(conn: &Connection) -> Result<(ConsensusHash, BlockHeaderHash), db_error> {
        let sn = SortitionDB::get_canonical_burn_chain_tip(conn)?;

        let stacks_block_hash = sn.canonical_stacks_tip_hash;
        let consensus_hash = sn.canonical_stacks_tip_consensus_hash;

        Ok((consensus_hash, stacks_block_hash))
    }


    /// Get an accepted stacks block header in a fork whose chain tip has not yet committed
    /// to it.
    fn get_accepted_stacks_block_pointer(conn: &Connection, tip_consensus_hash: &ConsensusHash, stacks_block_hash: &BlockHeaderHash) -> Result<Option<AcceptedStacksBlockHeader>, db_error> {
        let args : &[&dyn ToSql] = &[tip_consensus_hash, stacks_block_hash];
        query_row_panic(conn, "SELECT * FROM canonical_accepted_stacks_blocks WHERE tip_consensus_hash = ?1 AND stacks_block_hash = ?2", args,
                        || format!("BUG: the same Stacks block {} shows up twice or more in the same burn chain fork (whose tip is {})", stacks_block_hash, tip_consensus_hash))
    }

    /// Add an accepted Stacks block to the canonical accepted stacks header table, to indicate
    /// that it will be committed to by the next burn block added to the canonical chain tip.  Used
    /// to identify Stacks blocks that get accepted in the mean time, so we can ensure that the
    /// canonical burn chain tip always points to the canonical stacks chain tip.
    fn insert_accepted_stacks_block_pointer(tx: &Transaction, tip_consensus_hash: &ConsensusHash, consensus_hash: &ConsensusHash, stacks_block_hash: &BlockHeaderHash, stacks_block_height: u64) -> Result<(), db_error> {
        let args: &[&dyn ToSql] = &[tip_consensus_hash, consensus_hash, stacks_block_hash, &u64_to_sql(stacks_block_height)?];
        tx.execute("INSERT OR REPLACE INTO canonical_accepted_stacks_blocks (tip_consensus_hash, consensus_hash, stacks_block_hash, block_height) VALUES (?1, ?2, ?3, ?4)", args)
            .map_err(db_error::SqliteError)?;
        Ok(())
    }

    /// Get the maximum arrival index for any known snapshot.
    fn get_max_arrival_index(conn: &Connection) -> Result<u64, db_error> {
        match conn.query_row("SELECT IFNULL(MAX(arrival_index), 0) FROM snapshots", NO_PARAMS,
                             |row| u64::from_row(row))
            .optional()? {
            Some(arrival_index) => Ok(arrival_index?),
            None => Ok(0)
        }
    }

    /// Get the maximum arrival index for any known snapshot.
    fn get_arrival_index_for(conn: &Connection, sortition_id: &SortitionId) -> Result<u64, db_error> {
        match conn.query_row("SELECT arrival_index FROM snapshots WHERE sortition_id = ?", &[sortition_id],
                             |row| u64::from_row(row))
            .optional()? {
            Some(arrival_index) => Ok(arrival_index?),
            None => Err(db_error::NotFoundError)
        }
    }

    /// Get a snapshot with an arrived block (i.e. a block that was marked as processed)
    fn get_snapshot_by_arrival_index(conn: &Connection, arrival_index: u64) -> Result<Option<BlockSnapshot>, db_error> {
        query_row_panic(conn, "SELECT * FROM snapshots WHERE arrival_index = ?1 AND stacks_block_accepted > 0",
                        &[&u64_to_sql(arrival_index)?],
                        || "BUG: multiple snapshots have the same non-zero arrival index".to_string())
    }

    /// Get a snapshot for an existing burn chain block given its consensus hash.
    /// The snapshot may not be valid.
    pub fn get_block_snapshot_consensus(conn: &Connection, consensus_hash: &ConsensusHash) -> Result<Option<BlockSnapshot>, db_error> {
        let qry = "SELECT * FROM snapshots WHERE consensus_hash = ?1";
        let args = [&consensus_hash];
        query_row_panic(conn, qry, &args,
                        || format!("FATAL: multiple block snapshots for the same block with consensus hash {}", consensus_hash))
    }

    /// MARF index value for a processed stacks block
    fn stacks_block_index_value(height: u64) -> String {
        format!("{}", height)
    }

    /// MARF index value for the highest arrival index processed in a fork
    fn stacks_block_max_arrival_index_value(index: u64) -> String {
        format!("{}", index)
    }

    /// Get a snapshot for an processed sortition.
    /// The snapshot may not be valid
    pub fn get_block_snapshot(conn: &Connection, sortition_id: &SortitionId) -> Result<Option<BlockSnapshot>, db_error> {
        let qry = "SELECT * FROM snapshots WHERE sortition_id = ?1 AND pox_valid = 1";
        let args = [&sortition_id];
        query_row_panic(conn, qry, &args,
                        || format!("FATAL: multiple block snapshots for the same block {}", sortition_id))
            .map(|x| {
                if x.is_none() {
                    test_debug!("No snapshot with burn hash {}", sortition_id);
                }
                x
            })
    }

    /// Get the first snapshot 
    pub fn get_first_block_snapshot(conn: &Connection) -> Result<BlockSnapshot, db_error> {
        let qry = "SELECT * FROM snapshots WHERE consensus_hash = ?1";
        let result = query_row_panic(conn, qry, &[&ConsensusHash::empty()],
                                     || "FATAL: multiple first-block snapshots".into())?;
        match result {
            None => {
                // should never happen
                panic!("FATAL: no first snapshot");
            },
            Some(snapshot) => {
                Ok(snapshot)
            }
        }
    }

    /// Find out how any burn tokens were destroyed in a given block on a given fork.
    pub fn get_block_burn_amount(conn: &Connection, block_snapshot: &BlockSnapshot) -> Result<u64, db_error> {
        let user_burns = SortitionDB::get_user_burns_by_block(conn, &block_snapshot.sortition_id)?;
        let block_commits = SortitionDB::get_block_commits_by_block(conn, &block_snapshot.sortition_id)?;
        let mut burn_total : u64 = 0;
        
        for i in 0..user_burns.len() {
            burn_total = burn_total.checked_add(user_burns[i].burn_fee).expect("Way too many tokens burned");
        }
        for i in 0..block_commits.len() {
            burn_total = burn_total.checked_add(block_commits[i].burn_fee).expect("Way too many tokens burned");
        }
        Ok(burn_total)
    }

    /// Get all user burns registered in a block on is fork.
    /// Returns list of user burns in order by vtxindex.
    pub fn get_user_burns_by_block(conn: &Connection, sortition: &SortitionId) -> Result<Vec<UserBurnSupportOp>, db_error> {
        let qry = "SELECT * FROM user_burn_support WHERE sortition_id = ?1 ORDER BY vtxindex ASC";
        let args: &[&dyn ToSql] = &[sortition];

        query_rows(conn, qry, args)
    }

    /// Get all block commitments registered in a block on the burn chain's history in this fork.
    /// Returns the list of block commits in order by vtxindex.
    pub fn get_block_commits_by_block(conn: &Connection, sortition: &SortitionId) -> Result<Vec<LeaderBlockCommitOp>, db_error> {
        let qry = "SELECT * FROM block_commits WHERE sortition_id = ?1 ORDER BY vtxindex ASC";
        let args: &[&dyn ToSql] = &[sortition];

        query_rows(conn, qry, args)
    }

    /// Get all leader keys registered in a block on the burn chain's history in this fork.
    /// Returns the list of leader keys in order by vtxindex.
    pub fn get_leader_keys_by_block(conn: &Connection, sortition: &SortitionId) -> Result<Vec<LeaderKeyRegisterOp>, db_error> {
        let qry = "SELECT * FROM leader_keys WHERE sortition_id = ?1 ORDER BY vtxindex ASC";
        let args: &[&dyn ToSql] = &[sortition];

        query_rows(conn, qry, args)
    }

    pub fn get_block_winning_vtxindex(conn: &Connection, sortition: &SortitionId) -> Result<Option<u16>, db_error> {
        let qry = "SELECT vtxindex FROM block_commits WHERE sortition_id = ?1 
                    AND txid = (
                      SELECT winning_block_txid FROM snapshots WHERE sortition_id = ?2 LIMIT 1) LIMIT 1";
        let args: &[&dyn ToSql] = &[sortition, sortition];
        conn.query_row(qry, args, |row| row.get(0)).optional()
            .map_err(db_error::from)
    }

    /// Given the fork index hash of a chain tip, and a block height that is an ancestor of the last
    /// block in this fork, find the snapshot of the block at that height.
    pub fn get_ancestor_snapshot<C: SortitionContext>(ic: &IndexDBConn<'_, C, SortitionId>, ancestor_block_height: u64, tip_block_hash: &SortitionId) -> Result<Option<BlockSnapshot>, db_error> {
        assert!(ancestor_block_height < BLOCK_HEIGHT_MAX);

        let ancestor = match get_ancestor_sort_id(ic, ancestor_block_height, tip_block_hash)? {
            Some(id) => id,
            None => {
                debug!("No ancestor block {} from {} in index", ancestor_block_height, tip_block_hash);
                return Ok(None)
            }
        };

        SortitionDB::get_block_snapshot(ic, &ancestor)
    }

    /// Given the fork index hash of a chain tip, and a block height that is an ancestor of the last
    /// block in this fork, find the snapshot of the block at that height.
    pub fn get_ancestor_snapshot_tx<C: SortitionContext>(ic: &mut IndexDBTx<'_, C, SortitionId>, ancestor_block_height: u64, tip_block_hash: &SortitionId) -> Result<Option<BlockSnapshot>, db_error> {
        assert!(ancestor_block_height < BLOCK_HEIGHT_MAX);

        let ancestor = match get_ancestor_sort_id_tx(ic, ancestor_block_height, tip_block_hash)? {
            Some(id) => id,
            None => {
                debug!("No ancestor block {} from {} in index", ancestor_block_height, tip_block_hash);
                return Ok(None)
            }
        };

        SortitionDB::get_block_snapshot(ic.tx(), &ancestor)
    }

    /// Get a parent block commit at a specific location in the burn chain on a particular fork.
    /// Returns None if there is no block commit at this location.
    pub fn get_block_commit_parent<C: SortitionContext>(ic: &IndexDBConn<'_, C, SortitionId>, block_height: u64, vtxindex: u32, tip: &SortitionId) -> Result<Option<LeaderBlockCommitOp>, db_error> {
        assert!(block_height < BLOCK_HEIGHT_MAX);
        let ancestor_id = match get_ancestor_sort_id(ic, block_height, tip)? {
            Some(id) => id,
            None => {
                return Ok(None);
            }
        };

        SortitionDB::get_block_commit_of_sortition(ic, &ancestor_id, block_height, vtxindex)
    }

    fn get_block_commit_of_sortition(conn: &Connection, sortition: &SortitionId, block_height: u64, vtxindex: u32) -> Result<Option<LeaderBlockCommitOp>, db_error> {
        assert!(block_height < BLOCK_HEIGHT_MAX);

        let qry = "SELECT * FROM block_commits WHERE sortition_id = ?1 AND block_height = ?2 AND vtxindex = ?3 LIMIT 2";
        let args: &[&dyn ToSql] = &[sortition, &u64_to_sql(block_height)?, &vtxindex];
        query_row_panic(conn, qry, args,
                        || format!("Multiple parent blocks at {},{} in {}", block_height, vtxindex, sortition))
    }

    /// Get a leader key at a specific location in the burn chain's fork history, given the
    /// matching block commit's fork index root (block_height and vtxindex are the leader's
    /// calculated location in this fork).
    /// Returns None if there is no leader key at this location.
    pub fn get_leader_key_at<C: SortitionContext>(ic: &IndexDBConn<'_, C, SortitionId>, key_block_height: u64, key_vtxindex: u32, tip: &SortitionId) -> Result<Option<LeaderKeyRegisterOp>, db_error> {
        assert!(key_block_height < BLOCK_HEIGHT_MAX);
        let ancestor_snapshot = match SortitionDB::get_ancestor_snapshot(ic, key_block_height, tip)? {
            Some(sn) => sn,
            None => {
                return Ok(None);
            }
        };

        let qry = "SELECT * FROM leader_keys WHERE sortition_id = ?1 AND block_height = ?2 AND vtxindex = ?3 LIMIT 2";
        let args : &[&dyn ToSql] = &[&ancestor_snapshot.sortition_id, &u64_to_sql(key_block_height)?, &key_vtxindex];
        query_row_panic(ic, qry, args,
                        || format!("Multiple keys at {},{} in {}", key_block_height, key_vtxindex, tip))
    }

    /// Get a block commit by its committed block
    pub fn get_block_commit_for_stacks_block(conn: &Connection, consensus_hash: &ConsensusHash, block_hash: &BlockHeaderHash) -> Result<Option<LeaderBlockCommitOp>, db_error> {
        let sortition_id = match SortitionDB::get_block_snapshot_consensus(conn, consensus_hash)? {
            Some(sn) => {
                if !sn.pox_valid {
                    return Ok(None);
                }
                sn.sortition_id
            }
            None => {
                return Ok(None);
            }
        };

        let qry = "SELECT * FROM block_commits WHERE sortition_id = ?1 AND block_header_hash = ?2";
        let args: [&dyn ToSql; 2] = [&sortition_id, &block_hash];
        query_row_panic(conn, qry, &args,
                        || format!("FATAL: multiple block commits for {}", &block_hash))
    }


    /// Get a block snapshot for a winning block hash in a given burn chain fork.
    #[cfg(test)]
    pub fn get_block_snapshot_for_winning_stacks_block(ic: &SortitionDBConn, tip: &SortitionId, block_hash: &BlockHeaderHash) -> Result<Option<BlockSnapshot>, db_error> {
        match ic.get_indexed(tip, &db_keys::stacks_block_present(block_hash))? {
            Some(sortition_id_hex) => {
                let sortition_id = SortitionId::from_hex(&sortition_id_hex)
                    .expect("FATAL: DB stored non-parseable sortition id");
                SortitionDB::get_block_snapshot(ic, &sortition_id)
            },
            None => {
                Ok(None)
            }
        }
    }

    /// Merge the result of get_stacks_header_hashes() into a BlockHeaderCache
    pub fn merge_block_header_cache(cache: &mut BlockHeaderCache, header_data: &Vec<(ConsensusHash, Option<BlockHeaderHash>)>) -> () {
        let mut i = header_data.len() - 1;
        while i > 0 {

            let cur_consensus_hash = &header_data[i].0;
            let cur_block_opt = &header_data[i].1;

            if !cache.contains_key(cur_consensus_hash) {
                let prev_consensus_hash = header_data[i-1].0.clone();
                cache.insert((*cur_consensus_hash).clone(), ((*cur_block_opt).clone(), prev_consensus_hash.clone()));
            }
            
            i -= 1;
        }
        
        debug!("Block header cache has {} items", cache.len());
    }

    /// Get a blockstack burnchain operation by txid
    #[cfg(test)]
    pub fn get_burnchain_transaction(conn: &Connection, txid: &Txid) -> Result<Option<BlockstackOperationType>, db_error> {
        // leader key?
        let leader_key_sql = "SELECT * FROM leader_keys WHERE txid = ?1 LIMIT 1";
        let args = [&txid];

        let leader_key_res = query_row_panic(conn, &leader_key_sql, &args,
                                             || "Multiple leader keys with same txid".to_string())?;
        if let Some(leader_key) = leader_key_res {
            return Ok(Some(BlockstackOperationType::LeaderKeyRegister(leader_key)));
        }
        
        // block commit?
        let block_commit_sql = "SELECT * FROM block_commits WHERE txid = ?1 LIMIT 1";

        let block_commit_res = query_row_panic(conn, &block_commit_sql, &args,
                                             || "Multiple block commits with same txid".to_string())?;
        if let Some(block_commit) = block_commit_res {
            return Ok(Some(BlockstackOperationType::LeaderBlockCommit(block_commit)));
        }

        // user burn?
        let user_burn_sql = "SELECT * FROM user_burn_support WHERE txid = ?1 LIMIT 1".to_string();

        let user_burn_res = query_row_panic(conn, &user_burn_sql, &args,
                                            || "Multiple user burns with same txid".to_string())?;
        if let Some(user_burn) = user_burn_res {
            return Ok(Some(BlockstackOperationType::UserBurnSupport(user_burn)));
        }

        Ok(None)
    }

}

impl <'a> SortitionHandleTx <'a> {
    /// Append a snapshot to a chain tip, and update various chain tip statistics.
    /// Returns the new state root of this fork.
    pub fn append_chain_tip_snapshot(&mut self, parent_snapshot: &BlockSnapshot, snapshot: &BlockSnapshot,
                                     block_ops: &Vec<BlockstackOperationType>,
                                     next_pox_info: Option<RewardCycleInfo>, reward_info: Option<&RewardSetInfo>) -> Result<TrieHash, db_error> {
        assert_eq!(snapshot.parent_burn_header_hash, parent_snapshot.burn_header_hash);
        assert_eq!(parent_snapshot.block_height + 1, snapshot.block_height);
        if snapshot.sortition {
            assert_eq!(parent_snapshot.num_sortitions + 1, snapshot.num_sortitions);
        }
        else {
            assert_eq!(parent_snapshot.num_sortitions, snapshot.num_sortitions);
        }

        let mut parent_sn = parent_snapshot.clone();
        let root_hash = self.index_add_fork_info(&mut parent_sn, snapshot, block_ops, next_pox_info, reward_info)?;

        let mut sn = snapshot.clone();
        sn.index_root = root_hash.clone();

        // preserve memoized stacks chain tip from this burn chain fork
        sn.canonical_stacks_tip_height = parent_sn.canonical_stacks_tip_height;
        sn.canonical_stacks_tip_hash = parent_sn.canonical_stacks_tip_hash;
        sn.canonical_stacks_tip_consensus_hash = parent_sn.canonical_stacks_tip_consensus_hash;

        self.insert_block_snapshot(&sn)?;

        for block_op in block_ops {
            self.store_burnchain_transaction(block_op, &sn.sortition_id)?;
        }

        Ok(root_hash)
    }

    fn store_transition_ops(&mut self, new_sortition: &SortitionId, transition: &BurnchainStateTransition) -> Result<(), db_error> {
        let sql = "INSERT INTO snapshot_transition_ops (sortition_id, accepted_ops, consumed_keys) VALUES (?, ?, ?)";
        let args: &[&dyn ToSql] = &[new_sortition,
                                    &serde_json::to_string(&transition.accepted_ops).unwrap(),
                                    &serde_json::to_string(&transition.consumed_leader_keys).unwrap()];
        self.execute(sql, args)?;
        Ok(())
    }

    fn get_pox_id(&mut self) -> Result<PoxId, db_error> {
        let chain_tip = self.context.chain_tip.clone();
        let pox_id = self.get_indexed(&chain_tip, db_keys::pox_identifier())?
            .map(|s| s.parse().expect("BUG: Bad PoX identifier stored in DB"))
            .expect("BUG: No PoX identifier stored.");
        Ok(pox_id)
    }

    /// Store a blockstack burnchain operation
    fn store_burnchain_transaction(&mut self, blockstack_op: &BlockstackOperationType, sort_id: &SortitionId) -> Result<(), db_error> {
        match blockstack_op {
            BlockstackOperationType::LeaderKeyRegister(ref op) => {
                info!("ACCEPTED({}) leader key register {} at {},{}", op.block_height, &op.txid, op.block_height, op.vtxindex);
                self.insert_leader_key(op, sort_id)
            },
            BlockstackOperationType::LeaderBlockCommit(ref op) => {
                info!("ACCEPTED({}) leader block commit {} at {},{}", op.block_height, &op.txid, op.block_height, op.vtxindex);
                self.insert_block_commit(op, sort_id)
            },
            BlockstackOperationType::UserBurnSupport(ref op) => {
                info!("ACCEPTED({}) user burn support {} at {},{}", op.block_height, &op.txid, op.block_height, op.vtxindex);
                self.insert_user_burn(op, sort_id)
            }
        }
    }

    /// Insert a leader key registration.
    /// No validity checking will be done, beyond what is encoded in the leader_keys table
    /// constraints.  That is, type mismatches and serialization issues will be caught, but nothing else.
    /// The corresponding snapshot must already be inserted
    fn insert_leader_key(&mut self, leader_key: &LeaderKeyRegisterOp, sort_id: &SortitionId) -> Result<(), db_error> {
        assert!(leader_key.block_height < BLOCK_HEIGHT_MAX);

        let args : &[&dyn ToSql] = &[
            &leader_key.txid,
            &leader_key.vtxindex,
            &u64_to_sql(leader_key.block_height)?,
            &leader_key.burn_header_hash,
            &leader_key.consensus_hash,
            &leader_key.public_key.to_hex(),
            &to_hex(&leader_key.memo),
            &leader_key.address.to_string(),
            sort_id
        ];

        self.execute("INSERT INTO leader_keys (txid, vtxindex, block_height, burn_header_hash, consensus_hash, public_key, memo, address, sortition_id) VALUES (?1, ?2, ?3, ?4, ?5, ?6, ?7, ?8, ?9)", args)?;

        Ok(())
    }
    
    /// Insert a leader block commitment.
    /// No validity checking will be done, beyond what is encoded in the block_commits table
    /// constraints.  That is, type mismatches and serialization issues will be caught, but nothing else.
    /// The corresponding snapshot must already be inserted
    fn insert_block_commit(&mut self, block_commit: &LeaderBlockCommitOp, sort_id: &SortitionId) -> Result<(), db_error> {
        assert!(block_commit.block_height < BLOCK_HEIGHT_MAX);

        // serialize tx input to JSON
        let tx_input_str = serde_json::to_string(&block_commit.input)
            .map_err(|e| db_error::SerializationError(e))?;

        // represent burn fee as TEXT 
        let burn_fee_str = format!("{}", block_commit.burn_fee);

        let args : &[&dyn ToSql] = &[
            &block_commit.txid,
            &block_commit.vtxindex,
            &u64_to_sql(block_commit.block_height)?,
            &block_commit.burn_header_hash, 
            &block_commit.block_header_hash,
            &block_commit.new_seed,
            &block_commit.parent_block_ptr,
            &block_commit.parent_vtxindex,
            &block_commit.key_block_ptr,
            &block_commit.key_vtxindex,
            &to_hex(&block_commit.memo[..]),
            &burn_fee_str,
            &tx_input_str,
            sort_id,
            &serde_json::to_value(&block_commit.commit_outs)
                .unwrap()
        ];

        self.execute("INSERT INTO block_commits (txid, vtxindex, block_height, burn_header_hash, block_header_hash, new_seed, parent_block_ptr, parent_vtxindex, key_block_ptr, key_vtxindex, memo, burn_fee, input, sortition_id, commit_outs) \
                      VALUES (?1, ?2, ?3, ?4, ?5, ?6, ?7, ?8, ?9, ?10, ?11, ?12, ?13, ?14, ?15)", args)?;

        Ok(())
    }

    /// Insert a user support burn.
    /// No validity checking will be done, beyond what is encoded in the user_burn_support table
    /// constraints.  That is, type mismatches and serialization errors will be caught, but nothing
    /// else.
    /// The corresponding snapshot must already be inserted
    fn insert_user_burn(&mut self, user_burn: &UserBurnSupportOp, sort_id: &SortitionId) -> Result<(), db_error> {
        assert!(user_burn.block_height < BLOCK_HEIGHT_MAX);

        // represent burn fee as TEXT 
        let burn_fee_str = format!("{}", user_burn.burn_fee);

        let args : &[&dyn ToSql] = &[
            &user_burn.txid,
            &user_burn.vtxindex,
            &u64_to_sql(user_burn.block_height)?,
            &user_burn.burn_header_hash, 
            &user_burn.address.to_string(),
            &user_burn.consensus_hash,
            &user_burn.public_key.to_hex(),
            &user_burn.key_block_ptr,
            &user_burn.key_vtxindex,
            &user_burn.block_header_hash_160,
            &burn_fee_str,
            sort_id
        ];

        self.execute("INSERT INTO user_burn_support (txid, vtxindex, block_height, burn_header_hash, address, consensus_hash, public_key, key_block_ptr, key_vtxindex, block_header_hash_160, burn_fee, sortition_id) \
                      VALUES (?1, ?2, ?3, ?4, ?5, ?6, ?7, ?8, ?9, ?10, ?11, ?12)", args)?;

        Ok(())
    }

    /// Insert a snapshots row from a block's-worth of operations. 
    /// Do not call directly -- use append_chain_tip_snapshot to preserve the fork table structure.
    fn insert_block_snapshot(&self, snapshot: &BlockSnapshot) -> Result<(), db_error> {
        assert!(snapshot.block_height < BLOCK_HEIGHT_MAX);
        assert!(snapshot.num_sortitions < BLOCK_HEIGHT_MAX);

        test_debug!("Insert block snapshot state {} for block {} ({},{}) {}", snapshot.index_root, snapshot.block_height,
                    snapshot.burn_header_hash, snapshot.parent_burn_header_hash, snapshot.num_sortitions);

        let total_burn_str = format!("{}", snapshot.total_burn);

        let args : &[&dyn ToSql] = &[
            &u64_to_sql(snapshot.block_height)?,
            &snapshot.burn_header_hash,
            &u64_to_sql(snapshot.burn_header_timestamp)?,
            &snapshot.parent_burn_header_hash,
            &snapshot.consensus_hash,
            &snapshot.ops_hash,
            &total_burn_str,
            &snapshot.sortition,
            &snapshot.sortition_hash,
            &snapshot.winning_block_txid,
            &snapshot.winning_stacks_block_hash,
            &snapshot.index_root,
            &u64_to_sql(snapshot.num_sortitions)?,
            &snapshot.stacks_block_accepted,
            &u64_to_sql(snapshot.stacks_block_height)?,
            &u64_to_sql(snapshot.arrival_index)?,
            &u64_to_sql(snapshot.canonical_stacks_tip_height)?,
            &snapshot.canonical_stacks_tip_hash,
            &snapshot.canonical_stacks_tip_consensus_hash,
            &snapshot.sortition_id,
            &snapshot.pox_valid,
        ];

        self.execute("INSERT INTO snapshots \
                      (block_height, burn_header_hash, burn_header_timestamp, parent_burn_header_hash, consensus_hash, ops_hash, total_burn, sortition, sortition_hash, winning_block_txid, winning_stacks_block_hash, index_root, num_sortitions, \
                      stacks_block_accepted, stacks_block_height, arrival_index, canonical_stacks_tip_height, canonical_stacks_tip_hash, canonical_stacks_tip_consensus_hash, sortition_id, pox_valid) \
                      VALUES (?1, ?2, ?3, ?4, ?5, ?6, ?7, ?8, ?9, ?10, ?11, ?12, ?13, ?14, ?15, ?16, ?17, ?18, ?19, ?20, ?21)", args)
            .map_err(db_error::SqliteError)?;

        Ok(())
    }

    /// Record fork information to the index and calculate the new fork index root hash.
    /// * sortdb::vrf::${VRF_PUBLIC_KEY} --> 0 or 1 (1 if available, 0 if consumed), for each VRF public key we process
    /// * sortdb::last_sortition --> $BURN_BLOCK_HASH, for each block that had a sortition
    /// * sortdb::sortition_block_hash::${STACKS_BLOCK_HASH} --> $BURN_BLOCK_HASH for each winning block sortition
    /// * sortdb::stacks::block::${STACKS_BLOCK_HASH} --> ${STACKS_BLOCK_HEIGHT} for each block that has been accepted so far
    /// * sortdb::stacks::block::max_arrival_index --> ${ARRIVAL_INDEX} to set the maximum arrival index processed in this fork
    /// * sortdb::pox_reward_set::${n} --> recipient Bitcoin address, to track the reward set as the permutation progresses
    ///
    /// `recipient_info` is used to pass information to this function about which reward set addresses were consumed 
    ///   during this sortition. this object will be None in the following cases:
    ///    * The reward cycle had an anchor block, but it isn't known by this node.
    ///    * The reward cycle did not have anchor block
    ///    * The Stacking recipient set is empty (either because this reward cycle has already exhausted the set of addresses or because no one ever Stacked).
    ///
    /// NOTE: the resulting index root must be globally unique.  This is guaranteed because each
    /// burn block hash is unique, no matter what fork it's on (and this index uses burn block
    /// hashes as its index's block hash data).
    fn index_add_fork_info(&mut self, parent_snapshot: &mut BlockSnapshot, snapshot: &BlockSnapshot,
                           block_ops: &Vec<BlockstackOperationType>,
                           next_pox_info: Option<RewardCycleInfo>, recipient_info: Option<&RewardSetInfo>) -> Result<TrieHash, db_error> {
        if !snapshot.is_initial() {
            assert_eq!(snapshot.parent_burn_header_hash, parent_snapshot.burn_header_hash);
            assert_eq!(&parent_snapshot.sortition_id, &self.context.chain_tip);
        }

        // data we want to store
        let mut keys = vec![];
        let mut values = vec![];

        // record each new VRF key, and each consumed VRF key
        for block_op in block_ops {
            if let BlockstackOperationType::LeaderKeyRegister(ref data) = block_op {
                keys.push(db_keys::vrf_key_status(&data.public_key));
                values.push("1".to_string()); // the value is no longer used, but the key needs to exist to figure whether a key was registered
            }
        }

        // map burnchain header hashes to sortition ids
        keys.push(db_keys::sortition_id_for_bhh(&snapshot.burn_header_hash));
        values.push(snapshot.sortition_id.to_hex());

        // if this commit has a sortition, record its burn block hash and stacks block hash
        if snapshot.sortition {
            keys.push(db_keys::last_sortition().to_string());
            values.push(snapshot.burn_header_hash.to_hex());

            keys.push(db_keys::stacks_block_present(&snapshot.winning_stacks_block_hash));
            values.push(snapshot.sortition_id.to_hex());
        }

        // if this is the start of a reward cycle, store the new PoX keys
        if !snapshot.is_initial() {
            if let Some(reward_info) = next_pox_info {
                let mut pox_id = self.get_pox_id()?;
                // update the PoX bit vector with whether or not
                //  this reward cycle is aware of its anchor (if one wasn't selected,
                //   mark this as "known")
                if reward_info.is_reward_info_known() {
                    pox_id.extend_with_present_block();
                } else {
                    pox_id.extend_with_not_present_block();
                }
                // if we have selected an anchor block, write that info
                if let Some(ref anchor_block) = reward_info.selected_anchor_block() {
                    keys.push(db_keys::pox_anchor_to_prepare_end(anchor_block));
                    values.push(parent_snapshot.sortition_id.to_hex());

                    keys.push(db_keys::pox_last_anchor().to_string());
                    values.push(anchor_block.to_hex());
                } else {
                    keys.push(db_keys::pox_last_anchor().to_string());
                    values.push("".to_string());
                }
                // if we've selected an anchor _and_ know of the anchor,
                //  write the reward set information
                if let Some(mut reward_set) = reward_info.known_selected_anchor_block_owned() {
                    if reward_set.len() > 0 {
                        // if we have a reward set, then we must also have produced a recipient
                        //   info for this block
                        let (addr, ix) = recipient_info.unwrap().recipient.clone();
                        assert_eq!(&reward_set.remove(ix as usize), &addr,
                            "BUG: Attempted to remove used address from reward set, but failed to do so safely");
                    }

                    keys.push(db_keys::pox_reward_set_size().to_string());
                    values.push(db_keys::reward_set_size_to_string(reward_set.len()));
                    for (ix, address) in reward_set.iter().enumerate() {
                        keys.push(db_keys::pox_reward_set_entry(ix as u16));
                        values.push(address.to_string());
                    }
                } else {
                    keys.push(db_keys::pox_reward_set_size().to_string());
                    values.push(db_keys::reward_set_size_to_string(0));
                }

                // in all cases, write the new PoX bit vector
                keys.push(db_keys::pox_identifier().to_string());
                values.push(pox_id.to_string());
            } else {
                // if this snapshot consumed some reward set entries AND
                //  this isn't the start of a new reward cycle,
                //   update the reward set
                if let Some(reward_info) = recipient_info {
                    let mut current_len = self.get_reward_set_size()?;
                    let (_, recipient_index) = reward_info.recipient;

                    if recipient_index >= current_len {
                        unreachable!("Supplied index should never be greater than recipient set size");
                    } 
                    
                    current_len -= 1;
                    let recipient = self.get_reward_set_entry(current_len)?;

                    // store the changes in the new trie
                    keys.push(db_keys::pox_reward_set_size().to_string());
                    values.push(db_keys::reward_set_size_to_string(current_len as usize));
                    keys.push(db_keys::pox_reward_set_entry(recipient_index));
                    values.push(recipient.to_string())
                }
            }
        } else {
            assert_eq!(next_pox_info, None);
            keys.push(db_keys::pox_identifier().to_string());
            values.push(PoxId::initial().to_string());
            keys.push(db_keys::pox_reward_set_size().to_string());
            values.push(db_keys::reward_set_size_to_string(0));
            keys.push(db_keys::pox_last_anchor().to_string());
            values.push("".to_string());
        }

        // commit to all newly-arrived blocks
        let (mut block_arrival_keys, mut block_arrival_values) = self.process_new_block_arrivals(parent_snapshot)?;
        keys.append(&mut block_arrival_keys);
        values.append(&mut block_arrival_values);

        // store each indexed field
        //  -- marf tx _must_ have already began
        self.put_indexed_begin(&parent_snapshot.sortition_id, &snapshot.sortition_id)?;

        let root_hash = self.put_indexed_all(&keys, &values)?;
        self.context.chain_tip = snapshot.sortition_id.clone();
        Ok(root_hash)
    }

    /// Find all stacks blocks that were processed since parent_tip had been processed, and generate MARF
    /// key/value pairs for the subset that arrived on ancestor blocks of the parent.  Update the
    /// given parent chain tip to have the correct memoized canonical chain tip present in the fork
    /// it represents.
    fn process_new_block_arrivals(&mut self, parent_tip: &mut BlockSnapshot) -> Result<(Vec<String>, Vec<String>), db_error> {
        let mut keys = vec![];
        let mut values = vec![];

        let mut new_block_arrivals = vec![];

        let old_max_arrival_index = self.get_indexed(&parent_tip.sortition_id, &db_keys::stacks_block_max_arrival_index())?
            .unwrap_or("0".into())
            .parse::<u64>().expect("BUG: max arrival index is not a u64");

        let max_arrival_index = SortitionDB::get_max_arrival_index(self.tx())?;

        // find all Stacks block hashes who arrived since this parent_tip was built.
        for ari in old_max_arrival_index..(max_arrival_index+1) {
            test_debug!("Get block with arrival index {}", ari);
            let arrival_sn = match SortitionDB::get_snapshot_by_arrival_index(self.tx(), ari)? {
                Some(sn) => sn,
                None => {
                    continue;
                }
            };

            // must be an ancestor of this tip, or must be this tip
            if let Some(sn) = self.get_block_snapshot(&arrival_sn.burn_header_hash, &parent_tip.sortition_id)? {
                // this block arrived on an ancestor block
                assert_eq!(sn, arrival_sn);

                debug!("New Stacks anchored block arrived since {}: block {} ({}) ari={} tip={}", parent_tip.burn_header_hash, sn.stacks_block_height, sn.winning_stacks_block_hash, ari, &parent_tip.burn_header_hash);
                new_block_arrivals.push((sn.consensus_hash, sn.winning_stacks_block_hash, sn.stacks_block_height));
            }
            else {
                // this block did not arrive on an ancestor block
                continue;
            }
        }

        let mut best_tip_block_bhh = parent_tip.canonical_stacks_tip_hash.clone();
        let mut best_tip_consensus_hash = parent_tip.canonical_stacks_tip_consensus_hash.clone();
        let mut best_tip_height = parent_tip.canonical_stacks_tip_height;

        // NOTE: new_block_arrivals is ordered by arrival index, which means it is partially
        // ordered by block height!
        for (consensus_hash, block_bhh, height) in new_block_arrivals.into_iter() {
            keys.push(db_keys::stacks_block_index(&block_bhh));
            values.push(SortitionDB::stacks_block_index_value(height));

            if height > best_tip_height {
                debug!("At tip {}: {}/{} (height {}) is superceded by {}/{} (height {})", &parent_tip.burn_header_hash, &best_tip_consensus_hash, &best_tip_block_bhh, best_tip_height, consensus_hash, block_bhh, height);

                best_tip_block_bhh = block_bhh;
                best_tip_consensus_hash = consensus_hash;
                best_tip_height = height;
            }
        }

        // update parent tip
        parent_tip.canonical_stacks_tip_consensus_hash = best_tip_consensus_hash;
        parent_tip.canonical_stacks_tip_hash = best_tip_block_bhh;
        parent_tip.canonical_stacks_tip_height = best_tip_height;

        debug!("Max arrival for child of {} (burn {}) is {}", &parent_tip.consensus_hash, &parent_tip.burn_header_hash, &max_arrival_index);
        keys.push(db_keys::stacks_block_max_arrival_index());
        values.push(SortitionDB::stacks_block_max_arrival_index_value(max_arrival_index));

        Ok((keys, values))
    }

}

impl ChainstateDB for SortitionDB {
    fn backup(_backup_path: &String) -> Result<(), db_error> {
        return Err(db_error::NotImplemented);
    }
}

#[cfg(test)]
mod tests {
    use super::*;

    use util::db::Error as db_error;
    use util::get_epoch_time_secs;

    use chainstate::burn::operations::{
        LeaderBlockCommitOp,
        LeaderKeyRegisterOp,
        UserBurnSupportOp,
        BlockstackOperation,
        BlockstackOperationType
    };

    use burnchains::bitcoin::keys::BitcoinPublicKey;
    use burnchains::bitcoin::address::BitcoinAddress;
    use burnchains::bitcoin::BitcoinNetworkType;

    use burnchains::{Txid, BurnchainHeaderHash};
    use chainstate::burn::{ConsensusHash, VRFSeed, BlockHeaderHash};
    use util::hash::{hex_bytes, Hash160};
    use util::vrf::*;

    use chainstate::stacks::StacksAddress;
    use chainstate::stacks::StacksPublicKey;
    use address::AddressHashMode;
    use std::sync::mpsc::sync_channel;
    use std::thread;
    use core::*;

    #[test]
    fn test_instantiate() {
        let first_burn_hash = BurnchainHeaderHash::from_hex("0000000000000000000000000000000000000000000000000000000000000000").unwrap();
        let _db = SortitionDB::connect_test(123, &first_burn_hash).unwrap();
    }

    #[test]
    fn test_tx_begin_end() {
        let first_burn_hash = BurnchainHeaderHash::from_hex("0000000000000000000000000000000000000000000000000000000000000000").unwrap();
        let mut db = SortitionDB::connect_test(123, &first_burn_hash).unwrap();
        let tx = db.tx_begin().unwrap();
        tx.commit().unwrap();
    }

    fn test_append_snapshot(db: &mut SortitionDB, next_hash: BurnchainHeaderHash, block_ops: &Vec<BlockstackOperationType>) -> BlockSnapshot {
        let mut sn = SortitionDB::get_canonical_burn_chain_tip(db.conn()).unwrap();
        let mut tx = SortitionHandleTx::begin(db, &sn.sortition_id).unwrap();

        let sn_parent = sn.clone();
        sn.parent_burn_header_hash = sn.burn_header_hash.clone();
        sn.burn_header_hash = next_hash;
        sn.block_height += 1;
        sn.num_sortitions += 1;
        sn.sortition_id = SortitionId::stubbed(&sn.burn_header_hash);
        sn.consensus_hash = ConsensusHash(Hash160::from_data(&sn.consensus_hash.0).0);

        let index_root = tx.append_chain_tip_snapshot(&sn_parent, &sn, block_ops, None, None).unwrap();
        sn.index_root = index_root;

        tx.commit().unwrap();

        sn
    }

    #[test]
    fn test_insert_leader_key() {
        let block_height = 123;
        let vtxindex = 456;
        let first_burn_hash = BurnchainHeaderHash::from_hex("0000000000000000000000000000000000000000000000000000000000000000").unwrap();

        let leader_key = LeaderKeyRegisterOp { 
            consensus_hash: ConsensusHash::from_bytes(&hex_bytes("2222222222222222222222222222222222222222").unwrap()).unwrap(),
            public_key: VRFPublicKey::from_bytes(&hex_bytes("a366b51292bef4edd64063d9145c617fec373bceb0758e98cd72becd84d54c7a").unwrap()).unwrap(),
            memo: vec![01, 02, 03, 04, 05],
            address: StacksAddress::from_bitcoin_address(&BitcoinAddress::from_scriptpubkey(BitcoinNetworkType::Testnet, &hex_bytes("76a9140be3e286a15ea85882761618e366586b5574100d88ac").unwrap()).unwrap()),

            txid: Txid::from_bytes_be(&hex_bytes("1bfa831b5fc56c858198acb8e77e5863c1e9d8ac26d49ddb914e24d8d4083562").unwrap()).unwrap(),
            vtxindex: vtxindex,
            block_height: block_height + 1,
            burn_header_hash: BurnchainHeaderHash([0x01; 32])
        };

        let mut db = SortitionDB::connect_test(block_height, &first_burn_hash).unwrap();

        let snapshot = test_append_snapshot(&mut db, BurnchainHeaderHash([0x01; 32]),
                                            &vec![BlockstackOperationType::LeaderKeyRegister(leader_key.clone())]);

        {
            let ic = db.index_conn();
            let leader_key_opt = SortitionDB::get_leader_key_at(&ic, block_height + 1, vtxindex, &snapshot.sortition_id).unwrap();
            assert!(leader_key_opt.is_some());
            assert_eq!(leader_key_opt.unwrap(), leader_key);
        }

        let new_snapshot = test_append_snapshot(&mut db, BurnchainHeaderHash([0x02; 32]),
                                            &vec![]);

        {
            let ic = db.index_conn();
            let leader_key_opt = SortitionDB::get_leader_key_at(&ic, block_height + 1, vtxindex, &new_snapshot.sortition_id).unwrap();
            assert!(leader_key_opt.is_some());
            assert_eq!(leader_key_opt.unwrap(), leader_key);
            
            let leader_key_none = SortitionDB::get_leader_key_at(&ic, block_height + 1, vtxindex+1, &new_snapshot.sortition_id).unwrap();
            assert!(leader_key_none.is_none());
        }
    }

    #[test]
    fn test_insert_block_commit() {
        let block_height = 123;
        let vtxindex = 456;
        let first_burn_hash = BurnchainHeaderHash::from_hex("0000000000000000000000000000000000000000000000000000000000000000").unwrap();

        let leader_key = LeaderKeyRegisterOp { 
            consensus_hash: ConsensusHash::from_bytes(&hex_bytes("2222222222222222222222222222222222222222").unwrap()).unwrap(),
            public_key: VRFPublicKey::from_bytes(&hex_bytes("a366b51292bef4edd64063d9145c617fec373bceb0758e98cd72becd84d54c7a").unwrap()).unwrap(),
            memo: vec![01, 02, 03, 04, 05],
            address: StacksAddress::from_bitcoin_address(&BitcoinAddress::from_scriptpubkey(BitcoinNetworkType::Testnet, &hex_bytes("76a9140be3e286a15ea85882761618e366586b5574100d88ac").unwrap()).unwrap()),

            txid: Txid::from_bytes_be(&hex_bytes("1bfa831b5fc56c858198acb8e77e5863c1e9d8ac26d49ddb914e24d8d4083562").unwrap()).unwrap(),
            vtxindex: vtxindex,
            block_height: block_height + 1,
            burn_header_hash: BurnchainHeaderHash([0x01; 32])
        };

        let block_commit = LeaderBlockCommitOp {
            block_header_hash: BlockHeaderHash::from_bytes(&hex_bytes("2222222222222222222222222222222222222222222222222222222222222222").unwrap()).unwrap(),
            new_seed: VRFSeed::from_bytes(&hex_bytes("3333333333333333333333333333333333333333333333333333333333333333").unwrap()).unwrap(),
            parent_block_ptr: 0x43424140,
            parent_vtxindex: 0x5150,
            key_block_ptr: (block_height + 1) as u32,
            key_vtxindex: vtxindex as u16,
            memo: vec![0x80],

            commit_outs: vec![],
            burn_fee: 12345,
            input: BurnchainSigner {
                public_keys: vec![
                    StacksPublicKey::from_hex("02d8015134d9db8178ac93acbc43170a2f20febba5087a5b0437058765ad5133d0").unwrap(),
                ],
                num_sigs: 1, 
                hash_mode: AddressHashMode::SerializeP2PKH
            },

            txid: Txid::from_bytes_be(&hex_bytes("3c07a0a93360bc85047bbaadd49e30c8af770f73a37e10fec400174d2e5f27cf").unwrap()).unwrap(),
            vtxindex: vtxindex,
            block_height: block_height + 2,
            burn_header_hash: BurnchainHeaderHash([0x03; 32])
        };

        let mut db = SortitionDB::connect_test(block_height, &first_burn_hash).unwrap();

        let snapshot = test_append_snapshot(&mut db, BurnchainHeaderHash([0x01; 32]),
                                            &vec![BlockstackOperationType::LeaderKeyRegister(leader_key.clone())]);

        // test get_consumed_leader_keys()
        {
            let mut ic = SortitionHandleTx::begin(&mut db, &snapshot.sortition_id).unwrap();
            let keys = ic.get_consumed_leader_keys(&snapshot, &vec![block_commit.clone()]).unwrap();
            assert_eq!(keys, vec![leader_key.clone()]);
        }

        let snapshot_consumed = test_append_snapshot(&mut db, BurnchainHeaderHash([0x03; 32]),
                                                     &vec![BlockstackOperationType::LeaderBlockCommit(block_commit.clone())]);

        {
            let res_block_commits = SortitionDB::get_block_commits_by_block(db.conn(), &snapshot_consumed.sortition_id).unwrap();
            assert_eq!(res_block_commits.len(), 1);
            assert_eq!(res_block_commits[0], block_commit);
        }

        // advance and get parent
        let empty_snapshot = test_append_snapshot(&mut db, BurnchainHeaderHash([0x05; 32]),
                                                  &vec![]);

        // test get_block_commit_parent()
        {
            let ic = db.index_conn();
            let parent = SortitionDB::get_block_commit_parent(&ic, block_height + 2, block_commit.vtxindex, &empty_snapshot.sortition_id).unwrap();
            assert!(parent.is_some());
            assert_eq!(parent.unwrap(), block_commit);

            let parent = SortitionDB::get_block_commit_parent(&ic, block_height + 3, block_commit.vtxindex, &empty_snapshot.sortition_id).unwrap();
            assert!(parent.is_none());
            
            let parent = SortitionDB::get_block_commit_parent(&ic, block_height + 2, block_commit.vtxindex + 1, &empty_snapshot.sortition_id).unwrap();
            assert!(parent.is_none());
        }

        // test get_block_commit()
        {
            let handle = db.index_handle(&empty_snapshot.sortition_id);
            let commit = handle.get_block_commit_by_txid(&block_commit.txid).unwrap();
            assert!(commit.is_some());
            assert_eq!(commit.unwrap(), block_commit);

            let bad_txid = Txid::from_bytes_be(&hex_bytes("4c07a0a93360bc85047bbaadd49e30c8af770f73a37e10fec400174d2e5f27cf").unwrap()).unwrap();
            let commit = handle.get_block_commit_by_txid(&bad_txid).unwrap();
            assert!(commit.is_none());
        }
        
        // test get_consumed_leader_keys() (should be doable at any subsequent index root)
        {
            let mut ic = SortitionHandleTx::begin(&mut db, &snapshot.sortition_id).unwrap();
            let keys = ic.get_consumed_leader_keys(&empty_snapshot, &vec![block_commit.clone()]).unwrap();
            assert_eq!(keys, vec![leader_key.clone()]);
        }
        
        // make a fork between the leader key and block commit, and verify that the key is
        // unconsumed
        let fork_snapshot = {
            let mut sn = SortitionDB::get_block_snapshot(db.conn(), &snapshot.sortition_id).unwrap().unwrap();
            let next_hash = BurnchainHeaderHash([0x13; 32]);
            let mut tx = SortitionHandleTx::begin(&mut db, &sn.sortition_id).unwrap();

            let sn_parent = sn.clone();
            sn.parent_burn_header_hash = sn.burn_header_hash.clone();
            sn.sortition_id = SortitionId(next_hash.0.clone());
            sn.burn_header_hash = next_hash;
            sn.block_height += 1;
            sn.num_sortitions += 1;
            sn.consensus_hash = ConsensusHash([0x23; 20]);

            let index_root = tx.append_chain_tip_snapshot(&sn_parent, &sn, &vec![], None, None).unwrap();
            sn.index_root = index_root;
            
            tx.commit().unwrap();

            sn
        };

        // test get_consumed_leader_keys() and is_leader_key_consumed() against this new fork
        {
            let mut ic = SortitionHandleTx::begin(&mut db, &snapshot.sortition_id).unwrap();
            let keys = ic.get_consumed_leader_keys(&fork_snapshot, &vec![block_commit.clone()]).unwrap();
            assert_eq!(keys, vec![leader_key.clone()]);
        }
    }
    
    #[test]
    fn test_insert_user_burn() {
        let block_height = 123;
        let vtxindex = 456;
        let first_burn_hash = BurnchainHeaderHash::from_hex("0000000000000000000000000000000000000000000000000000000000000000").unwrap();

        let leader_key = LeaderKeyRegisterOp { 
            consensus_hash: ConsensusHash::from_bytes(&hex_bytes("2222222222222222222222222222222222222222").unwrap()).unwrap(),
            public_key: VRFPublicKey::from_bytes(&hex_bytes("a366b51292bef4edd64063d9145c617fec373bceb0758e98cd72becd84d54c7a").unwrap()).unwrap(),
            memo: vec![01, 02, 03, 04, 05],
            address: StacksAddress::from_bitcoin_address(&BitcoinAddress::from_scriptpubkey(BitcoinNetworkType::Testnet, &hex_bytes("76a9140be3e286a15ea85882761618e366586b5574100d88ac").unwrap()).unwrap()),

            txid: Txid::from_bytes_be(&hex_bytes("1bfa831b5fc56c858198acb8e77e5863c1e9d8ac26d49ddb914e24d8d4083562").unwrap()).unwrap(),
            vtxindex: vtxindex,
            block_height: block_height + 1,
            burn_header_hash: BurnchainHeaderHash([0x01; 32])
        };

        let user_burn = UserBurnSupportOp {
            address: StacksAddress::new(1, Hash160([1u8; 20])),
            consensus_hash: ConsensusHash::from_bytes(&hex_bytes("2222222222222222222222222222222222222222").unwrap()).unwrap(),
            public_key: VRFPublicKey::from_bytes(&hex_bytes("a366b51292bef4edd64063d9145c617fec373bceb0758e98cd72becd84d54c7a").unwrap()).unwrap(),
            block_header_hash_160: Hash160::from_bytes(&hex_bytes("3333333333333333333333333333333333333333").unwrap()).unwrap(),
            key_block_ptr: (block_height + 1) as u32,
            key_vtxindex: vtxindex as u16,
            burn_fee: 12345,

            txid: Txid::from_bytes_be(&hex_bytes("1d5cbdd276495b07f0e0bf0181fa57c175b217bc35531b078d62fc20986c716c").unwrap()).unwrap(),
            vtxindex: vtxindex,
            block_height: block_height + 2,
            burn_header_hash: BurnchainHeaderHash([0x03; 32])
        };

        let mut db = SortitionDB::connect_test(block_height, &first_burn_hash).unwrap();
        

        let snapshot = test_append_snapshot(&mut db, BurnchainHeaderHash([0x01; 32]),
                                            &vec![BlockstackOperationType::LeaderKeyRegister(leader_key.clone())]);

        let user_burn_snapshot = test_append_snapshot(&mut db, BurnchainHeaderHash([0x03; 32]),
                                                      &vec![BlockstackOperationType::UserBurnSupport(user_burn.clone())]);

        {
            let res_user_burns = SortitionDB::get_user_burns_by_block(db.conn(), &user_burn_snapshot.sortition_id).unwrap();
            assert_eq!(res_user_burns.len(), 1);
            assert_eq!(res_user_burns[0], user_burn);

            let no_user_burns = SortitionDB::get_user_burns_by_block(db.conn(), &snapshot.sortition_id).unwrap();
            assert_eq!(no_user_burns.len(), 0);
        }
    }

    #[test]
    fn has_VRF_public_key() {
        let public_key = VRFPublicKey::from_bytes(&hex_bytes("a366b51292bef4edd64063d9145c617fec373bceb0758e98cd72becd84d54c7a").unwrap()).unwrap();
        let block_height = 123;
        let vtxindex = 456;
        let first_burn_hash = BurnchainHeaderHash::from_hex("0000000000000000000000000000000000000000000000000000000000000000").unwrap();

        let leader_key = LeaderKeyRegisterOp { 
            consensus_hash: ConsensusHash::from_bytes(&hex_bytes("2222222222222222222222222222222222222222").unwrap()).unwrap(),
            public_key: public_key.clone(),
            memo: vec![01, 02, 03, 04, 05],
            address: StacksAddress::from_bitcoin_address(&BitcoinAddress::from_scriptpubkey(BitcoinNetworkType::Testnet, &hex_bytes("76a9140be3e286a15ea85882761618e366586b5574100d88ac").unwrap()).unwrap()),

            txid: Txid::from_bytes_be(&hex_bytes("1bfa831b5fc56c858198acb8e77e5863c1e9d8ac26d49ddb914e24d8d4083562").unwrap()).unwrap(),
            vtxindex: vtxindex,
            block_height: block_height + 2,
            burn_header_hash: BurnchainHeaderHash([0x03; 32])
        };

        let mut db = SortitionDB::connect_test(block_height, &first_burn_hash).unwrap();
        
        let no_key_snapshot = test_append_snapshot(&mut db, BurnchainHeaderHash([0x01; 32]),
                                                   &vec![]);

        let has_key_before = {
            let mut ic = SortitionHandleTx::begin(&mut db, &no_key_snapshot.sortition_id).unwrap();
            ic.has_VRF_public_key(&public_key).unwrap()
        };

        assert!(!has_key_before);

        let key_snapshot = test_append_snapshot(&mut db, BurnchainHeaderHash([0x03; 32]),
                                                &vec![BlockstackOperationType::LeaderKeyRegister(leader_key.clone())]);

        let has_key_after = {
            let mut ic = SortitionHandleTx::begin(&mut db, &key_snapshot.sortition_id).unwrap();
            ic.has_VRF_public_key(&public_key).unwrap()
        };

        assert!(has_key_after);
    }

    #[test]
    fn is_fresh_consensus_hash() {
        let consensus_hash_lifetime = 24;
        let first_burn_hash = BurnchainHeaderHash::from_hex("10000000000000000000000000000000000000000000000000000000000000ff").unwrap();
        let mut db = SortitionDB::connect_test(0, &first_burn_hash).unwrap();
        {
            let mut last_snapshot = SortitionDB::get_first_block_snapshot(db.conn()).unwrap();
            for i in 0..255 {
                let sortition_id = SortitionId([0,0,0,0,0,0,0,0,0,0,0,0,0,0,0,0,0,0,0,0,0,0,0,0,0,0,0,0,0,0,0,i as u8]);
                let parent_sortition_id = if i == 0 {
                    last_snapshot.sortition_id.clone()
                } else {
                    SortitionId([0,0,0,0,0,0,0,0,0,0,0,0,0,0,0,0,0,0,0,0,0,0,0,0,0,0,0,0,0,0,0,i-1 as u8])
                };

                let mut tx = SortitionHandleTx::begin(&mut db, &parent_sortition_id).unwrap();
                let snapshot_row = BlockSnapshot {
                    pox_valid: true,
                    block_height: i as u64 +1,
                    burn_header_timestamp: get_epoch_time_secs(),
                    burn_header_hash: BurnchainHeaderHash::from_bytes(&[0,0,0,0,0,0,0,0,0,0,0,0,0,0,0,0,0,0,0,0,0,0,0,0,0,0,0,0,0,0,0,i as u8]).unwrap(),
                    sortition_id,
                    parent_burn_header_hash: BurnchainHeaderHash::from_bytes(&[(if i == 0 { 0x10 } else { 0 }) as u8,0,0,0,0,0,0,0,0,0,0,0,0,0,0,0,0,0,0,0,0,0,0,0,0,0,0,0,0,0,0,(if i == 0 { 0xff } else { i - 1 }) as u8]).unwrap(),
                    consensus_hash: ConsensusHash::from_bytes(&[0,0,0,0,0,0,0,0,0,0,0,0,0,0,0,0,0,0,0,(i+1) as u8]).unwrap(),
                    ops_hash: OpsHash::from_bytes(&[0,0,0,0,0,0,0,0,0,0,0,0,0,0,0,0,0,0,0,0,0,0,0,0,0,0,0,0,0,0,0,i as u8]).unwrap(),
                    total_burn: i as u64,
                    sortition: true,
                    sortition_hash: SortitionHash::initial(),
                    winning_block_txid: Txid::from_hex("0000000000000000000000000000000000000000000000000000000000000000").unwrap(),
                    winning_stacks_block_hash: BlockHeaderHash::from_hex("0000000000000000000000000000000000000000000000000000000000000000").unwrap(),
                    index_root: TrieHash::from_empty_data(),
                    num_sortitions: i as u64 + 1,
                    stacks_block_accepted: false,
                    stacks_block_height: 0,
                    arrival_index: 0,
                    canonical_stacks_tip_height: 0,
                    canonical_stacks_tip_hash: BlockHeaderHash([0u8; 32]),
                    canonical_stacks_tip_consensus_hash: ConsensusHash([0u8; 20])
                };
                let index_root = tx.append_chain_tip_snapshot(&last_snapshot, &snapshot_row,
                                                               &vec![], None, None).unwrap();
                last_snapshot = snapshot_row;
                last_snapshot.index_root = index_root;
                tx.commit().unwrap();
            }
        }

        let tip = SortitionDB::get_canonical_burn_chain_tip(db.conn()).unwrap();

        let ch_fresh = ConsensusHash::from_bytes(&[0,0,0,0,0,0,0,0,0,0,0,0,0,0,0,0,0,0,0,255]).unwrap();
        let ch_oldest_fresh = ConsensusHash::from_bytes(&[0,0,0,0,0,0,0,0,0,0,0,0,0,0,0,0,0,0,0,(255 - consensus_hash_lifetime) as u8]).unwrap();
        let ch_newest_stale = ConsensusHash::from_bytes(&[0,0,0,0,0,0,0,0,0,0,0,0,0,0,0,0,0,0,0,(255 - consensus_hash_lifetime - 1) as u8]).unwrap();
        let ch_missing = ConsensusHash::from_bytes(&[0,0,0,0,0,0,0,0,0,0,0,0,0,0,0,0,0,0,1,255]).unwrap();

        let mut ic = SortitionHandleTx::begin(&mut db, &tip.sortition_id).unwrap();
        let fresh_check = ic.is_fresh_consensus_hash(consensus_hash_lifetime, &ch_fresh).unwrap();

        assert!(fresh_check);

        let oldest_fresh_check = ic.is_fresh_consensus_hash(consensus_hash_lifetime, &ch_oldest_fresh).unwrap();

        assert!(oldest_fresh_check);

        let newest_stale_check = ic.is_fresh_consensus_hash(consensus_hash_lifetime, &ch_newest_stale).unwrap();

        assert!(!newest_stale_check);

            
        let missing_check = ic.is_fresh_consensus_hash(consensus_hash_lifetime, &ch_missing).unwrap();

        assert!(!missing_check);
    }

    #[test]
    fn get_consensus_at() {
        let first_burn_hash = BurnchainHeaderHash::from_hex("10000000000000000000000000000000000000000000000000000000000000ff").unwrap();
        let mut db = SortitionDB::connect_test(0, &first_burn_hash).unwrap();
        {
            let mut last_snapshot = SortitionDB::get_first_block_snapshot(db.conn()).unwrap();
            for i in 0..256u64 {
                let sortition_id = SortitionId([0,0,0,0,0,0,0,0,0,0,0,0,0,0,0,0,0,0,0,0,0,0,0,0,0,0,0,0,0,0,0,i as u8]);
                let parent_sortition_id = if i == 0 {
                    last_snapshot.sortition_id.clone()
                } else {
                    SortitionId([0,0,0,0,0,0,0,0,0,0,0,0,0,0,0,0,0,0,0,0,0,0,0,0,0,0,0,0,0,0,0,(i-1) as u8])
                };

                let mut tx = SortitionHandleTx::begin(&mut db, &parent_sortition_id).unwrap();
                let snapshot_row = BlockSnapshot {
                    pox_valid: true,
                    block_height: i as u64 +1,
                    burn_header_timestamp: get_epoch_time_secs(),
                    burn_header_hash: BurnchainHeaderHash::from_bytes(&[0,0,0,0,0,0,0,0,0,0,0,0,0,0,0,0,0,0,0,0,0,0,0,0,0,0,0,0,0,0,0,i as u8]).unwrap(),
                    sortition_id,
                    parent_burn_header_hash: BurnchainHeaderHash::from_bytes(&[(if i == 0 { 0x10 } else { 0 }) as u8,0,0,0,0,0,0,0,0,0,0,0,0,0,0,0,0,0,0,0,0,0,0,0,0,0,0,0,0,0,0,(if i == 0 { 0xff } else { i - 1 }) as u8]).unwrap(),
                    consensus_hash: ConsensusHash::from_bytes(&[0,0,0,0,0,0,0,0,0,0,0,0,0,0,0,0,0,0,((i+1)/256) as u8,(i+1) as u8]).unwrap(),
                    ops_hash: OpsHash::from_bytes(&[0,0,0,0,0,0,0,0,0,0,0,0,0,0,0,0,0,0,0,0,0,0,0,0,0,0,0,0,0,0,0,i as u8]).unwrap(),
                    total_burn: i as u64,
                    sortition: true,
                    sortition_hash: SortitionHash::initial(),
                    winning_block_txid: Txid::from_hex("0000000000000000000000000000000000000000000000000000000000000000").unwrap(),
                    winning_stacks_block_hash: BlockHeaderHash::from_hex("0000000000000000000000000000000000000000000000000000000000000000").unwrap(),
                    index_root: TrieHash::from_empty_data(),
                    num_sortitions: i as u64 + 1,
                    stacks_block_accepted: false,
                    stacks_block_height: 0,
                    arrival_index: 0,
                    canonical_stacks_tip_height: 0,
                    canonical_stacks_tip_hash: BlockHeaderHash([0u8; 32]),
                    canonical_stacks_tip_consensus_hash: ConsensusHash([0u8; 20]),
                };
                let index_root = tx.append_chain_tip_snapshot(&last_snapshot, &snapshot_row,
                                                              &vec![], None, None).unwrap();
                last_snapshot = snapshot_row;
                last_snapshot.index_root = index_root;
                // should succeed within the tx
                let ch = tx.get_consensus_at(i as u64 + 1).unwrap().unwrap();
                assert_eq!(ch, last_snapshot.consensus_hash);

                tx.commit().unwrap();
            }
        }

        let tip = SortitionDB::get_canonical_burn_chain_tip(db.conn()).unwrap();

        for i in 0..256 {
            // should succeed within the conn
            let ic = db.index_handle(&tip.sortition_id);
            let expected_ch = ConsensusHash::from_bytes(&[0,0,0,0,0,0,0,0,0,0,0,0,0,0,0,0,0,0,0,i as u8]).unwrap();
            let ch = ic.get_consensus_at(i).unwrap().unwrap();
            assert_eq!(ch, expected_ch);
        }
    }

    #[test]
    fn get_block_burn_amount() {
        let block_height = 123;
        let vtxindex = 456;
        let first_burn_hash = BurnchainHeaderHash::from_hex("0000000000000000000000000000000000000000000000000000000000000000").unwrap();

        let leader_key = LeaderKeyRegisterOp { 
            consensus_hash: ConsensusHash::from_bytes(&hex_bytes("2222222222222222222222222222222222222222").unwrap()).unwrap(),
            public_key: VRFPublicKey::from_bytes(&hex_bytes("a366b51292bef4edd64063d9145c617fec373bceb0758e98cd72becd84d54c7a").unwrap()).unwrap(),
            memo: vec![01, 02, 03, 04, 05],
            address: StacksAddress::from_bitcoin_address(&BitcoinAddress::from_scriptpubkey(BitcoinNetworkType::Testnet, &hex_bytes("76a9140be3e286a15ea85882761618e366586b5574100d88ac").unwrap()).unwrap()),

            txid: Txid::from_bytes_be(&hex_bytes("1bfa831b5fc56c858198acb8e77e5863c1e9d8ac26d49ddb914e24d8d4083562").unwrap()).unwrap(),
            vtxindex: vtxindex,
            block_height: block_height + 1,
            burn_header_hash: BurnchainHeaderHash([0x01; 32])
        };

        let block_commit = LeaderBlockCommitOp {
            block_header_hash: BlockHeaderHash::from_bytes(&hex_bytes("2222222222222222222222222222222222222222222222222222222222222222").unwrap()).unwrap(),
            new_seed: VRFSeed::from_bytes(&hex_bytes("3333333333333333333333333333333333333333333333333333333333333333").unwrap()).unwrap(),
            parent_block_ptr: 0x43424140,
            parent_vtxindex: 0x4342,
            key_block_ptr: (block_height + 1) as u32,
            key_vtxindex: vtxindex as u16,
            memo: vec![0x80],
            commit_outs: vec![],

            burn_fee: 12345,
            input: BurnchainSigner {
                public_keys: vec![
                    StacksPublicKey::from_hex("02d8015134d9db8178ac93acbc43170a2f20febba5087a5b0437058765ad5133d0").unwrap(),
                ],
                num_sigs: 1, 
                hash_mode: AddressHashMode::SerializeP2PKH
            },

            txid: Txid::from_bytes_be(&hex_bytes("3c07a0a93360bc85047bbaadd49e30c8af770f73a37e10fec400174d2e5f27cf").unwrap()).unwrap(),
            vtxindex: vtxindex,
            block_height: block_height + 2,
            burn_header_hash: BurnchainHeaderHash([0x03; 32])
        };

        let user_burn = UserBurnSupportOp {
            address: StacksAddress::new(2, Hash160([2u8; 20])),
            consensus_hash: ConsensusHash::from_bytes(&hex_bytes("2222222222222222222222222222222222222222").unwrap()).unwrap(),
            public_key: VRFPublicKey::from_bytes(&hex_bytes("a366b51292bef4edd64063d9145c617fec373bceb0758e98cd72becd84d54c7a").unwrap()).unwrap(),
            block_header_hash_160: Hash160::from_bytes(&hex_bytes("3333333333333333333333333333333333333333").unwrap()).unwrap(),
            key_block_ptr: (block_height + 1) as u32,
            key_vtxindex: vtxindex as u16,
            burn_fee: 12345,

            txid: Txid::from_bytes_be(&hex_bytes("1d5cbdd276495b07f0e0bf0181fa57c175b217bc35531b078d62fc20986c716c").unwrap()).unwrap(),
            vtxindex: vtxindex + 1,
            block_height: block_height + 2,
            burn_header_hash: BurnchainHeaderHash([0x03; 32])
        };

        let mut db = SortitionDB::connect_test(block_height, &first_burn_hash).unwrap();

        let key_snapshot = test_append_snapshot(&mut db, BurnchainHeaderHash([0x01; 32]),
                                                &vec![BlockstackOperationType::LeaderKeyRegister(leader_key.clone())]);

        let commit_snapshot = test_append_snapshot(&mut db, BurnchainHeaderHash([0x03; 32]),
                                                   &vec![BlockstackOperationType::LeaderBlockCommit(block_commit.clone()), BlockstackOperationType::UserBurnSupport(user_burn.clone())]);
    
        {
            let burn_amt = SortitionDB::get_block_burn_amount(db.conn(), &commit_snapshot).unwrap();
            assert_eq!(burn_amt, block_commit.burn_fee + user_burn.burn_fee);

            let no_burn_amt = SortitionDB::get_block_burn_amount(db.conn(), &key_snapshot).unwrap();
            assert_eq!(no_burn_amt, 0);
        }
    }
   
    #[test]
    fn get_last_snapshot_with_sortition() {
        let block_height = 123;
        let total_burn_sortition = 100;
        let total_burn_no_sortition = 200;
        let first_burn_hash = BurnchainHeaderHash::from_hex("0000000000000000000000000000000000000000000000000000000000000000").unwrap();

        let mut first_snapshot = BlockSnapshot {
            pox_valid: true,
            block_height: block_height - 2,
            burn_header_timestamp: get_epoch_time_secs(),
            burn_header_hash: first_burn_hash.clone(),
            sortition_id: SortitionId(first_burn_hash.0.clone()),
            parent_burn_header_hash: BurnchainHeaderHash([0xff; 32]),
            consensus_hash: ConsensusHash::from_hex("0000000000000000000000000000000000000000").unwrap(),
            ops_hash: OpsHash::from_hex("0000000000000000000000000000000000000000000000000000000000000000").unwrap(),
            total_burn: 0,
            sortition: true,
            sortition_hash: SortitionHash::initial(),
            winning_block_txid: Txid::from_hex("0000000000000000000000000000000000000000000000000000000000000000").unwrap(),
            winning_stacks_block_hash: BlockHeaderHash::from_hex("0000000000000000000000000000000000000000000000000000000000000000").unwrap(),
            index_root: TrieHash([0u8; 32]),
            num_sortitions: 0,
            stacks_block_accepted: false,
            stacks_block_height: 0,
            arrival_index: 0,
            canonical_stacks_tip_height: 0,
            canonical_stacks_tip_hash: BlockHeaderHash([0u8; 32]),
            canonical_stacks_tip_consensus_hash: ConsensusHash([0u8; 20])
        };

        let mut snapshot_with_sortition = BlockSnapshot {
            pox_valid: true,
            block_height: block_height,
            burn_header_timestamp: get_epoch_time_secs(),
            burn_header_hash: BurnchainHeaderHash::from_bytes(&[0,0,0,0,0,0,0,0,0,0,0,0,0,0,0,0,0,0,0,0,0,0,0,0,0,0,0,0,0,0,0,2]).unwrap(),
            sortition_id: SortitionId([0,0,0,0,0,0,0,0,0,0,0,0,0,0,0,0,0,0,0,0,0,0,0,0,0,0,0,0,0,0,0,2]),
            parent_burn_header_hash:  BurnchainHeaderHash::from_bytes(&[0,0,0,0,0,0,0,0,0,0,0,0,0,0,0,0,0,0,0,0,0,0,0,0,0,0,0,0,0,0,0,1]).unwrap(),
            consensus_hash: ConsensusHash::from_bytes(&[0,0,0,0,0,0,0,0,0,0,0,0,0,0,0,0,0,0,0,1]).unwrap(),
            ops_hash: OpsHash::from_bytes(&[0,0,0,0,0,0,0,0,0,0,0,0,0,0,0,0,0,0,0,0,0,0,0,0,0,0,0,0,0,0,0,1]).unwrap(),
            total_burn: total_burn_sortition,
            sortition: true,
            sortition_hash: SortitionHash::initial(),
            winning_block_txid: Txid::from_hex("0000000000000000000000000000000000000000000000000000000000000001").unwrap(),
            winning_stacks_block_hash: BlockHeaderHash::from_hex("0000000000000000000000000000000000000000000000000000000000000001").unwrap(),
            index_root: TrieHash([1u8; 32]),
            num_sortitions: 1,
            stacks_block_accepted: false,
            stacks_block_height: 0,
            arrival_index: 0,
            canonical_stacks_tip_height: 0,
            canonical_stacks_tip_hash: BlockHeaderHash([0u8; 32]),
            canonical_stacks_tip_consensus_hash: ConsensusHash([0u8; 20])
        };

        let snapshot_without_sortition = BlockSnapshot {
            pox_valid: true,
            block_height: block_height - 1,
            burn_header_timestamp: get_epoch_time_secs(),
            burn_header_hash: BurnchainHeaderHash::from_bytes(&[0,0,0,0,0,0,0,0,0,0,0,0,0,0,0,0,0,0,0,0,0,0,0,0,0,0,0,0,0,0,0,1]).unwrap(),
            sortition_id: SortitionId([0,0,0,0,0,0,0,0,0,0,0,0,0,0,0,0,0,0,0,0,0,0,0,0,0,0,0,0,0,0,0,1]),
            parent_burn_header_hash: BurnchainHeaderHash::from_bytes(&[0,0,0,0,0,0,0,0,0,0,0,0,0,0,0,0,0,0,0,0,0,0,0,0,0,0,0,0,0,0,0,0]).unwrap(),
            consensus_hash: ConsensusHash::from_bytes(&[0,0,0,0,0,0,0,0,0,0,0,0,0,0,0,0,0,0,0,2]).unwrap(),
            ops_hash: OpsHash::from_bytes(&[0,0,0,0,0,0,0,0,0,0,0,0,0,0,0,0,0,0,0,0,0,0,0,0,0,0,0,0,0,0,0,2]).unwrap(),
            total_burn: total_burn_no_sortition,
            sortition: false,
            sortition_hash: SortitionHash::initial(),
            winning_block_txid: Txid::from_hex("0000000000000000000000000000000000000000000000000000000000000002").unwrap(),
            winning_stacks_block_hash: BlockHeaderHash::from_hex("0000000000000000000000000000000000000000000000000000000000000002").unwrap(),
            index_root: TrieHash([2u8; 32]),
            num_sortitions: 0,
            stacks_block_accepted: false,
            stacks_block_height: 0,
            arrival_index: 0,
            canonical_stacks_tip_height: 0,
            canonical_stacks_tip_hash: BlockHeaderHash([0u8; 32]),
            canonical_stacks_tip_consensus_hash: ConsensusHash([0u8; 20])
        };

        let mut db = SortitionDB::connect_test(block_height - 2, &first_burn_hash).unwrap();

        let chain_tip = SortitionDB::get_canonical_burn_chain_tip(db.conn()).unwrap();

        let initial_snapshot = {
            let ic = db.index_handle(&chain_tip.sortition_id);
            ic.get_last_snapshot_with_sortition(block_height - 2).unwrap()
        };

        first_snapshot.index_root = initial_snapshot.index_root.clone();
        first_snapshot.burn_header_timestamp = initial_snapshot.burn_header_timestamp;
        assert_eq!(initial_snapshot, first_snapshot);

        {
            let chain_tip = SortitionDB::get_canonical_burn_chain_tip(db.conn()).unwrap();
            let mut tx = SortitionHandleTx::begin(&mut db, &chain_tip.sortition_id).unwrap();

            tx.append_chain_tip_snapshot(&chain_tip, &snapshot_without_sortition, &vec![], None, None).unwrap();
            tx.commit().unwrap();
        }
        
        let chain_tip = SortitionDB::get_canonical_burn_chain_tip(db.conn()).unwrap();

        let mut next_snapshot = {
            let ic = db.index_handle(&chain_tip.sortition_id);
            ic.get_last_snapshot_with_sortition(block_height - 1).unwrap()
        };

        next_snapshot.index_root = initial_snapshot.index_root.clone();
        next_snapshot.burn_header_timestamp = initial_snapshot.burn_header_timestamp;
        assert_eq!(initial_snapshot, next_snapshot);

        {
            let chain_tip = SortitionDB::get_canonical_burn_chain_tip(db.conn()).unwrap();
            let mut tx = SortitionHandleTx::begin(&mut db, &chain_tip.sortition_id).unwrap();

            tx.append_chain_tip_snapshot(&chain_tip, &snapshot_with_sortition, &vec![], None, None).unwrap();
            tx.commit().unwrap();
        }
        
        let chain_tip = SortitionDB::get_canonical_burn_chain_tip(db.conn()).unwrap();

        let next_snapshot_2 = {
            let ic = db.index_handle(&chain_tip.sortition_id);
            ic.get_last_snapshot_with_sortition(block_height).unwrap()
        };

        snapshot_with_sortition.index_root = next_snapshot_2.index_root.clone();
        snapshot_with_sortition.burn_header_timestamp = next_snapshot_2.burn_header_timestamp;
        assert_eq!(snapshot_with_sortition, next_snapshot_2);
    }

    /// Verify that the snapshots in a fork are well-formed -- i.e. the block heights are
    /// sequential and the parent block hash of the ith block is equal to the block hash of the
    /// (i-1)th block.
    fn verify_fork_integrity(db: &mut SortitionDB, tip: &SortitionId) {
        let mut child = SortitionDB::get_block_snapshot(db.conn(), tip).unwrap().unwrap();

        let initial = SortitionDB::get_first_block_snapshot(db.conn()).unwrap();
       
        test_debug!("Verify from {},hash={},parent={} back to {},hash={},parent={}",
                    child.block_height, child.burn_header_hash, child.parent_burn_header_hash,
                    initial.block_height, initial.burn_header_hash, initial.parent_burn_header_hash);

        while child.block_height > initial.block_height {
            let parent = {
                let ic = db.index_conn();
                SortitionDB::get_ancestor_snapshot(&ic, child.block_height - 1, &child.sortition_id).unwrap().unwrap()
            };

            test_debug!("Verify {} == {} - 1 and hash={},parent_hash={} == parent={}",
                        parent.block_height, child.block_height,
                        child.burn_header_hash, parent.burn_header_hash, child.parent_burn_header_hash);

            assert_eq!(parent.block_height, child.block_height - 1);
            assert_eq!(parent.burn_header_hash, child.parent_burn_header_hash);

            child = parent.clone();
        }

        assert_eq!(child, initial);
    }

    #[test]
    fn test_chain_reorg() {
        // Create a set of forks that looks like this:
        // 0-1-2-3-4-5-6-7-8-9 (fork 0)
        //  \
        //   1-2-3-4-5-6-7-8-9 (fork 1)
        //    \
        //     2-3-4-5-6-7-8-9 (fork 2)
        //      \
        //       3-4-5-6-7-8-9 (fork 3)
        //
        //    ...etc...
        //
        // Then, append a block to fork 9, and confirm that it switches places with fork 0.
        // Append 2 blocks to fork 8, and confirm that it switches places with fork 0.
        // Append 3 blocks to fork 7, and confirm that it switches places with fork 0.
        // ... etc.
        //
        let first_burn_hash = BurnchainHeaderHash([0x00; 32]);
        let first_block_height = 100;

        let mut db = SortitionDB::connect_test(first_block_height, &first_burn_hash).unwrap();

        // make an initial fork
        let mut last_snapshot = SortitionDB::get_first_block_snapshot(db.conn()).unwrap();

        for i in 0..10 {
            let mut next_snapshot = last_snapshot.clone();

            next_snapshot.block_height += 1;
            next_snapshot.num_sortitions += 1;
            next_snapshot.parent_burn_header_hash = next_snapshot.burn_header_hash.clone();
            next_snapshot.burn_header_hash = BurnchainHeaderHash([0,0,0,0,0,0,0,0,0,0,0,0,0,0,0,0,0,0,0,0,0,0,0,0,0,0,0,0,0,0,0,i + 1]);
            next_snapshot.sortition_id = SortitionId([0,0,0,0,0,0,0,0,0,0,0,0,0,0,0,0,0,0,0,0,0,0,0,0,0,0,0,0,0,0,0,i + 1]);
            next_snapshot.consensus_hash = ConsensusHash([0,0,0,0,0,0,0,0,0,0,0,0,0,0,0,0,0,0,0,i + 1]);
            
            let mut tx = SortitionHandleTx::begin(&mut db, &last_snapshot.sortition_id).unwrap();
            tx.append_chain_tip_snapshot(&last_snapshot, &next_snapshot, &vec![], None, None).unwrap();
            tx.commit().unwrap();

            last_snapshot = next_snapshot.clone();
        }
        
        test_debug!("----- make forks -----");

        // make other forks
        for i in 0..9 { 
            let parent_block_hash =
                if i == 0 {
                    [0u8; 32]
                }
                else {
                    let mut tmp = [0,0,0,0,0,0,0,0,0,0,0,0,0,0,0,0,0,0,0,0,0,0,0,0,0,0,0,0,0,0,0,(i+1) as u8];
                    tmp[i-1] = 1;
                    tmp
                };
            
            let parent_block = SortitionId(parent_block_hash);
            test_debug!("----- build fork off of parent {} (i = {}) -----", &parent_block, i);

            let mut last_snapshot = SortitionDB::get_block_snapshot(db.conn(), &parent_block).unwrap().unwrap();

            let initial_block_height = last_snapshot.block_height;
            let initial_num_sortitions = last_snapshot.num_sortitions;

            let mut next_snapshot = last_snapshot.clone();

            for j in (i+1)..10 {
            
                let mut block_hash = [0,0,0,0,0,0,0,0,0,0,0,0,0,0,0,0,0,0,0,0,0,0,0,0,0,0,0,0,0,0,0,(j+1) as u8];
                block_hash[i] = (j - i) as u8;

                next_snapshot.block_height = initial_block_height + (j - i) as u64;
                next_snapshot.num_sortitions = initial_num_sortitions + (j - i) as u64;
                next_snapshot.parent_burn_header_hash = next_snapshot.burn_header_hash.clone();
                next_snapshot.sortition_id = SortitionId(block_hash.clone());
                next_snapshot.burn_header_hash = BurnchainHeaderHash(block_hash);
                next_snapshot.consensus_hash = ConsensusHash([1,0,0,0,0,0,0,0,0,0,0,0,0,0,0,0,0,0,j as u8,(i + 1) as u8]);

                let mut tx = SortitionHandleTx::begin(&mut db, &last_snapshot.sortition_id).unwrap();
                let next_index_root = tx.append_chain_tip_snapshot(&last_snapshot, &next_snapshot, &vec![], None, None).unwrap();
                tx.commit().unwrap();

                next_snapshot.index_root = next_index_root;
                last_snapshot = next_snapshot.clone();
            }
        
            test_debug!("----- made fork {} (i = {}) -----", &next_snapshot.burn_header_hash, i);
        }

        test_debug!("----- grow forks -----");

        let mut all_chain_tips = vec![];

        // grow each fork so it overtakes the currently-canonical fork
        for i in 0..9 {
            let mut last_block_hash = [0,0,0,0,0,0,0,0,0,0,0,0,0,0,0,0,0,0,0,0,0,0,0,0,0,0,0,0,0,0,0,10];
            last_block_hash[i] = (9 - i) as u8;
            let last_block = SortitionId(last_block_hash);
            
            test_debug!("----- grow fork {} (i = {}) -----", &last_block, i);

            let mut last_snapshot = SortitionDB::get_block_snapshot(db.conn(), &last_block).unwrap().unwrap();
           
            let initial_block_height = last_snapshot.block_height;
            let mut next_snapshot = last_snapshot.clone();

            // grow the fork up to the length of the previous fork
            for j in 0..((i+1) as u64) {
                next_snapshot = last_snapshot.clone();

                let mut next_block_hash_vec = last_snapshot.burn_header_hash.as_bytes().to_vec();
                next_block_hash_vec[0] += 1;
                let mut next_block_hash = [0u8; 32];
                next_block_hash.copy_from_slice(&next_block_hash_vec[..]);

                next_snapshot.block_height = last_snapshot.block_height + 1;
                next_snapshot.num_sortitions = last_snapshot.num_sortitions + 1;
                next_snapshot.parent_burn_header_hash = last_snapshot.burn_header_hash.clone();
                next_snapshot.sortition_id = SortitionId(next_block_hash.clone());
                next_snapshot.burn_header_hash = BurnchainHeaderHash(next_block_hash);
                next_snapshot.consensus_hash = ConsensusHash([2,0,0,0,0,0,0,0,0,0,0,0,0,0,0,0,0,0,j as u8,(i + 1) as u8]);

                let next_index_root = {
                    let mut tx = SortitionHandleTx::begin(&mut db, &last_snapshot.sortition_id).unwrap();
                    let next_index_root = tx.append_chain_tip_snapshot(&last_snapshot, &next_snapshot, &vec![], None, None).unwrap();
                    tx.commit().unwrap();
                    next_index_root
                };

                last_snapshot = SortitionDB::get_block_snapshot(db.conn(), &next_snapshot.sortition_id).unwrap().unwrap();
            }

            // make the fork exceed the canonical chain tip 
            next_snapshot = last_snapshot.clone();

            let mut next_block_hash_vec = last_snapshot.burn_header_hash.as_bytes().to_vec();
            next_block_hash_vec[0] = 0xff;
            let mut next_block_hash = [0u8; 32];
            next_block_hash.copy_from_slice(&next_block_hash_vec[..]);

            next_snapshot.block_height += 1;
            next_snapshot.num_sortitions += 1;
            next_snapshot.parent_burn_header_hash = next_snapshot.burn_header_hash.clone();
            next_snapshot.sortition_id = SortitionId(next_block_hash.clone());
            next_snapshot.burn_header_hash = BurnchainHeaderHash(next_block_hash);
            next_snapshot.consensus_hash = ConsensusHash(Hash160::from_data(&next_snapshot.consensus_hash.0).0);

            let next_index_root = {
                let mut tx = SortitionHandleTx::begin(&mut db, &last_snapshot.sortition_id).unwrap();
                let next_index_root = tx.append_chain_tip_snapshot(&last_snapshot, &next_snapshot, &vec![], None, None).unwrap();
                tx.commit().unwrap();
                next_index_root
            };
            
            next_snapshot.index_root = next_index_root;

            let mut expected_tip = next_snapshot.clone();
            expected_tip.index_root = next_index_root;

            let canonical_tip = SortitionDB::get_canonical_burn_chain_tip(db.conn()).unwrap();
            assert_eq!(canonical_tip, expected_tip);

            verify_fork_integrity(&mut db, &canonical_tip.sortition_id);
            all_chain_tips.push(canonical_tip.sortition_id.clone());
        }

        for tip_header_hash in all_chain_tips.iter() {
            verify_fork_integrity(&mut db, tip_header_hash);
        }
    }

    #[test]
    fn test_get_stacks_header_hashes() {
        let first_burn_hash = BurnchainHeaderHash::from_hex("10000000000000000000000000000000000000000000000000000000000000ff").unwrap();
        let mut db = SortitionDB::connect_test(0, &first_burn_hash).unwrap();
        {
            let mut last_snapshot = SortitionDB::get_first_block_snapshot(db.conn()).unwrap();
            let mut total_burn = 0;
            let mut total_sortitions = 0;
            for i in 0..256 {
                let snapshot_row = 
                    if i % 3 == 0 {
                        BlockSnapshot {
                            pox_valid: true,
                            block_height: i+1,
                            burn_header_timestamp: get_epoch_time_secs(),
                            burn_header_hash: BurnchainHeaderHash::from_bytes(&[0,0,0,0,0,0,0,0,0,0,0,0,0,0,0,0,0,0,0,0,0,0,0,0,0,0,0,0,0,0,0,i as u8]).unwrap(),
                            sortition_id: SortitionId([0,0,0,0,0,0,0,0,0,0,0,0,0,0,0,0,0,0,0,0,0,0,0,0,0,0,0,0,0,0,0,i as u8]),
                            parent_burn_header_hash: BurnchainHeaderHash::from_bytes(&[(if i == 0 { 0x10 } else { 0 }) as u8,0,0,0,0,0,0,0,0,0,0,0,0,0,0,0,0,0,0,0,0,0,0,0,0,0,0,0,0,0,0,(if i == 0 { 0xff } else { i - 1 }) as u8]).unwrap(),
                            consensus_hash: ConsensusHash::from_bytes(&[1,0,0,0,0,0,0,0,0,0,0,0,0,0,0,0,0,0,0,i as u8]).unwrap(),
                            ops_hash: OpsHash::from_bytes(&[0,0,0,0,0,0,0,0,0,0,0,0,0,0,0,0,0,0,0,0,0,0,0,0,0,0,0,0,0,0,0,i as u8]).unwrap(),
                            total_burn: total_burn,
                            sortition: false,
                            sortition_hash: SortitionHash([(i as u8); 32]),
                            winning_block_txid: Txid([(i as u8); 32]),
                            winning_stacks_block_hash: BlockHeaderHash([0u8; 32]),
                            index_root: TrieHash::from_empty_data(), 
                            num_sortitions: total_sortitions,
                            stacks_block_accepted: false,
                            stacks_block_height: 0,
                            arrival_index: 0,
                            canonical_stacks_tip_height: 0,
                            canonical_stacks_tip_hash: BlockHeaderHash([0u8; 32]),
                            canonical_stacks_tip_consensus_hash: ConsensusHash([0u8; 20]),
                        }
                    }
                    else {
                        total_burn += 1;
                        total_sortitions += 1;
                        BlockSnapshot {
                            pox_valid: true,
                            block_height: i+1,
                            burn_header_timestamp: get_epoch_time_secs(),
                            burn_header_hash: BurnchainHeaderHash::from_bytes(&[0,0,0,0,0,0,0,0,0,0,0,0,0,0,0,0,0,0,0,0,0,0,0,0,0,0,0,0,0,0,0,i as u8]).unwrap(),
                            sortition_id: SortitionId([0,0,0,0,0,0,0,0,0,0,0,0,0,0,0,0,0,0,0,0,0,0,0,0,0,0,0,0,0,0,0,i as u8]),
                            parent_burn_header_hash: BurnchainHeaderHash::from_bytes(&[(if i == 0 { 0x10 } else { 0 }) as u8,0,0,0,0,0,0,0,0,0,0,0,0,0,0,0,0,0,0,0,0,0,0,0,0,0,0,0,0,0,0,(if i == 0 { 0xff } else { i - 1 }) as u8]).unwrap(),
                            consensus_hash: ConsensusHash::from_bytes(&[1,0,0,0,0,0,0,0,0,0,0,0,0,0,0,0,0,0,0,i as u8]).unwrap(),
                            ops_hash: OpsHash::from_bytes(&[0,0,0,0,0,0,0,0,0,0,0,0,0,0,0,0,0,0,0,0,0,0,0,0,0,0,0,0,0,0,0,i as u8]).unwrap(),
                            total_burn: total_burn,
                            sortition: true,
                            sortition_hash: SortitionHash([(i as u8); 32]),
                            winning_block_txid: Txid([(i as u8); 32]),
                            winning_stacks_block_hash: BlockHeaderHash([(i as u8); 32]),
                            index_root: TrieHash::from_empty_data(), 
                            num_sortitions: total_sortitions,
                            stacks_block_accepted: false,
                            stacks_block_height: 0,
                            arrival_index: 0,
                            canonical_stacks_tip_height: 0,
                            canonical_stacks_tip_hash: BlockHeaderHash([0u8; 32]),
                            canonical_stacks_tip_consensus_hash: ConsensusHash([0u8; 20]),
                        }
                    };

                // NOTE: we don't care about VRF keys or block commits here

                let mut tx = SortitionHandleTx::begin(&mut db, &last_snapshot.sortition_id).unwrap();

                let index_root = tx.append_chain_tip_snapshot(&last_snapshot, &snapshot_row, &vec![], None, None).unwrap();
                last_snapshot = snapshot_row;
                last_snapshot.index_root = index_root;

                // should succeed within the tx 
                let ch = tx.get_consensus_at(i + 1).unwrap().unwrap_or(ConsensusHash::empty());
                assert_eq!(ch, last_snapshot.consensus_hash);

                tx.commit().unwrap();
            }
        }
        
        let canonical_tip = SortitionDB::get_canonical_burn_chain_tip(db.conn()).unwrap();
        let mut cache = BlockHeaderCache::new();

        {
            let ic = db.index_conn();
            let hashes = ic.get_stacks_header_hashes(256, &canonical_tip.consensus_hash, &cache).unwrap();
            SortitionDB::merge_block_header_cache(&mut cache, &hashes);

            assert_eq!(hashes.len(), 256);
            for i in 0..256 {
                let (ref consensus_hash, ref block_hash_opt) = &hashes[i];
                if i % 3 == 0 {
                    assert!(block_hash_opt.is_none());
                }
                else {
                    assert!(block_hash_opt.is_some());
                    let block_hash = block_hash_opt.unwrap();
                    assert_eq!(block_hash, BlockHeaderHash([(i as u8); 32]));
                }
                assert_eq!(*consensus_hash, ConsensusHash::from_bytes(&[1,0,0,0,0,0,0,0,0,0,0,0,0,0,0,0,0,0,0,i as u8]).unwrap());

                if i > 0 {
                    assert!(cache.contains_key(consensus_hash));
                    assert_eq!(cache.get(consensus_hash).unwrap().0, *block_hash_opt);
                }
            }
        }

        {
            let ic = db.index_conn();
            let hashes = ic.get_stacks_header_hashes(256, &canonical_tip.consensus_hash, &mut BlockHeaderCache::new()).unwrap();
            SortitionDB::merge_block_header_cache(&mut cache, &hashes);

            let cached_hashes = ic.get_stacks_header_hashes(256, &canonical_tip.consensus_hash, &cache).unwrap();

            assert_eq!(hashes.len(), 256);
            assert_eq!(cached_hashes.len(), 256);
            for i in 0..256 {
                assert_eq!(cached_hashes[i], hashes[i]);
                let (ref consensus_hash, ref block_hash_opt) = &hashes[i];
                if i % 3 == 0 {
                    assert!(block_hash_opt.is_none());
                }
                else {
                    assert!(block_hash_opt.is_some());
                    let block_hash = block_hash_opt.unwrap();
                    assert_eq!(block_hash, BlockHeaderHash([(i as u8); 32]));
                }
                assert_eq!(*consensus_hash, ConsensusHash::from_bytes(&[1,0,0,0,0,0,0,0,0,0,0,0,0,0,0,0,0,0,0,i as u8]).unwrap());
                
                if i > 0 {
                    assert!(cache.contains_key(consensus_hash));
                    assert_eq!(cache.get(consensus_hash).unwrap().0, *block_hash_opt);
                }
            }
        }

        {
            let ic = db.index_conn();
            let hashes = ic.get_stacks_header_hashes(192, &canonical_tip.consensus_hash, &mut BlockHeaderCache::new()).unwrap();
            SortitionDB::merge_block_header_cache(&mut cache, &hashes);

            let cached_hashes = ic.get_stacks_header_hashes(192, &canonical_tip.consensus_hash, &cache).unwrap();

            assert_eq!(hashes.len(), 192);
            assert_eq!(cached_hashes.len(), 192);
            for i in 64..256 {
                assert_eq!(cached_hashes[i-64], hashes[i-64]);
                let (ref consensus_hash, ref block_hash_opt) = &hashes[i - 64];
                if i % 3 == 0 {
                    assert!(block_hash_opt.is_none());
                }
                else {
                    assert!(block_hash_opt.is_some());
                    let block_hash = block_hash_opt.unwrap();
                    assert_eq!(block_hash, BlockHeaderHash([(i as u8); 32]));
                }
                assert_eq!(*consensus_hash, ConsensusHash::from_bytes(&[1,0,0,0,0,0,0,0,0,0,0,0,0,0,0,0,0,0,0,i as u8]).unwrap());
                
                assert!(cache.contains_key(consensus_hash));
                assert_eq!(cache.get(consensus_hash).unwrap().0, *block_hash_opt);
            }
        }
        
        {
            let ic = db.index_conn();
            let hashes = ic.get_stacks_header_hashes(257, &canonical_tip.consensus_hash, &mut BlockHeaderCache::new()).unwrap();
            SortitionDB::merge_block_header_cache(&mut cache, &hashes);

            let cached_hashes = ic.get_stacks_header_hashes(257, &canonical_tip.consensus_hash, &cache).unwrap();

            assert_eq!(hashes.len(), 256);
            assert_eq!(cached_hashes.len(), 256);
            for i in 0..256 {
                assert_eq!(cached_hashes[i], hashes[i]);
                let (ref consensus_hash, ref block_hash_opt) = &hashes[i];
                if i % 3 == 0 {
                    assert!(block_hash_opt.is_none());
                }
                else {
                    assert!(block_hash_opt.is_some());
                    let block_hash = block_hash_opt.unwrap();
                    assert_eq!(block_hash, BlockHeaderHash([(i as u8); 32]));
                }
                assert_eq!(*consensus_hash, ConsensusHash::from_bytes(&[1,0,0,0,0,0,0,0,0,0,0,0,0,0,0,0,0,0,0,i as u8]).unwrap());
                
                if i > 0 {
                    assert!(cache.contains_key(consensus_hash));
                    assert_eq!(cache.get(consensus_hash).unwrap().0, *block_hash_opt);
                }
            }
        }
        
        {
            let ic = db.index_conn();
            let err = ic.get_stacks_header_hashes(256, &ConsensusHash([0x03; 20]), &BlockHeaderCache::new()).unwrap_err();
            match err {
                db_error::NotFoundError => {},
                _ => {
                    eprintln!("Got wrong error: {:?}", &err);
                    assert!(false);
                    unreachable!();
                }
            }
            
            let err = ic.get_stacks_header_hashes(256, &ConsensusHash([0x03; 20]), &cache).unwrap_err();
            match err {
                db_error::NotFoundError => {},
                _ => {
                    eprintln!("Got wrong error: {:?}", &err);
                    assert!(false);
                    unreachable!();
                }
            }
        }
    }

    fn make_fork_run(db: &mut SortitionDB, start_snapshot: &BlockSnapshot, length: u64, bit_pattern: u8) -> () {
        let mut last_snapshot = start_snapshot.clone();
        for i in last_snapshot.block_height..(last_snapshot.block_height + length) {
            let snapshot = BlockSnapshot {
                pox_valid: true,
                block_height: last_snapshot.block_height + 1,
                burn_header_timestamp: get_epoch_time_secs(),
                burn_header_hash: BurnchainHeaderHash([(i as u8) | bit_pattern; 32]),
                sortition_id: SortitionId([(i as u8) | bit_pattern; 32]),
                parent_burn_header_hash: last_snapshot.burn_header_hash.clone(),
                consensus_hash: ConsensusHash([((i+1) as u8) | bit_pattern; 20]),
                ops_hash: OpsHash([(i as u8) | bit_pattern; 32]),
                total_burn: 0,
                sortition: true,
                sortition_hash: SortitionHash([(i as u8) | bit_pattern; 32]),
                winning_block_txid: Txid([(i as u8) | bit_pattern; 32]),
                winning_stacks_block_hash: BlockHeaderHash([(i as u8) | bit_pattern; 32]),
                index_root: TrieHash([0u8; 32]),
                num_sortitions: last_snapshot.num_sortitions + 1,
                stacks_block_accepted: false,
                stacks_block_height: 0,
                arrival_index: 0,
                canonical_stacks_tip_height: 0,
                canonical_stacks_tip_hash: BlockHeaderHash([0u8; 32]),
                canonical_stacks_tip_consensus_hash: ConsensusHash([0u8; 20]),
            };
            {
                let mut tx = SortitionHandleTx::begin(db, &last_snapshot.sortition_id).unwrap();
                let _index_root = tx.append_chain_tip_snapshot(&last_snapshot, &snapshot, &vec![], None, None).unwrap();
                tx.commit().unwrap();
            }
            last_snapshot = SortitionDB::get_block_snapshot(db.conn(), &snapshot.sortition_id).unwrap().unwrap();
        }
    }

    #[test]
    fn test_set_stacks_block_accepted() {
        let first_burn_hash = BurnchainHeaderHash::from_hex("10000000000000000000000000000000000000000000000000000000000000ff").unwrap();
        let mut db = SortitionDB::connect_test(0, &first_burn_hash).unwrap();

        let mut last_snapshot = SortitionDB::get_first_block_snapshot(db.conn()).unwrap();

        // seed a single fork
        make_fork_run(&mut db, &last_snapshot, 5, 0);

        // set some blocks as processed
        for i in 0..5 {
            let consensus_hash = ConsensusHash([(i+1) as u8; 20]);
            let parent_stacks_block_hash = 
                if i == 0 {
                    FIRST_STACKS_BLOCK_HASH.clone()
                }
                else {
                    BlockHeaderHash([(i - 1) as u8; 32])
                };

            let stacks_block_hash = BlockHeaderHash([i as u8; 32]);
            let height = i;

            {
                let mut tx = db.tx_begin_at_tip();
                tx.set_stacks_block_accepted(
                    &consensus_hash, &parent_stacks_block_hash, &stacks_block_hash, height).unwrap();
                tx.commit().unwrap();
            }

            // chain tip is memoized to the current burn chain tip
            let (block_consensus_hash, block_bhh) = SortitionDB::get_canonical_stacks_chain_tip_hash(db.conn()).unwrap();
            assert_eq!(block_consensus_hash, consensus_hash);
            assert_eq!(block_bhh, stacks_block_hash);
        }

        // materialize all block arrivals in the MARF
        last_snapshot = SortitionDB::get_block_snapshot(db.conn(), &SortitionId([0x04; 32])).unwrap().unwrap();
        make_fork_run(&mut db, &last_snapshot, 1, 0);

        // verify that all Stacks block in this fork can be looked up from this chain tip
        last_snapshot = SortitionDB::get_canonical_burn_chain_tip(db.conn()).unwrap();
        {
            let ic = db.index_conn();
            for i in 0..5 {
                let parent_stacks_block_hash = BlockHeaderHash([i as u8; 32]);
                let parent_key = db_keys::stacks_block_index(&parent_stacks_block_hash);

                test_debug!("Look up '{}' off of {}", &parent_key, &last_snapshot.burn_header_hash);
                let value_opt = ic.get_indexed(&last_snapshot.sortition_id, &parent_key).unwrap();
                assert!(value_opt.is_some());
                assert_eq!(value_opt.unwrap(), format!("{}", i));
            }
        }

        // make a burn fork off of the 5th block
        last_snapshot = SortitionDB::get_canonical_burn_chain_tip(db.conn()).unwrap();
        make_fork_run(&mut db, &last_snapshot, 5, 0x80);

        // chain tip is _still_ memoized to the last materialized chain tip
        last_snapshot = SortitionDB::get_canonical_burn_chain_tip(db.conn()).unwrap();
        assert_eq!(last_snapshot.burn_header_hash, BurnchainHeaderHash([0x8a; 32]));
        assert_eq!(last_snapshot.canonical_stacks_tip_height, 4);
        assert_eq!(last_snapshot.canonical_stacks_tip_hash, BlockHeaderHash([0x04; 32]));
        assert_eq!(last_snapshot.canonical_stacks_tip_consensus_hash, ConsensusHash([0x05; 20]));

        // accept blocks 5 and 7 in one fork, and 6, 8, 9 in another.
        // Stacks fork 1,2,3,4,5,7 will be the longest fork.
        // Stacks fork 1,2,3,4 will overtake it when blocks 6,8,9 are processed.
        let mut parent_stacks_block_hash = BlockHeaderHash([0x04; 32]);
        for (i, height) in [5, 7].iter().zip([5, 6].iter()) {
            let consensus_hash = ConsensusHash([((i+1) | 0x80) as u8; 20]);
            let stacks_block_hash = BlockHeaderHash([(i | 0x80) as u8; 32]);
                
            {
                let mut tx = db.tx_begin_at_tip();
                tx.set_stacks_block_accepted(
                    &consensus_hash, &parent_stacks_block_hash, &stacks_block_hash, *height).unwrap();
                tx.commit().unwrap();
            }

            // chain tip is memoized to the current burn chain tip, since it's the longest stacks fork
            let (block_consensus_hash, block_bhh) = SortitionDB::get_canonical_stacks_chain_tip_hash(db.conn()).unwrap();
            assert_eq!(block_consensus_hash, consensus_hash);
            assert_eq!(block_bhh, stacks_block_hash);

            parent_stacks_block_hash = stacks_block_hash;
        }

        // chain tip is _still_ memoized to the last materialized chain tip (i.e. stacks block 7)
        last_snapshot = SortitionDB::get_canonical_burn_chain_tip(db.conn()).unwrap();
        assert_eq!(last_snapshot.burn_header_hash, BurnchainHeaderHash([0x8a; 32]));
        assert_eq!(last_snapshot.canonical_stacks_tip_consensus_hash, ConsensusHash([0x88; 20]));
        assert_eq!(last_snapshot.canonical_stacks_tip_hash, BlockHeaderHash([0x87; 32]));
        assert_eq!(last_snapshot.canonical_stacks_tip_height, 6);
        
        // when the blocks for burn blocks 6 and 8 arrive, the canonical fork is still at stacks
        // block 7.  The two stacks forks will be:
        // * 1,2,3,4,5,7
        // * 1,2,3,4,6,8
        parent_stacks_block_hash = BlockHeaderHash([4u8; 32]);
        for (i, height) in [6, 8].iter().zip([5, 6].iter()) {
            let consensus_hash = ConsensusHash([((i+1) | 0x80) as u8; 20]);
            let stacks_block_hash = BlockHeaderHash([(i | 0x80) as u8; 32]);
                
            {
                let mut tx = db.tx_begin_at_tip();
                tx.set_stacks_block_accepted(
                    &consensus_hash, &parent_stacks_block_hash, &stacks_block_hash, *height).unwrap();
                tx.commit().unwrap();
            }

            // chain tip is memoized to the current burn chain tip, since it's the longest stacks fork
            let (block_consensus_hash, block_bhh) = SortitionDB::get_canonical_stacks_chain_tip_hash(db.conn()).unwrap();
            assert_eq!(block_consensus_hash, last_snapshot.canonical_stacks_tip_consensus_hash);
            assert_eq!(block_bhh, last_snapshot.canonical_stacks_tip_hash);
            
            parent_stacks_block_hash = stacks_block_hash;
        }

        // when the block for burn block 9 arrives, the canonical stacks fork will be
        // 1,2,3,4,6,8,9.  It overtakes 1,2,3,4,5,7
        for (i, height) in [9].iter().zip([7].iter()) {
            let consensus_hash = ConsensusHash([((i+1) | 0x80) as u8; 20]);
            let stacks_block_hash = BlockHeaderHash([(i | 0x80) as u8; 32]);
                
            {
                let mut tx = db.tx_begin_at_tip();
                tx.set_stacks_block_accepted(
                    &consensus_hash, &parent_stacks_block_hash, &stacks_block_hash, *height).unwrap();
                tx.commit().unwrap();
            }

            // we've overtaken the longest fork with a different longest fork on this burn chain fork
            let (block_consensus_hash, block_bhh) = SortitionDB::get_canonical_stacks_chain_tip_hash(db.conn()).unwrap();
            assert_eq!(block_consensus_hash, consensus_hash);
            assert_eq!(block_bhh, stacks_block_hash);
        }
        
        // canonical stacks chain tip is now stacks block 9
        last_snapshot = SortitionDB::get_canonical_burn_chain_tip(db.conn()).unwrap();
        assert_eq!(last_snapshot.burn_header_hash, BurnchainHeaderHash([0x8a; 32]));
        assert_eq!(last_snapshot.canonical_stacks_tip_consensus_hash, ConsensusHash([0x8a; 20]));
        assert_eq!(last_snapshot.canonical_stacks_tip_hash, BlockHeaderHash([0x89; 32]));
        assert_eq!(last_snapshot.canonical_stacks_tip_height, 7);

        // fork the burn chain at 0x4, producing a longer burnchain fork.  There are now two
        // burnchain forks, where the first one has two stacks forks:
        // stx:      1,    2,    3,    4,          6,          8,    9
        // stx:      1,    2,    3,    4,    5,          7,
        // burn:  0x01, 0x02, 0x03, 0x04, 0x85, 0x86, 0x87, 0x88, 0x89, 0x8a
        //
        // stx:      1,    2,    3,    4
        // burn:  0x01, 0x02, 0x03, 0x04, 0x45, 0x46, 0x47, 0x48, 0x49, 0x4a, 0x4b
        last_snapshot = SortitionDB::get_block_snapshot(db.conn(), &SortitionId([0x04; 32])).unwrap().unwrap();
        make_fork_run(&mut db, &last_snapshot, 7, 0x40);

        // canonical stacks chain tip is now stacks block 4, since the burn chain fork ending on
        // 0x4b has overtaken the burn chain fork ending on 0x8a
        last_snapshot = SortitionDB::get_canonical_burn_chain_tip(db.conn()).unwrap();
        assert_eq!(last_snapshot.burn_header_hash, BurnchainHeaderHash([0x4b; 32]));
        assert_eq!(last_snapshot.canonical_stacks_tip_consensus_hash, ConsensusHash([0x05; 20]));
        assert_eq!(last_snapshot.canonical_stacks_tip_hash, BlockHeaderHash([0x04; 32]));
        assert_eq!(last_snapshot.canonical_stacks_tip_height, 4);

        // set the stacks block at 0x4b as accepted as the 5th block
        {
            let mut tx = db.tx_begin_at_tip();
            tx.set_stacks_block_accepted(
                &ConsensusHash([0x4c; 20]), &BlockHeaderHash([0x04; 32]), &BlockHeaderHash([0x4b; 32]), 5).unwrap();
            tx.commit().unwrap();
        }
        
        last_snapshot = SortitionDB::get_canonical_burn_chain_tip(db.conn()).unwrap();
        assert_eq!(last_snapshot.burn_header_hash, BurnchainHeaderHash([0x4b; 32]));
        assert_eq!(last_snapshot.canonical_stacks_tip_consensus_hash, ConsensusHash([0x4c; 20]));
        assert_eq!(last_snapshot.canonical_stacks_tip_hash, BlockHeaderHash([0x4b; 32]));
        assert_eq!(last_snapshot.canonical_stacks_tip_height, 5);

        // fork the burn chain at 0x48, producing a shorter burnchain fork.  There are now three
        // burnchain forks:
        // stx:      1,    2,    3,    4,          6,          8,    9
        // stx:      1,    2,    3,    4,    5,          7,
        // burn:  0x01, 0x02, 0x03, 0x04, 0x85, 0x86, 0x87, 0x88, 0x89, 0x8a
        //
        // stx:      1,    2,    3,    4,                                        5
        // burn:  0x01, 0x02, 0x03, 0x04, 0x45, 0x46, 0x47, 0x48, 0x49, 0x4a, 0x4b
        //
        // stx:      1,    2,    3,    4,
        // burn:  0x01, 0x02, 0x03, 0x04, 0x45, 0x46, 0x47, 0x48, 0x29, 0x2a
        last_snapshot = SortitionDB::get_block_snapshot(db.conn(), &SortitionId([0x48; 32])).unwrap().unwrap();
        make_fork_run(&mut db, &last_snapshot, 2, 0x20);

        last_snapshot = SortitionDB::get_block_snapshot(db.conn(), &SortitionId([0x2a; 32])).unwrap().unwrap();
        assert_eq!(last_snapshot.burn_header_hash, BurnchainHeaderHash([0x2a; 32]));
        assert_eq!(last_snapshot.canonical_stacks_tip_consensus_hash, ConsensusHash([0x05; 20]));
        assert_eq!(last_snapshot.canonical_stacks_tip_hash, BlockHeaderHash([0x04; 32]));
        assert_eq!(last_snapshot.canonical_stacks_tip_height, 4);
        
        // doesn't affect canonical chain tip
        last_snapshot = SortitionDB::get_canonical_burn_chain_tip(db.conn()).unwrap();
        assert_eq!(last_snapshot.burn_header_hash, BurnchainHeaderHash([0x4b; 32]));
        assert_eq!(last_snapshot.canonical_stacks_tip_consensus_hash, ConsensusHash([0x4c; 20]));
        assert_eq!(last_snapshot.canonical_stacks_tip_hash, BlockHeaderHash([0x4b; 32]));
        assert_eq!(last_snapshot.canonical_stacks_tip_height, 5);
        
        // set the stacks block at 0x29 and 0x2a as accepted as the 5th and 6th blocks
        {
            let mut tx = db.tx_handle_begin(&SortitionId([0x2a; 32])).unwrap();
            tx.set_stacks_block_accepted(
                &ConsensusHash([0x2a; 20]), &BlockHeaderHash([0x04; 32]), &BlockHeaderHash([0x29; 32]), 5).unwrap();
            tx.set_stacks_block_accepted(
                &ConsensusHash([0x2b; 20]), &BlockHeaderHash([0x29; 32]), &BlockHeaderHash([0x2a; 32]), 6).unwrap();
            tx.commit().unwrap();
        }

        // new state of the world:
        // burnchain forks:
        // stx:      1,    2,    3,    4,          6,          8,    9
        // stx:      1,    2,    3,    4,    5,          7,
        // burn:  0x01, 0x02, 0x03, 0x04, 0x85, 0x86, 0x87, 0x88, 0x89, 0x8a
        //
        // stx:      1,    2,    3,    4,                                        5
        // burn:  0x01, 0x02, 0x03, 0x04, 0x45, 0x46, 0x47, 0x48, 0x49, 0x4a, 0x4b
        //
        // stx:      1,    2,    3,    4,                            5,    6
        // burn:  0x01, 0x02, 0x03, 0x04, 0x45, 0x46, 0x47, 0x48, 0x29, 0x2a
        
        // canonical stacks chain off of non-canonical burn chain fork 0x2a should have been updated
        last_snapshot = SortitionDB::get_block_snapshot(db.conn(), &SortitionId([0x2a; 32])).unwrap().unwrap();
        assert_eq!(last_snapshot.burn_header_hash, BurnchainHeaderHash([0x2a; 32]));
        assert_eq!(last_snapshot.canonical_stacks_tip_consensus_hash, ConsensusHash([0x2b; 20]));
        assert_eq!(last_snapshot.canonical_stacks_tip_hash, BlockHeaderHash([0x2a; 32]));
        assert_eq!(last_snapshot.canonical_stacks_tip_height, 6);

        // insertion on the non-canonical tip doesn't affect canonical chain tip
        last_snapshot = SortitionDB::get_canonical_burn_chain_tip(db.conn()).unwrap();
        assert_eq!(last_snapshot.burn_header_hash, BurnchainHeaderHash([0x4b; 32]));
        assert_eq!(last_snapshot.canonical_stacks_tip_consensus_hash, ConsensusHash([0x4c; 20]));
        assert_eq!(last_snapshot.canonical_stacks_tip_hash, BlockHeaderHash([0x4b; 32]));
        assert_eq!(last_snapshot.canonical_stacks_tip_height, 5);

        // insert stacks blocks #6, #7, #8, #9 off of the burn chain tip starting at 0x4b (i.e. the
        // canonical burn chain tip), on blocks 0x45, 0x46, and 0x47
        {
            
            let mut tx = db.tx_begin_at_tip();
            tx.set_stacks_block_accepted(
                &ConsensusHash([0x46; 20]), &BlockHeaderHash([0x04; 32]), &BlockHeaderHash([0x45; 32]), 5).unwrap();
            tx.set_stacks_block_accepted(
                &ConsensusHash([0x47; 20]), &BlockHeaderHash([0x45; 32]), &BlockHeaderHash([0x46; 32]), 6).unwrap();
            tx.set_stacks_block_accepted(
                &ConsensusHash([0x48; 20]), &BlockHeaderHash([0x46; 32]), &BlockHeaderHash([0x47; 32]), 7).unwrap();
            tx.set_stacks_block_accepted(
                &ConsensusHash([0x49; 20]), &BlockHeaderHash([0x47; 32]), &BlockHeaderHash([0x48; 32]), 8).unwrap();
            tx.commit().unwrap();
        }
        
        // new state of the world:
        // burnchain forks:
        // stx:      1,    2,    3,    4,          6,          8,    9
        // stx:      1,    2,    3,    4,    5,          7,
        // burn:  0x01, 0x02, 0x03, 0x04, 0x85, 0x86, 0x87, 0x88, 0x89, 0x8a
        //
        // stx:      1,    2,    3,    4,    6,    7,    8,   9
        // stx:      1,    2,    3,    4,                                        5
        // burn:  0x01, 0x02, 0x03, 0x04, 0x45, 0x46, 0x47, 0x48, 0x49, 0x4a, 0x4b
        //
        // stx:      1,    2,    3,    4,                            5,    6
        // burn:  0x01, 0x02, 0x03, 0x04, 0x45, 0x46, 0x47, 0x48, 0x29, 0x2a

        // new stacks tip is the 9th block added on burn chain tipped by 0x4b
        last_snapshot = SortitionDB::get_canonical_burn_chain_tip(db.conn()).unwrap();
        assert_eq!(last_snapshot.burn_header_hash, BurnchainHeaderHash([0x4b; 32]));
        assert_eq!(last_snapshot.canonical_stacks_tip_consensus_hash, ConsensusHash([0x49; 20]));
        assert_eq!(last_snapshot.canonical_stacks_tip_hash, BlockHeaderHash([0x48; 32]));
        assert_eq!(last_snapshot.canonical_stacks_tip_height, 8);

        // LIMITATION: the burn chain tipped at 0x2a will _not_ be updated, since it is not the
        // canonical burn chain tip.
        last_snapshot = SortitionDB::get_block_snapshot(db.conn(), &SortitionId([0x2a; 32])).unwrap().unwrap();
        assert_eq!(last_snapshot.burn_header_hash, BurnchainHeaderHash([0x2a; 32]));
        assert_eq!(last_snapshot.canonical_stacks_tip_consensus_hash, ConsensusHash([0x2b; 20]));
        assert_eq!(last_snapshot.canonical_stacks_tip_hash, BlockHeaderHash([0x2a; 32]));
        assert_eq!(last_snapshot.canonical_stacks_tip_height, 6);

        // BUT, when the burn chain tipped by 0x2a overtakes the one tipped by 0x4b, then all blocks
        // will show up.
        make_fork_run(&mut db, &last_snapshot, 2, 0x20);

        // new state of the world:
        // burnchain forks:
        // stx:      1,    2,    3,    4,          6,          8,    9
        // stx:      1,    2,    3,    4,    5,          7,
        // burn:  0x01, 0x02, 0x03, 0x04, 0x85, 0x86, 0x87, 0x88, 0x89, 0x8a
        //
        // stx:      1,    2,    3,    4,    6,    7,    8,    9
        // stx:      1,    2,    3,    4,                                        5
        // burn:  0x01, 0x02, 0x03, 0x04, 0x45, 0x46, 0x47, 0x48, 0x49, 0x4a, 0x4b
        //
        // stx:      1,    2,    3,    4,    7,    8,    9,   10
        // stx:      1,    2,    3,    4,                            5,    6
        // burn:  0x01, 0x02, 0x03, 0x04, 0x45, 0x46, 0x47, 0x48, 0x29, 0x2a, 0x2b, 0x2c

        last_snapshot = SortitionDB::get_canonical_burn_chain_tip(db.conn()).unwrap();
        assert_eq!(last_snapshot.burn_header_hash, BurnchainHeaderHash([0x2c; 32]));
        assert_eq!(last_snapshot.canonical_stacks_tip_consensus_hash, ConsensusHash([0x49; 20]));
        assert_eq!(last_snapshot.canonical_stacks_tip_hash, BlockHeaderHash([0x48; 32]));
        assert_eq!(last_snapshot.canonical_stacks_tip_height, 8);
    }
}<|MERGE_RESOLUTION|>--- conflicted
+++ resolved
@@ -1064,8 +1064,7 @@
 impl <'a> SortitionHandleConn <'a> {
     /// open a reader handle from a consensus hash
     pub fn open_reader_consensus(connection: &'a SortitionDBConn<'a>, chain_tip: &ConsensusHash) -> Result<SortitionHandleConn<'a>, db_error> {
-<<<<<<< HEAD
-        let sn = match SortitionDB::get_block_snapshot_consensus(&connection.conn, chain_tip)? {
+        let sn = match SortitionDB::get_block_snapshot_consensus(&connection.conn(), chain_tip)? {
             Some(sn) => {
                 if !sn.pox_valid {
                     test_debug!("No such chain tip consensus hash {}: not on a valid PoX fork", chain_tip);
@@ -1073,10 +1072,6 @@
                 }
                 sn
             },
-=======
-        let sn = match SortitionDB::get_block_snapshot_consensus(connection.conn(), chain_tip)? {
-            Some(sn) => sn,
->>>>>>> ac94a902
             None => {
                 test_debug!("No such chain tip consensus hash {}", chain_tip);
                 return Err(db_error::NotFoundError);
