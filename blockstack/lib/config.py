#!/usr/bin/env python2
# -*- coding: utf-8 -*-
"""
    Blockstack
    ~~~~~
    copyright: (c) 2014-2015 by Halfmoon Labs, Inc.
    copyright: (c) 2016 by Blockstack.org

    This file is part of Blockstack

    Blockstack is free software: you can redistribute it and/or modify
    it under the terms of the GNU General Public License as published by
    the Free Software Foundation, either version 3 of the License, or
    (at your option) any later version.

    Blockstack is distributed in the hope that it will be useful,
    but WITHOUT ANY WARRANTY; without even the implied warranty of
    MERCHANTABILITY or FITNESS FOR A PARTICULAR PURPOSE.  See the
    GNU General Public License for more details.
    You should have received a copy of the GNU General Public License
    along with Blockstack. If not, see <http://www.gnu.org/licenses/>.
"""

import os
import sys
import copy
import socket
import stun
import jsonschema
from ConfigParser import SafeConfigParser

from ..version import __version__

import virtualchain
log = virtualchain.get_logger("blockstack-server")

if not __debug__:
    log.error('FATAL: __debug__ must be set')
    os.abort()

DEBUG = True
VERSION = __version__

# namespace version bits
NAMESPACE_VERSION_PAY_TO_BURN = 0x1     # in epoch 4, this means "burn either bitcoin or stacks"
NAMESPACE_VERSION_PAY_TO_CREATOR = 0x2
NAMESPACE_VERSION_PAY_WITH_STACKS = 0x3

NAMESPACE_VERSIONS_SUPPORTED = [
    NAMESPACE_VERSION_PAY_TO_BURN, 
    NAMESPACE_VERSION_PAY_TO_CREATOR,
    NAMESPACE_VERSION_PAY_WITH_STACKS,
]

""" constants
"""

AVERAGE_MINUTES_PER_BLOCK = 10
AVERAGE_SECONDS_PER_BLOCK = AVERAGE_MINUTES_PER_BLOCK * 60
DAYS_PER_YEAR = 365.2424
HOURS_PER_DAY = 24
MINUTES_PER_HOUR = 60
SECONDS_PER_MINUTE = 60
MINUTES_PER_YEAR = DAYS_PER_YEAR*HOURS_PER_DAY*MINUTES_PER_HOUR
SECONDS_PER_YEAR = int(round(MINUTES_PER_YEAR*SECONDS_PER_MINUTE))
BLOCKS_PER_YEAR = int(round(MINUTES_PER_YEAR/AVERAGE_MINUTES_PER_BLOCK))
BLOCKS_PER_DAY = int(round(float(MINUTES_PER_HOUR * HOURS_PER_DAY)/AVERAGE_MINUTES_PER_BLOCK))
EXPIRATION_PERIOD = BLOCKS_PER_YEAR*1
NAME_PREORDER_EXPIRE = BLOCKS_PER_DAY
AVERAGE_BLOCKS_PER_HOUR = MINUTES_PER_HOUR/AVERAGE_MINUTES_PER_BLOCK

FAST_SYNC_PUBLIC_KEYS = [
    '0211f4f997efa0fb018082a2ed3a0af8ba1b042da03f655d953b75642fce395e9e',
]

FAST_SYNC_DEFAULT_URL = 'http://fast-sync.blockstack.org/snapshot.bsk'

""" name price configs
"""

NAME_COST_UNIT = 100            # minimum name cost in BTC is 100 satoshis, or about USD $0.00026 in September 2015 BTC
NAME_COST_UNIT_STACKS = 1733    # minimum name cost in STACKs is 1733 microSTACKs, or about $0.00026 with 1 STACK = USD $0.15

# BTC namespace costs (assumes ~USD $260/BTC)
# units in satoshis
SATOSHIS_PER_BTC = 10**8
NAMESPACE_1_CHAR_COST = 400.0 * SATOSHIS_PER_BTC        # ~$96,000
NAMESPACE_23_CHAR_COST = 40.0 * SATOSHIS_PER_BTC        # ~$9,600
NAMESPACE_4567_CHAR_COST = 4.0 * SATOSHIS_PER_BTC       # ~$960
NAMESPACE_8UP_CHAR_COST = 0.4 * SATOSHIS_PER_BTC        # ~$96

# STACKS namespace costs
# units in microSTACKs
STACKS_PRICE = 0.15      # USD $0.15
STACKS_PER_MICROSTACKS = 10**-6
MICROSTACKS_PER_STACKS = 10**6
NAMESPACE_1_CHAR_COST_STACKS = int((96000.0 * MICROSTACKS_PER_STACKS) / STACKS_PRICE)
NAMESPACE_23_CHAR_COST_STACKS = int((9600.0 * MICROSTACKS_PER_STACKS) / STACKS_PRICE)
NAMESPACE_4567_CHAR_COST_STACKS = int((960.0 * MICROSTACKS_PER_STACKS) / STACKS_PRICE)
NAMESPACE_8UP_CHAR_COST_STACKS = int((96.0 * MICROSTACKS_PER_STACKS) / STACKS_PRICE)

# converting from BTC to STACKs
# 1 BTC == $260 (September 2015); 1 STACK = $0.15 (strike price)
# 1 satoshi = 2.6e-6 (Sept 2015); 1 microStack = 1.5e-7
# 1 microStacks/satoshi = 2.6e-6 / 1.5e-7 = 260 / 15
# Record separate numerator and denominator so we can do integer math.
MICROSTACKS_PER_SATOSHI_NUM = 260
MICROSTACKS_PER_SATOSHI_DEN = 15

NAMESPACE_PREORDER_EXPIRE = BLOCKS_PER_DAY      # namespace preorders expire after 1 day, if not revealed
NAMESPACE_REVEAL_EXPIRE = BLOCKS_PER_YEAR       # namespace reveals expire after 1 year, if not readied.

""" blockstack configs
"""
BLOCKSTACK_TEST = os.environ.get('BLOCKSTACK_TEST', None)
BLOCKSTACK_TEST_NODEBUG = os.environ.get('BLOCKSTACK_TEST_NODEBUG', None)
BLOCKSTACK_DEBUG = os.environ.get('BLOCKSTACK_DEBUG', None)
BLOCKSTACK_TEST_FIRST_BLOCK = os.environ.get('BLOCKSTACK_TEST_FIRST_BLOCK', None)
BLOCKSTACK_TESTNET = os.environ.get("BLOCKSTACK_TESTNET", None)     # changes encoding of addresses
BLOCKSTACK_TESTNET3 = os.environ.get("BLOCKSTACK_TESTNET3", None)   # changes bitcoin protocol
BLOCKSTACK_TESTNET_FIRST_BLOCK = os.environ.get("BLOCKSTACK_TESTNET_FIRST_BLOCK", None)
BLOCKSTACK_PUBLIC_TESTNET = os.environ.get("BLOCKSTACK_PUBLIC_TESTNET", None)   # set if we're running in test mode, but publicly
BLOCKSTACK_DRY_RUN = os.environ.get('BLOCKSTACK_DRY_RUN', None)
BLOCKSTACK_TEST_SUBDOMAINS_FIRST_BLOCK = os.environ.get('BLOCKSTACK_TEST_SUBDOMAINS_FIRST_BLOCK', None)

if BLOCKSTACK_TEST:
    # test environment can override these deadlines
    if os.environ.get('BLOCKSTACK_TEST_NAMESPACE_PREORDER_EXPIRE'):
        NAMESPACE_PREORDER_EXPIRE = int(os.environ['BLOCKSTACK_TEST_NAMESPACE_PREORDER_EXPIRE'])

    if os.environ.get('BLOCKSTACK_TEST_NAMESPACE_REVEAL_EXPIRE'):
        NAMESPACE_REVEAL_EXPIRE = int(os.environ['BLOCKSTACK_TEST_NAMESPACE_REVEAL_EXPIRE'])

    if os.environ.get("BLOCKSTACK_TEST_NAME_PREORDER_EXPIRE"):
        NAME_PREORDER_EXPIRE = int(os.environ['BLOCKSTACK_TEST_NAME_PREORDER_EXPIRE'])

    if os.environ.get('BLOCKSTACK_CORE_VERSION'):
        VERSION = os.environ['BLOCKSTACK_CORE_VERSION']

MAX_NAMES_PER_SENDER = 25                # a single sender script can own up to this many names

if BLOCKSTACK_TEST is not None:
    # testing 
    log.warning("(%s): in test environment" % os.getpid())

    NAME_IMPORT_KEYRING_SIZE = 5                  # number of keys to derive from the import key

    if os.environ.get("BLOCKSTACK_NAMESPACE_REVEAL_EXPIRE", None) is not None:
        NAMESPACE_REVEAL_EXPIRE = int(os.environ.get("BLOCKSTACK_NAMESPACE_REVEAL_EXPIRE"))
        log.warning("NAMESPACE_REVEAL_EXPIRE = %s" % NAMESPACE_REVEAL_EXPIRE)

    else:
        NAMESPACE_REVEAL_EXPIRE = BLOCKS_PER_DAY      # small enough so we can actually test this...

    # make this low enough that we can actually test it with regtest
    NAMESPACE_1_CHAR_COST = 41 * SATOSHIS_PER_BTC

else:
    NAME_IMPORT_KEYRING_SIZE = 300                  # number of keys to derive from the import key


NUM_CONFIRMATIONS = 6                         # number of blocks to wait for before accepting names
if BLOCKSTACK_TEST is not None:
    NUM_CONFIRMATIONS = 0
    log.warning("NUM_CONFIRMATIONS = %s" % NUM_CONFIRMATIONS)

if os.environ.get("BLOCKSTACK_CORE_NUM_CONFS", None) is not None:
    NUM_CONFIRMATIONS = int(os.environ["BLOCKSTACK_CORE_NUM_CONFS"])
    log.warning("NUM_CONFIRMATIONS = %s" % NUM_CONFIRMATIONS)


""" RPC server configs
"""
RPC_SERVER_TEST_PORT = 16264
RPC_SERVER_PORT = None      # non-HTTPS port
RPC_SERVER_IP = None        # looked up via STUN
if BLOCKSTACK_TEST is not None:
    RPC_SERVER_PORT = RPC_SERVER_TEST_PORT
else:
    RPC_SERVER_PORT = 6264

DEFAULT_API_HOST = 'localhost'
DEFAULT_API_PORT = 6270  # API endpoint port
if BLOCKSTACK_TEST:
    DEFAULT_API_PORT = 16268

RPC_DEFAULT_TIMEOUT = 30  # in secs
RPC_MAX_ZONEFILE_LEN = 40960     # 40KB
RPC_MAX_INDEXING_DELAY = 2 * 3600   # 2 hours; maximum amount of time before the absence of new blocks causes the node to stop responding

<<<<<<< HEAD
MAX_RPC_LEN = RPC_MAX_ZONEFILE_LEN * 150    # maximum blockstackd RPC length (100 40K zone files, plus base64 encoding overhead and XMLRPC padding)
=======
MAX_RPC_LEN = RPC_MAX_ZONEFILE_LEN * 150    # maximum blockstackd RPC length == 10 zone files, base64-encoded (assume 1.33x overhead for encoding, plus extra XML)
>>>>>>> 01ef6b02
if os.environ.get("BLOCKSTACK_TEST_MAX_RPC_LEN"):
    MAX_RPC_LEN = int(os.environ.get("BLOCKSTACK_TEST_MAX_RPC_LEN"))
    print("Overriding MAX_RPC_LEN to {}".format(MAX_RPC_LEN))

MAX_RPC_THREADS = 1000      # typical rlimit for the number of open file descriptors, minus a buffer
if os.environ.get('BLOCKSTACK_RPC_MAX_THREADS'):
    MAX_RPC_THREADS = int(os.environ.get('BLOCKSTACK_RPC_MAX_THREADS'))
    print('Overriding MAX_RPC_THREADS to {}'.format(MAX_RPC_THREADS))


if BLOCKSTACK_TEST:
    RPC_MAX_INDEXING_DELAY = 5

""" block indexing configs
"""
REINDEX_FREQUENCY = 300 # seconds
if BLOCKSTACK_TEST is not None:
    REINDEX_FREQUENCY = 1

FIRST_BLOCK_MAINNET = 373601

if BLOCKSTACK_TEST and BLOCKSTACK_TEST_FIRST_BLOCK:
    FIRST_BLOCK_MAINNET = int(BLOCKSTACK_TEST_FIRST_BLOCK)

elif BLOCKSTACK_TEST and BLOCKSTACK_TESTNET_FIRST_BLOCK:
    FIRST_BLOCK_MAINNET = int(BLOCKSTACK_TESTNET_FIRST_BLOCK)

SUBDOMAINS_FIRST_BLOCK = 478872

if BLOCKSTACK_TEST:
    if BLOCKSTACK_TEST_SUBDOMAINS_FIRST_BLOCK:
        SUBDOMAINS_FIRST_BLOCK = int(BLOCKSTACK_TEST_SUBDOMAINS_FIRST_BLOCK)
    else:
        SUBDOMAINS_FIRST_BLOCK = 256

GENESIS_SNAPSHOT = {
    str(FIRST_BLOCK_MAINNET-4): "17ac43c1d8549c3181b200f1bf97eb7d",
    str(FIRST_BLOCK_MAINNET-3): "17ac43c1d8549c3181b200f1bf97eb7d",
    str(FIRST_BLOCK_MAINNET-2): "17ac43c1d8549c3181b200f1bf97eb7d",
    str(FIRST_BLOCK_MAINNET-1): "17ac43c1d8549c3181b200f1bf97eb7d",
}

GENESIS_BLOCK = None

try:
    # use built-in one 
    import genesis_block
    GENESIS_BLOCK = genesis_block.GENESIS_BLOCK
except:
    if not BLOCKSTACK_TEST:
        print >> sys.stderr, 'FATAL: no genesis block defined'
        os.abort()

    print >> sys.stderr, 'WARNING: will try to load a genesis block from $BLOCKSTACK_GENESIS_BLOCK_PATH at runtime'


def get_genesis_block():
    return GENESIS_BLOCK

def set_genesis_block(new_genesis_block):
    global GENESIS_BLOCK
    assert BLOCKSTACK_TEST, 'Cannot set the genesis block in production mode'
    GENESIS_BLOCK = new_genesis_block

"""
Epoch constants govern externally-adjusted behaviors over different time intervals.
Specifically:
    * NAMESPACE_LIFETIME_MULTIPLIER:    constant to multiply name lifetimes by
    * NAMESPACE_LIFETIME_GRACE_PERIOD:  constant to add to the name's lifetime when it's about to expire
    * PRICE_MULTIPLIER:                 constant to multiply name and namespace prices by
    * PRICE_DIVISOR:                    constant to divide name and namespace prices by
"""
EPOCH_FIELDS = [
    "end_block",
    "namespaces",
    "features",
    "namespace_prices",
    "namespace_prices_stacks",
    "namespace_price_units",
    "script_types",
    "sender_types",
]

EPOCH_NAMESPACE_FIELDS = [
    "NAMESPACE_LIFETIME_MULTIPLIER",
    "NAMESPACE_LIFETIME_GRACE_PERIOD",
    "PRICE_MULTIPLIER",
    "PRICE_DIVISOR",
]

# epoch features
EPOCH_FEATURE_MULTISIG = "BLOCKSTACK_MULTISIG"
EPOCH_FEATURE_SEGWIT = "BLOCKSTACK_SEGWIT"
EPOCH_FEATURE_OP_REGISTER_UPDATE = "BLOCKSTACK_OP_REGISTER_UPDATE"
EPOCH_FEATURE_OP_RENEW_TRANSFER_UPDATE = "BLOCKSTACK_OP_RENEW_TRANSFER_UPDATE"
EPOCH_FEATURE_NAMESPACE_BURN_TO_CREATOR = "BLOCKSTACK_NAMESPACE_BURN_TO_CREATOR"
EPOCH_FEATURE_NAMESPACE_PAY_WITH_STACKS = "BLOCKSTACK_NAMESPACE_PAY_WITH_STACKS"
EPOCH_FEATURE_STACKS_BUY_NAMESPACES = "BLOCKSTACK_STACKS_BUY_NAMESPACES"
EPOCH_FEATURE_NAMEOPS_COST_TOKENS = "BLOCKSTACK_NAMEOPS_COST_TOKENS"
EPOCH_FEATURE_FIX_PREORDER_EXPIRE = "BLOCKSTACK_PREORDER_EXPIRE"
EPOCH_FEATURE_TOKEN_TRANSFER = "BLOCKSTACK_TOKEN_TRANSFER"
EPOCH_FEATURE_INT_DIVISION = "BLOCKSTACK_INT_DIVISION"

# when epochs end (-1 means "never")
EPOCH_NOW = -1
EPOCH_1_END_BLOCK = 436650      # F-Day 2016
EPOCH_2_END_BLOCK = 488500      # F-day 2017
EPOCH_3_END_BLOCK = 999999999   # undecided
EPOCH_4_END_BLOCK = EPOCH_NOW   # end of STACKS Phase 1; beginning of STACKs Phase 2

EPOCH_1_NAMESPACE_LIFETIME_MULTIPLIER_id = 1
EPOCH_2_NAMESPACE_LIFETIME_MULTIPLIER_id = 2
EPOCH_3_NAMESPACE_LIFETIME_MULTIPLIER_id = 2
EPOCH_4_NAMESPACE_LIFETIME_MULTIPLIER_id = 2

EPOCH_1_NAMESPACE_LIFETIME_GRACE_PERIOD_id = 0
EPOCH_2_NAMESPACE_LIFETIME_GRACE_PERIOD_id = 0
EPOCH_3_NAMESPACE_LIFETIME_GRACE_PERIOD_id = 5000   # about 30 days
EPOCH_4_NAMESPACE_LIFETIME_GRACE_PERIOD_id = 5000   # about 30 days

EPOCH_1_PRICE_MULTIPLIER_id = 1.0
EPOCH_2_PRICE_MULTIPLIER_id = 1.0
EPOCH_3_PRICE_MULTIPLIER_id = 0.1
# after epoch 3, this becomes an integer divisor
EPOCH_4_PRICE_DIVISOR_id = 10

EPOCH_1_PRICE_MULTIPLIER_STACKS = 1.0
EPOCH_2_PRICE_MULTIPLIER_STACKS = 1.0
EPOCH_3_PRICE_MULTIPLIER_STACKS = 1.0
# after epcoh 3, this becomes an integer divisor
EPOCH_4_PRICE_DIVISOR_STACKS = 1

EPOCH_1_NAMESPACE_RECEIVE_FEES_PERIOD_id = 0
EPOCH_2_NAMESPACE_RECEIVE_FEES_PERIOD_id = 0
EPOCH_3_NAMESPACE_RECEIVE_FEES_PERIOD_id = BLOCKS_PER_YEAR
EPOCH_4_NAMESPACE_RECEIVE_FEES_PERIOD_id = BLOCKS_PER_YEAR

EPOCH_1_FEATURES = []
EPOCH_2_FEATURES = [EPOCH_FEATURE_MULTISIG]
EPOCH_3_FEATURES = [EPOCH_FEATURE_MULTISIG, EPOCH_FEATURE_SEGWIT, EPOCH_FEATURE_OP_REGISTER_UPDATE, EPOCH_FEATURE_OP_RENEW_TRANSFER_UPDATE, EPOCH_FEATURE_NAMESPACE_BURN_TO_CREATOR]
EPOCH_4_FEATURES = [
    EPOCH_FEATURE_MULTISIG,
    EPOCH_FEATURE_SEGWIT,
    EPOCH_FEATURE_OP_REGISTER_UPDATE,
    EPOCH_FEATURE_OP_RENEW_TRANSFER_UPDATE,
    EPOCH_FEATURE_NAMESPACE_BURN_TO_CREATOR,
    EPOCH_FEATURE_NAMESPACE_PAY_WITH_STACKS,
    EPOCH_FEATURE_STACKS_BUY_NAMESPACES,
    EPOCH_FEATURE_FIX_PREORDER_EXPIRE,
    EPOCH_FEATURE_NAMEOPS_COST_TOKENS,
    EPOCH_FEATURE_TOKEN_TRANSFER,
    EPOCH_FEATURE_INT_DIVISION,
]

NUM_EPOCHS = 4
for i in xrange(1, NUM_EPOCHS+1):
    # epoch lengths can be altered by the test framework, for ease of tests
    if os.environ.get("BLOCKSTACK_EPOCH_%s_END_BLOCK" % i, None) is not None and BLOCKSTACK_TEST:
        exec("EPOCH_%s_END_BLOCK = int(%s)" % (i, os.environ.get("BLOCKSTACK_EPOCH_%s_END_BLOCK" % i)))
        log.warn("EPOCH_%s_END_BLOCK = %s" % (i, eval("EPOCH_%s_END_BLOCK" % i)))

    if os.environ.get("BLOCKSTACK_EPOCH_%s_PRICE_MULTIPLIER" % i, None) is not None and BLOCKSTACK_TEST:
        exec("EPOCH_%s_PRICE_MULTIPLIER_id = float(%s)" % (i, os.environ.get("BLOCKSTACK_EPOCH_%s_PRICE_MULTIPLIER" % i)))
        log.warn("EPOCH_%s_PRICE_MULTIPLIER_id = %s" % (i, eval("EPOCH_%s_PRICE_MULTIPLIER_id" % i)))

    if os.environ.get("BLOCKSTACK_EPOCH_%s_PRICE_DIVISOR" % i, None) is not None and BLOCKSTACK_TEST:
        exec("EPOCH_%s_PRICE_DIVISOR_id = float(%s)" % (i, os.environ.get("BLOCKSTACK_EPOCH_%s_PRICE_DIVISOR" % i)))
        log.warn("EPOCH_%s_PRICE_DIVISOR_id = %s" % (i, eval("EPOCH_%s_PRICE_DIVISOR_id" % i)))

    if os.environ.get("BLOCKSTACK_EPOCH_%s_NAMESPACE_LIFETIME_MULTIPLIER" % i, None) is not None and BLOCKSTACK_TEST:
        exec("EPOCH_%s_NAMESPACE_LIFETIME_MULTIPLIER_id = int(%s)" % (i, os.environ.get("BLOCKSTACK_EPOCH_%s_NAMESPACE_LIFETIME_MULTIPLIER" % i)))
        log.warn("EPOCH_%s_NAMESPACE_LIFETIME_MULTIPLIER_id = %s" % (i, eval("EPOCH_%s_NAMESPACE_LIFETIME_MULTIPLIER_id" % i)))

    if os.environ.get("BLOCKSTACK_EPOCH_%s_NAMESPACE_LIFETIME_GRACE_PERIOD" % i, None) is not None and BLOCKSTACK_TEST:
        exec("EPOCH_%s_NAMESPACE_LIFETIME_GRACE_PERIOD_id = int(%s)" % (i, os.environ.get("BLOCKSTACK_EPOCH_%s_NAMESPACE_LIFETIME_GRACE_PERIOD" % i)))
        log.warn("EPOCH_%s_NAMESPACE_LIFETIME_GRACE_PERIOD_id = %s" % (i, eval("EPOCH_%s_NAMESPACE_LIFETIME_GRACE_PERIOD_id" % i)))

    if os.environ.get("BLOCKSTACK_EPOCH_%s_NAMESPACE_RECEIVE_FEES_PERIOD" % i, None) is not None and BLOCKSTACK_TEST:
        exec("EPOCH_%s_NAMESPACE_RECEIVE_FEES_PERIOD_id = int(%s)" % (i, os.environ.get("BLOCKSTACK_EPOCH_%s_NAMESPACE_RECEIVE_FEES_PERIOD" % i)))
        log.warn("EPOCH_%s_NAMESPACE_RECEIVE_FEES_PERIOD_id = %s" % (i, eval("EPOCH_%s_NAMESPACE_RECEIVE_FEES_PERIOD_id" % i)))

del i

# epoch definitions
# each epoch begins at the block after 'end_block'.
# the first epoch begins at FIRST_BLOCK_MAINNET
EPOCHS = [
    {
        # epoch 1
        "end_block": EPOCH_1_END_BLOCK,
        "namespaces": {
            "id": {
                "NAMESPACE_LIFETIME_MULTIPLIER": EPOCH_1_NAMESPACE_LIFETIME_MULTIPLIER_id,
                "NAMESPACE_LIFETIME_GRACE_PERIOD": EPOCH_1_NAMESPACE_LIFETIME_GRACE_PERIOD_id,
                "PRICE_MULTIPLIER": EPOCH_1_PRICE_MULTIPLIER_id,
                "PRICE_MULTIPLIER_STACKS": EPOCH_1_PRICE_MULTIPLIER_STACKS,
                "PRICE_DIVISOR": None,
                "PRICE_DIVISOR_STACKS": None,
                "NAMESPACE_RECEIVE_FEES_PERIOD": EPOCH_1_NAMESPACE_RECEIVE_FEES_PERIOD_id,
            },
            "*": {
                "NAMESPACE_LIFETIME_MULTIPLIER": EPOCH_1_NAMESPACE_LIFETIME_MULTIPLIER_id,
                "NAMESPACE_LIFETIME_GRACE_PERIOD": EPOCH_1_NAMESPACE_LIFETIME_GRACE_PERIOD_id,
                "PRICE_MULTIPLIER": EPOCH_1_PRICE_MULTIPLIER_id,
                "PRICE_MULTIPLIER_STACKS": EPOCH_1_PRICE_MULTIPLIER_STACKS,
                "PRICE_DIVISOR": None,
                "PRICE_DIVISOR_STACKS": None,
                "NAMESPACE_RECEIVE_FEES_PERIOD": EPOCH_1_NAMESPACE_RECEIVE_FEES_PERIOD_id,
            },
        },
        "namespace_prices": [
            21 * 10**8,                 # 0-character cost
            NAMESPACE_1_CHAR_COST,      # 1-character cost
            NAMESPACE_23_CHAR_COST,     # 2-character cost
            NAMESPACE_23_CHAR_COST,     # 3-character cost
            NAMESPACE_4567_CHAR_COST,   # 4-character cost
            NAMESPACE_4567_CHAR_COST,   # 5-character cost
            NAMESPACE_4567_CHAR_COST,   # 6-character cost
            NAMESPACE_4567_CHAR_COST,   # 7-character cost
            NAMESPACE_8UP_CHAR_COST,    # 8-character cost
            NAMESPACE_8UP_CHAR_COST,    # 9-character cost
            NAMESPACE_8UP_CHAR_COST,    # 10-character cost
            NAMESPACE_8UP_CHAR_COST,    # 11-character cost
            NAMESPACE_8UP_CHAR_COST,    # 12-character cost
            NAMESPACE_8UP_CHAR_COST,    # 13-character cost
            NAMESPACE_8UP_CHAR_COST,    # 14-character cost
            NAMESPACE_8UP_CHAR_COST,    # 15-character cost
            NAMESPACE_8UP_CHAR_COST,    # 16-character cost
            NAMESPACE_8UP_CHAR_COST,    # 17-character cost
            NAMESPACE_8UP_CHAR_COST,    # 18-character cost
            NAMESPACE_8UP_CHAR_COST,    # 19-character cost 
        ],
        "namespace_prices_stacks": None,
        "namespace_price_units": "BTC",
        "features": EPOCH_1_FEATURES,
        'script_types': ['nulldata', 'p2pkh', 'p2sh'],
        'sender_types': ['p2pkh', 'p2sh'],
    },
    {
        # epoch 2
        "end_block": EPOCH_2_END_BLOCK,
        "namespaces": {
            "id": {
                "NAMESPACE_LIFETIME_MULTIPLIER": EPOCH_2_NAMESPACE_LIFETIME_MULTIPLIER_id,
                "NAMESPACE_LIFETIME_GRACE_PERIOD": EPOCH_2_NAMESPACE_LIFETIME_GRACE_PERIOD_id,
                "PRICE_MULTIPLIER": EPOCH_2_PRICE_MULTIPLIER_id,
                "PRICE_MULTIPLIER_STACKS": EPOCH_2_PRICE_MULTIPLIER_STACKS,
                "PRICE_DIVISOR": None,
                "PRICE_DIVISOR_STACKS": None,
                "NAMESPACE_RECEIVE_FEES_PERIOD": EPOCH_2_NAMESPACE_RECEIVE_FEES_PERIOD_id,
            },
            "*": {
                "NAMESPACE_LIFETIME_MULTIPLIER": EPOCH_2_NAMESPACE_LIFETIME_MULTIPLIER_id,
                "NAMESPACE_LIFETIME_GRACE_PERIOD": EPOCH_2_NAMESPACE_LIFETIME_GRACE_PERIOD_id,
                "PRICE_MULTIPLIER": EPOCH_2_PRICE_MULTIPLIER_id,
                "PRICE_MULTIPLIER_STACKS": EPOCH_2_PRICE_MULTIPLIER_STACKS,
                "PRICE_DIVISOR": None,
                "PRICE_DIVISOR_STACKS": None,
                "NAMESPACE_RECEIVE_FEES_PERIOD": EPOCH_2_NAMESPACE_RECEIVE_FEES_PERIOD_id,
            },
        },
        "namespace_prices": [
            21 * 10**8,                 # 0-character cost
            NAMESPACE_1_CHAR_COST,      # 1-character cost
            NAMESPACE_23_CHAR_COST,     # 2-character cost
            NAMESPACE_23_CHAR_COST,     # 3-character cost
            NAMESPACE_4567_CHAR_COST,   # 4-character cost
            NAMESPACE_4567_CHAR_COST,   # 5-character cost
            NAMESPACE_4567_CHAR_COST,   # 6-character cost
            NAMESPACE_4567_CHAR_COST,   # 7-character cost
            NAMESPACE_8UP_CHAR_COST,    # 8-character cost
            NAMESPACE_8UP_CHAR_COST,    # 9-character cost
            NAMESPACE_8UP_CHAR_COST,    # 10-character cost
            NAMESPACE_8UP_CHAR_COST,    # 11-character cost
            NAMESPACE_8UP_CHAR_COST,    # 12-character cost
            NAMESPACE_8UP_CHAR_COST,    # 13-character cost
            NAMESPACE_8UP_CHAR_COST,    # 14-character cost
            NAMESPACE_8UP_CHAR_COST,    # 15-character cost
            NAMESPACE_8UP_CHAR_COST,    # 16-character cost
            NAMESPACE_8UP_CHAR_COST,    # 17-character cost
            NAMESPACE_8UP_CHAR_COST,    # 18-character cost
            NAMESPACE_8UP_CHAR_COST,    # 19-character cost 
        ],
        "namespace_prices_stacks": None,
        "namespace_price_units": "BTC",
        "features": EPOCH_2_FEATURES,
        'script_types': ['nulldata', 'p2pkh', 'p2sh'],
        'sender_types': ['p2pkh', 'p2sh'],
    },
    {
        # epoch 3
        "end_block": EPOCH_3_END_BLOCK,
        "namespaces": {
            "id": {
                "NAMESPACE_LIFETIME_MULTIPLIER": EPOCH_3_NAMESPACE_LIFETIME_MULTIPLIER_id,
                "NAMESPACE_LIFETIME_GRACE_PERIOD": EPOCH_3_NAMESPACE_LIFETIME_GRACE_PERIOD_id,
                "PRICE_MULTIPLIER": EPOCH_3_PRICE_MULTIPLIER_id,
                "PRICE_MULTIPLIER_STACKS": EPOCH_3_PRICE_MULTIPLIER_STACKS,
                "PRICE_DIVISOR": None,
                "PRICE_DIVISOR_STACKS": None,
                "NAMESPACE_RECEIVE_FEES_PERIOD": EPOCH_3_NAMESPACE_RECEIVE_FEES_PERIOD_id,
            },
            "*": {
                "NAMESPACE_LIFETIME_MULTIPLIER": EPOCH_3_NAMESPACE_LIFETIME_MULTIPLIER_id,
                "NAMESPACE_LIFETIME_GRACE_PERIOD": EPOCH_3_NAMESPACE_LIFETIME_GRACE_PERIOD_id,
                "PRICE_MULTIPLIER": EPOCH_3_PRICE_MULTIPLIER_id,
                "PRICE_MULTIPLIER_STACKS": EPOCH_3_PRICE_MULTIPLIER_STACKS,
                "PRICE_DIVISOR": None,
                "PRICE_DIVISOR_STACKS": None,
                "NAMESPACE_RECEIVE_FEES_PERIOD": EPOCH_3_NAMESPACE_RECEIVE_FEES_PERIOD_id,
            },
        },
        "namespace_prices": [
            21 * 10**8,                 # 0-character cost
            NAMESPACE_1_CHAR_COST / 10,      # 1-character cost
            NAMESPACE_23_CHAR_COST / 10,     # 2-character cost
            NAMESPACE_23_CHAR_COST / 10,     # 3-character cost
            NAMESPACE_4567_CHAR_COST / 10,   # 4-character cost
            NAMESPACE_4567_CHAR_COST / 10,   # 5-character cost
            NAMESPACE_4567_CHAR_COST / 10,   # 6-character cost
            NAMESPACE_4567_CHAR_COST / 10,   # 7-character cost
            NAMESPACE_8UP_CHAR_COST / 10,    # 8-character cost
            NAMESPACE_8UP_CHAR_COST / 10,    # 9-character cost
            NAMESPACE_8UP_CHAR_COST / 10,    # 10-character cost
            NAMESPACE_8UP_CHAR_COST / 10,    # 11-character cost
            NAMESPACE_8UP_CHAR_COST / 10,    # 12-character cost
            NAMESPACE_8UP_CHAR_COST / 10,    # 13-character cost
            NAMESPACE_8UP_CHAR_COST / 10,    # 14-character cost
            NAMESPACE_8UP_CHAR_COST / 10,    # 15-character cost
            NAMESPACE_8UP_CHAR_COST / 10,    # 16-character cost
            NAMESPACE_8UP_CHAR_COST / 10,    # 17-character cost
            NAMESPACE_8UP_CHAR_COST / 10,    # 18-character cost
            NAMESPACE_8UP_CHAR_COST / 10,    # 19-character cost 
        ],
        "namespace_prices_stacks": None,
        "namespace_price_units": "BTC",
        "features": EPOCH_3_FEATURES,
        'script_types': ['nulldata', 'p2pkh', 'p2sh', 'p2sh-p2wpkh', 'p2sh-p2wsh'],
        'sender_types': ['p2pkh', 'p2sh'],
    },
    {
        # epoch 4
        "end_block": EPOCH_4_END_BLOCK,
        "namespaces": {
            "id": {
                "NAMESPACE_LIFETIME_MULTIPLIER": EPOCH_4_NAMESPACE_LIFETIME_MULTIPLIER_id,
                "NAMESPACE_LIFETIME_GRACE_PERIOD": EPOCH_4_NAMESPACE_LIFETIME_GRACE_PERIOD_id,
                "PRICE_MULTIPLIER": None,
                "PRICE_MULTIPLIER_STACKS": None,
                "PRICE_DIVISOR": EPOCH_4_PRICE_DIVISOR_id,
                "PRICE_DIVISOR_STACKS": EPOCH_4_PRICE_DIVISOR_STACKS,
                "NAMESPACE_RECEIVE_FEES_PERIOD": EPOCH_4_NAMESPACE_RECEIVE_FEES_PERIOD_id,
            },
            "*": {
                "NAMESPACE_LIFETIME_MULTIPLIER": EPOCH_4_NAMESPACE_LIFETIME_MULTIPLIER_id,
                "NAMESPACE_LIFETIME_GRACE_PERIOD": EPOCH_4_NAMESPACE_LIFETIME_GRACE_PERIOD_id,
                "PRICE_MULTIPLIER": None,
                "PRICE_MULTIPLIER_STACKS": None,
                "PRICE_DIVISOR": EPOCH_4_PRICE_DIVISOR_id,
                "PRICE_DIVISOR_STACKS": EPOCH_4_PRICE_DIVISOR_STACKS,
                "NAMESPACE_RECEIVE_FEES_PERIOD": EPOCH_4_NAMESPACE_RECEIVE_FEES_PERIOD_id,
            },
        },
        "namespace_prices": None,
        "namespace_prices_stacks": [
            None,
            NAMESPACE_1_CHAR_COST_STACKS,
            NAMESPACE_23_CHAR_COST_STACKS,
            NAMESPACE_23_CHAR_COST_STACKS,
            NAMESPACE_4567_CHAR_COST_STACKS,
            NAMESPACE_4567_CHAR_COST_STACKS,
            NAMESPACE_4567_CHAR_COST_STACKS,
            NAMESPACE_4567_CHAR_COST_STACKS,
            NAMESPACE_8UP_CHAR_COST_STACKS,
            NAMESPACE_8UP_CHAR_COST_STACKS,
            NAMESPACE_8UP_CHAR_COST_STACKS,
            NAMESPACE_8UP_CHAR_COST_STACKS,
            NAMESPACE_8UP_CHAR_COST_STACKS,
            NAMESPACE_8UP_CHAR_COST_STACKS,
            NAMESPACE_8UP_CHAR_COST_STACKS,
            NAMESPACE_8UP_CHAR_COST_STACKS,
            NAMESPACE_8UP_CHAR_COST_STACKS,
            NAMESPACE_8UP_CHAR_COST_STACKS,
            NAMESPACE_8UP_CHAR_COST_STACKS,
            NAMESPACE_8UP_CHAR_COST_STACKS,
        ],
        "namespace_price_units": "STACKS",
        "features": EPOCH_4_FEATURES,
        'script_types': ['nulldata', 'p2pkh', 'p2sh', 'p2sh-p2wpkh', 'p2sh-p2wsh'],
        'sender_types': ['p2pkh', 'p2sh'],
    },
]

# if we're testing, then add the same rules for the 'test' namespace
if BLOCKSTACK_TEST:
    for i in xrange(0, len(EPOCHS)):
        EPOCHS[i]['namespaces']['test'] = EPOCHS[i]['namespaces']['id']

# epoch self-consistency check 
for epoch_field in EPOCH_FIELDS:
    for i in xrange(0, len(EPOCHS)):
        if not EPOCHS[i].has_key(epoch_field):
            raise Exception("Missing field '%s' at epoch %s" % (epoch_field, i))

for i in xrange(0, len(EPOCHS)):
    for nsid in EPOCHS[i]['namespaces']:
        for epoch_field in EPOCH_NAMESPACE_FIELDS:
            if not EPOCHS[i]['namespaces'][nsid].has_key(epoch_field):
                raise Exception("Missing field '%s' at epoch %s in namespace '%s'" % (epoch_field, i, nsid))

# if EPOCHS[len(EPOCHS)-1]['end_block'] != EPOCH_NOW:
#    raise Exception("Last epoch ends at %s" % EPOCHS[len(EPOCHS)-1]['end_block'])

for i in xrange(0, len(EPOCHS)-1):
    if EPOCHS[i]['end_block'] < 0:
        raise Exception("Invalid end block for epoch %s" % (i+1))

    if EPOCHS[i]['end_block'] >= EPOCHS[i+1]['end_block'] and EPOCHS[i+1]['end_block'] > 0:
        raise Exception("Invalid epoch block range at epoch %s" % (i+1))


del epoch_field
del i 
del nsid

""" magic bytes configs
"""

MAGIC_BYTES = 'id'

""" name operation data configs
"""

# Opcodes
NAME_PREORDER = '?'
NAME_REGISTRATION = ':'
NAME_UPDATE = '+'
NAME_TRANSFER = '>'
NAME_RENEWAL = NAME_REGISTRATION
NAME_REVOKE = '~'
NAME_IMPORT = ';'

NAMESPACE_PREORDER = '*'
NAMESPACE_REVEAL = '&'
NAMESPACE_READY = '!'
ANNOUNCE = '#'

TOKEN_TRANSFER = '$'

# extra bytes affecting a transfer
TRANSFER_KEEP_DATA = '>'
TRANSFER_REMOVE_DATA = '~'

# list of opcodes we support
# ORDER MATTERS--it determines processing order, and determines collision priority
# (i.e. earlier operations in this list are preferred over later operations)
OPCODES = [
   NAME_PREORDER,
   NAME_REVOKE,
   NAME_REGISTRATION,
   NAME_UPDATE,
   NAME_TRANSFER,
   NAME_IMPORT,
   NAMESPACE_PREORDER,
   NAMESPACE_REVEAL,
   NAMESPACE_READY,
   ANNOUNCE,
   TOKEN_TRANSFER,
]

OPCODE_NAMES = {
    NAME_PREORDER: "NAME_PREORDER",
    NAME_REGISTRATION: "NAME_REGISTRATION",
    NAME_UPDATE: "NAME_UPDATE",
    NAME_TRANSFER: "NAME_TRANSFER",
    NAME_RENEWAL: "NAME_REGISTRATION",
    NAME_REVOKE: "NAME_REVOKE",
    NAME_IMPORT: "NAME_IMPORT",
    NAMESPACE_PREORDER: "NAMESPACE_PREORDER",
    NAMESPACE_REVEAL: "NAMESPACE_REVEAL",
    NAMESPACE_READY: "NAMESPACE_READY",
    ANNOUNCE: "ANNOUNCE",
    TOKEN_TRANSFER: "TOKEN_TRANSFER",
}

NAME_OPCODES = {
    "NAME_PREORDER": NAME_PREORDER,
    "NAME_REGISTRATION": NAME_REGISTRATION,
    "NAME_UPDATE": NAME_UPDATE,
    "NAME_TRANSFER": NAME_TRANSFER,
    "NAME_RENEWAL": NAME_REGISTRATION,
    "NAME_IMPORT": NAME_IMPORT,
    "NAME_REVOKE": NAME_REVOKE,
    "NAMESPACE_PREORDER": NAMESPACE_PREORDER,
    "NAMESPACE_REVEAL": NAMESPACE_REVEAL,
    "NAMESPACE_READY": NAMESPACE_READY,
    "ANNOUNCE": ANNOUNCE,
    "TOKEN_TRANSFER": TOKEN_TRANSFER,
}


# op-return formats
LENGTHS = {
    'magic_bytes': 2,
    'opcode': 1,
    'preorder_name_hash': 20,
    'consensus_hash': 16,
    'namelen': 1,
    'name_min': 1,
    'name_max': 34,
    'fqn_min': 3,
    'fqn_max': 37,
    'name_hash': 16,
    'name_consensus_hash': 16,
    'value_hash': 20,
    'blockchain_id_name': 37,
    'blockchain_id_namespace_life': 4,
    'blockchain_id_namespace_coeff': 1,
    'blockchain_id_namespace_base': 1,
    'blockchain_id_namespace_buckets': 8,
    'blockchain_id_namespace_discounts': 1,
    'blockchain_id_namespace_version': 2,
    'blockchain_id_namespace_id': 19,
    'namespace_id': 19,     # same as above
    'announce': 20,
    'max_op_length': 80,
    'tokens_burnt': 8,
}

MIN_OP_LENGTHS = {
    'preorder': LENGTHS['preorder_name_hash'] + LENGTHS['consensus_hash'],
    'preorder_multi': 1 + LENGTHS['preorder_name_hash'] + LENGTHS['consensus_hash'],
    'registration': LENGTHS['fqn_min'],
    'registration_multi': 2*LENGTHS['fqn_min'] + 2*LENGTHS['value_hash'],
    'update': LENGTHS['name_consensus_hash'] + LENGTHS['value_hash'],
    'transfer': LENGTHS['name_hash'] + LENGTHS['consensus_hash'],
    'revoke': LENGTHS['fqn_min'],
    'name_import': LENGTHS['fqn_min'],
    'namespace_preorder': LENGTHS['preorder_name_hash'] + LENGTHS['consensus_hash'],
    'namespace_reveal': LENGTHS['blockchain_id_namespace_life'] + LENGTHS['blockchain_id_namespace_coeff'] + \
                        LENGTHS['blockchain_id_namespace_base'] + LENGTHS['blockchain_id_namespace_buckets'] + \
                        LENGTHS['blockchain_id_namespace_discounts'] + LENGTHS['blockchain_id_namespace_version'] + \
                        LENGTHS['name_min'],
    'namespace_ready': 1 + LENGTHS['name_min'],
    'announce': LENGTHS['announce']
}

# graph of allowed operation sequences
OPCODE_SEQUENCE_GRAPH = {
    "NAME_PREORDER":      [ "NAME_REGISTRATION" ],
    "NAME_REGISTRATION":  [ "NAME_UPDATE", "NAME_TRANSFER", "NAME_RENEWAL", "NAME_REVOKE" ],
    "NAME_UPDATE":        [ "NAME_UPDATE", "NAME_TRANSFER", "NAME_RENEWAL", "NAME_REVOKE" ],
    "NAME_TRANSFER":      [ "NAME_UPDATE", "NAME_TRANSFER", "NAME_RENEWAL", "NAME_REVOKE" ],
    "NAME_RENEWAL":       [ "NAME_UPDATE", "NAME_TRANSFER", "NAME_RENEWAL", "NAME_REVOKE" ],
    "NAME_REVOKE":        [ "NAME_REGISTRATION" ],      # i.e. following a re-preorder 
    "NAME_IMPORT":        [ "NAME_IMPORT", "NAME_UPDATE", "NAME_TRANSFER", "NAME_RENEWAL", "NAME_REVOKE" ],   # i.e. only after the namespace is ready'ed
    "NAMESPACE_PREORDER": [ "NAMESPACE_REVEAL" ],
    "NAMESPACE_REVEAL":   [ "NAMESPACE_READY" ],
    "NAMESPACE_READY":    [],
}

# set of operations that preorder names
OPCODE_NAME_STATE_PREORDER = [
    "NAME_PREORDER",
]

# set of operations that preorder namespaces 
OPCODE_NAMESPACE_STATE_PREORDER = [
    "NAMESPACE_PREORDER"
]

OPCODE_PREORDER_OPS = OPCODE_NAME_STATE_PREORDER + OPCODE_NAMESPACE_STATE_PREORDER

# set of operations that create names
OPCODE_NAME_STATE_CREATIONS = [
    "NAME_REGISTRATION",
    "NAME_IMPORT"
]

# set of operations that import names 
OPCODE_NAME_STATE_IMPORTS = [
    "NAME_IMPORT"
]

# set of operations that create namespaces
OPCODE_NAMESPACE_STATE_CREATIONS = [
    "NAMESPACE_REVEAL"
]

OPCODE_CREATION_OPS = OPCODE_NAME_STATE_CREATIONS + OPCODE_NAMESPACE_STATE_CREATIONS

# set of operations that affect existing names 
OPCODE_NAME_STATE_TRANSITIONS = [
    "NAME_IMPORT",
    "NAME_UPDATE",
    "NAME_TRANSFER",
    "NAME_RENEWAL",
    "NAME_REVOKE"
]

# set of operations that affect existing namespaces 
OPCODE_NAMESPACE_STATE_TRANSITIONS = [
    "NAMESPACE_READY"
]

OPCODE_TRANSITION_OPS = OPCODE_NAME_STATE_TRANSITIONS + OPCODE_NAMESPACE_STATE_TRANSITIONS 

# set of ops that have no state to record 
OPCODE_STATELESS_OPS = [
    "ANNOUNCE"
]

# set of operations that affect only names
OPCODE_NAME_NAMEOPS = [
    'NAME_PREORDER',
    'NAME_IMPORT',
    'NAME_REGISTRATION',
    'NAME_UPDATE',
    'NAME_TRANSFER',
    'NAME_RENEWAL',
    'NAME_REVOKE'
]

# set of token operations 
OPCODE_TOKEN_OPS = [
    "TOKEN_TRANSFER",
]

NAMESPACE_LIFE_INFINITE = 0xffffffff

# default burn address for fees (the address of public key hash 0x0000000000000000000000000000000000000000)
BLOCKSTACK_BURN_PUBKEY_HASH = "0000000000000000000000000000000000000000"
BLOCKSTACK_BURN_ADDRESS = virtualchain.hex_hash160_to_address( BLOCKSTACK_BURN_PUBKEY_HASH )   # "1111111111111111111114oLvT2"

# default namespace record (i.e. for names with no namespace ID)
NAMESPACE_DEFAULT = {
   'opcode': 'NAMESPACE_REVEAL',
   'lifetime': EXPIRATION_PERIOD,
   'coeff': 15,
   'base': 15,
   'buckets': [15, 15, 15, 15, 15, 15, 15, 15, 15, 15, 15, 15, 15, 15, 15, 15],
   'version': NAMESPACE_VERSION_PAY_TO_BURN,
   'nonalpha_discount': 1.0,
   'no_vowel_discount': 1.0,
   'namespace_id': None,
   'namespace_id_hash': None,
   'sender': "",
   'recipient': "",
   'address': "",
   'recipient_address': "",
   'sender_pubkey': None,
   'history': {},
   'block_number': 0
}

# for subdomain DIDs
SUBDOMAIN_ADDRESS_VERSION_BYTE = 63             # 'S'
SUBDOMAIN_ADDRESS_MULTISIG_VERSION_BYTE = 50    # 'M'

if BLOCKSTACK_TESTNET:
    SUBDOMAIN_ADDRESS_VERSION_BYTE = 127            # 't'
    SUBDOMAIN_ADDRESS_MULTISIG_VERSION_BYTE = 142   # 'z'

SUBDOMAIN_ADDRESS_VERSION_BYTES = [SUBDOMAIN_ADDRESS_VERSION_BYTE, SUBDOMAIN_ADDRESS_MULTISIG_VERSION_BYTE]

# built-in token types
TOKEN_TYPE_STACKS = "STACKS"

# global mutable state 
blockstack_opts = None
blockstack_api_opts = None
bitcoin_opts = None
running = False

def get_epoch_number( block_height ):
    """
    Which epoch are we in?
    Return integer (>=0) on success
    """
    global EPOCHS

    if block_height <= EPOCHS[0]['end_block']:
        return 0

    for i in xrange(1, len(EPOCHS)):
        if EPOCHS[i-1]['end_block'] < block_height and (block_height <= EPOCHS[i]['end_block'] or EPOCHS[i]['end_block'] == EPOCH_NOW):
            return i

    # should never happen 
    log.error("FATAL: No epoch for %s" % block_height)
    os.abort()


def get_epoch_config( block_height ):
    """
    Get the epoch constants for the given block height
    """
    global EPOCHS
    epoch_number = get_epoch_number( block_height )

    if epoch_number < 0 or epoch_number >= len(EPOCHS):
        log.error("FATAL: invalid epoch %s" % epoch_number)
        os.abort()

    return EPOCHS[epoch_number]


def get_epoch_namespace_lifetime_multiplier( block_height, namespace_id ):
    """
    what's the namespace lifetime multipler for this epoch?
    """
    epoch_config = get_epoch_config( block_height )
    if epoch_config['namespaces'].has_key(namespace_id):
        return epoch_config['namespaces'][namespace_id]['NAMESPACE_LIFETIME_MULTIPLIER']
    else:
        return epoch_config['namespaces']['*']['NAMESPACE_LIFETIME_MULTIPLIER']


def get_epoch_namespace_lifetime_grace_period( block_height, namespace_id ):
    """
    what's the namespace lifetime grace period for this epoch?
    """
    epoch_config = get_epoch_config( block_height )
    if epoch_config['namespaces'].has_key(namespace_id):
        return epoch_config['namespaces'][namespace_id]['NAMESPACE_LIFETIME_GRACE_PERIOD']
    else:
        return epoch_config['namespaces']['*']['NAMESPACE_LIFETIME_GRACE_PERIOD']


def get_epoch_price_multiplier( block_height, namespace_id, units ):
    """
    what's the name price multiplier for this epoch?
    Not all epochs have one---if this epoch has BLOCKSTACK_INT_DIVISION set, use
    get_epoch_price_divisor() instead.
    """
    try:
        assert units in [TOKEN_TYPE_STACKS, 'BTC'], 'Unknown units {}'.format(units)
    except AssertionError as ae:
        log.exception(ae)
        log.error("FATAL: No such units {}".format(units))
        os.abort()

    multiplier = 'PRICE_MULTIPLIER' if units == 'BTC' else 'PRICE_MULTIPLIER_STACKS'

    epoch_config = get_epoch_config( block_height )
    m = None

    if epoch_config['namespaces'].has_key(namespace_id):
        m = epoch_config['namespaces'][namespace_id][multiplier]
    else:
        m = epoch_config['namespaces']['*'][multiplier]

    try:
        assert m is not None
    except AssertionError as ae:
        log.exception(ae)
        log.error("FATAL: Tried to get a price multiplier in an epoch without price multipliers!")
        os.abort()

    return m


def get_epoch_price_divisor( block_height, namespace_id, units ):
    """
    what's the name price divisor for this epoch?
    Not all epochs have one---if this epoch does NOT have BLOCKSTACK_INT_DIVISION set,
    use get_epoch_price_multiplier() instead.
    """
    try:
        assert units in [TOKEN_TYPE_STACKS, 'BTC'], 'Unknown units {}'.format(units)
    except AssertionError as ae:
        log.exception(ae)
        log.error("FATAL: No such units {}".format(units))
        os.abort()

    divisor = 'PRICE_DIVISOR' if units == 'BTC' else 'PRICE_DIVISOR_STACKS'

    epoch_config = get_epoch_config( block_height )
    d = None

    if epoch_config['namespaces'].has_key(namespace_id):
        d = epoch_config['namespaces'][namespace_id][divisor]
    else:
        d = epoch_config['namespaces']['*'][divisor]

    try:
        assert d is not None
    except AssertionError as ae:
        log.exception(ae)
        log.error("FATAL: Tried to get a price divisor in an epoch without price divisors!")
        os.abort()

    return d


def get_epoch_namespace_receive_fees_period( block_height, namespace_id ):
    """
    how long can a namespace receive register/renewal fees?
    """
    epoch_config = get_epoch_config( block_height )
    if epoch_config['namespaces'].has_key(namespace_id):
        return epoch_config['namespaces'][namespace_id]['NAMESPACE_RECEIVE_FEES_PERIOD']
    else:
        return epoch_config['namespaces']['*']['NAMESPACE_RECEIVE_FEES_PERIOD']


def get_epoch_namespace_prices( block_height, units ):
    """
    get the list of namespace prices by block height
    """
    assert units in ['BTC', TOKEN_TYPE_STACKS], 'Invalid unit {}'.format(units)

    epoch_config = get_epoch_config( block_height )

    if units == 'BTC':
        return epoch_config['namespace_prices']
    else:
        return epoch_config['namespace_prices_stacks']


def get_epoch_namespace_price_units(block_height):
    """
    Get the units to use to pay for namespaces in this epoch
    """
    epoch_config = get_epoch_config(block_height)
    return epoch_config['namespace_price_units']


def get_epoch_btc_script_types(block_height):
    """
    What kind of output scripts do we allow in this epoch?
    """
    epoch_config = get_epoch_config(block_height)
    return epoch_config['script_types']


def get_epoch_btc_sender_types(block_height):
    """
    What kind of sender output scripts do we allow in this epoch?
    """
    epoch_config = get_epoch_config(block_height)
    return epoch_config['sender_types']


def get_epoch_features( block_height ):
    """
    Get the features of an epoch
    """
    epoch_config = get_epoch_config( block_height )
    return epoch_config['features']


def epoch_has_multisig( block_height ):
    """
    Is multisig available in this epoch?
    """
    epoch_config = get_epoch_config( block_height )
    if EPOCH_FEATURE_MULTISIG in epoch_config['features']:
        return True
    else:
        return False


def epoch_has_segwit( block_height ):
    """
    Is segwit available in this epoch?
    """
    epoch_config = get_epoch_config( block_height )
    if EPOCH_FEATURE_SEGWIT in epoch_config['features']:
        return True
    else:
        return False


"""
Which announcements has this blockstack node seen so far?
Announcements encode CVEs, bugs, and new features.  This list will be
updated in Blockstack releases to describe which of them have been
incorporated into the codebase.
"""
ANNOUNCEMENTS = []

def op_get_opcode_name(op_string):
    """
    Get the name of an opcode, given the 'op' byte sequence of the operation.
    """
    global OPCODE_NAMES

    # special case...
    if op_string == '{}:'.format(NAME_REGISTRATION):
        return 'NAME_RENEWAL'

    op = op_string[0]
    if op not in OPCODE_NAMES:
        raise Exception('No such operation "{}"'.format(op))

    return OPCODE_NAMES[op]


def get_default_virtualchain_impl():
   """
   Get the set of virtualchain hooks--to serve as
   the virtualchain's implementation.  Uses the
   one set in the virtualchain runtime config, but
   falls back to Blockstack's by default (i.e. if
   blockstack is getting imported as part of a 
   library).
   """
   import nameset.virtualchain_hooks as virtualchain_hooks
   return virtualchain_hooks


def get_announce_filename( working_dir ):
   """
   Get the path to the file that stores all of the announcements.
   """
   announce_filepath = os.path.join( working_dir, get_default_virtualchain_impl().get_virtual_chain_name() ) + '.announce'
   return announce_filepath


def get_bitcoin_opts():
   """
   Get the bitcoind connection arguments.
   """
   global bitcoin_opts
   return bitcoin_opts


def get_blockstack_opts():
   """
   Get blockstack configuration options.
   """
   global blockstack_opts
   return blockstack_opts


def get_blockstack_api_opts():
    """
    Get the blockstack RESTful API configuration options
    """
    global blockstack_api_opts
    return blockstack_api_opts


def set_bitcoin_opts( new_bitcoin_opts ):
   """
   Set new global bitcoind operations
   """
   global bitcoin_opts
   bitcoin_opts = new_bitcoin_opts


def set_blockstack_opts( new_opts ):
    """
    Set new global blockstack opts
    """
    global blockstack_opts
    blockstack_opts = new_opts


def set_blockstack_api_opts( new_opts ):
    """
    Set new RESTful API opts
    """
    global blockstack_api_opts
    blockstack_api_opts = new_opts


def get_indexing_lockfile(working_dir):
    """
    Return path to the indexing lockfile
    """
    return os.path.join(working_dir, "blockstack-server.indexing" )


def is_indexing(working_dir):
    """
    Is the blockstack daemon synchronizing with the blockchain?
    """
    indexing_path = get_indexing_lockfile(working_dir)
    if os.path.exists( indexing_path ):
        return True
    else:
        return False


def set_indexing(working_dir, flag):
    """
    Set a flag in the filesystem as to whether or not we're indexing.
    """
    indexing_path = get_indexing_lockfile(working_dir)
    if flag:
        try:
            fd = open( indexing_path, "w+" )
            fd.close()
            return True
        except:
            return False

    else:
        try:
            os.unlink( indexing_path )
            return True
        except:
            return False


def set_running(status):
    """
    Set running flag
    """
    global running
    running = status


def is_running():
    """
    Check running flag
    """
    global running 
    return running


def is_atlas_enabled(blockstack_opts):
    """
    Can we do atlas operations?
    """
    if not blockstack_opts['atlas']:
        log.debug("Atlas is disabled")
        return False

    if 'zonefiles' not in blockstack_opts:
        log.debug("Atlas is disabled: no 'zonefiles' path set")
        return False

    if 'atlasdb_path' not in blockstack_opts:
        log.debug("Atlas is disabled: no 'atlasdb_path' path set")
        return False

    return True


def is_subdomains_enabled(blockstack_opts):
    """
    Can we do subdomain operations?
    """
    if not is_atlas_enabled(blockstack_opts):
        log.debug("Subdomains are disabled")
        return False

    if 'subdomaindb_path' not in blockstack_opts:
        log.debug("Subdomains are disabled: no 'subdomaindb_path' path set")
        return False

    return True


def store_announcement( working_dir, announcement_hash, announcement_text, force=False ):
   """
   Store a new announcement locally, atomically.
   """

   if not force:
       # don't store unless we haven't seen it before
       if announcement_hash in ANNOUNCEMENTS:
           return

   announce_filename = get_announce_filename( working_dir )
   announce_filename_tmp = announce_filename + ".tmp"
   announce_text = ""
   announce_cleanup_list = []

   # did we try (and fail) to store a previous announcement?  If so, merge them all
   if os.path.exists( announce_filename_tmp ):

       log.debug("Merge announcement list %s" % announce_filename_tmp )

       with open(announce_filename, "r") as f:
           announce_text += f.read()

       i = 1
       failed_path = announce_filename_tmp + (".%s" % i)
       while os.path.exists( failed_path ):

           log.debug("Merge announcement list %s" % failed_path )
           with open(failed_path, "r") as f:
               announce_text += f.read()

           announce_cleanup_list.append( failed_path )

           i += 1
           failed_path = announce_filename_tmp + (".%s" % i)

       announce_filename_tmp = failed_path

   if os.path.exists( announce_filename ):
       with open(announce_filename, "r" ) as f:
           announce_text += f.read()

   announce_text += ("\n%s\n" % announcement_hash)

   # filter
   if not force:
       announcement_list = announce_text.split("\n")
       unseen_announcements = filter( lambda a: a not in ANNOUNCEMENTS, announcement_list )
       announce_text = "\n".join( unseen_announcements ).strip() + "\n"

   log.debug("Store announcement hash to %s" % announce_filename )

   with open(announce_filename_tmp, "w" ) as f:
       f.write( announce_text )
       f.flush()

   # NOTE: rename doesn't remove the old file on Windows
   if sys.platform == 'win32' and os.path.exists( announce_filename_tmp ):
       try:
           os.unlink( announce_filename_tmp )
       except:
           pass

   try:
       os.rename( announce_filename_tmp, announce_filename )
   except:
       log.error("Failed to save announcement %s to %s" % (announcement_hash, announce_filename ))
       raise

   # clean up
   for tmp_path in announce_cleanup_list:
       try:
           os.unlink( tmp_path )
       except:
           pass

   # put the announcement text
   announcement_text_dir = os.path.join( working_dir, "announcements" )
   if not os.path.exists( announcement_text_dir ):
       try:
           os.makedirs( announcement_text_dir )
       except:
           log.error("Failed to make directory %s" % announcement_text_dir )
           raise

   announcement_text_path = os.path.join( announcement_text_dir, "%s.txt" % announcement_hash )

   try:
       with open( announcement_text_path, "w" ) as f:
           f.write( announcement_text )

   except:
       log.error("Failed to save announcement text to %s" % announcement_text_path )
       raise

   log.debug("Stored announcement to %s" % (announcement_text_path))


def default_blockstack_opts( working_dir, config_file=None ):
   """
   Get our default blockstack opts from a config file
   or from sane defaults.
   """

   global RPC_SERVER_IP

   from .util import url_to_host_port
   from .scripts import is_name_valid

   if config_file is None:
      config_file = virtualchain.get_config_filename(get_default_virtualchain_impl(), working_dir)

   announce_path = get_announce_filename(working_dir)

   parser = SafeConfigParser()
   parser.read( config_file )

   blockstack_opts = {}
   announcers = "judecn.id,muneeb.id,shea256.id"
   announcements = None
   backup_frequency = 144   # once a day; 10 minute block time
   backup_max_age = 1008    # one week
   rpc_port = RPC_SERVER_PORT 
   zonefile_dir = os.path.join( os.path.dirname(config_file), "zonefiles")
   server_version = VERSION
   atlas_enabled = True
   atlas_seed_peers = "node.blockstack.org:%s" % RPC_SERVER_PORT
   atlasdb_path = os.path.join( os.path.dirname(config_file), "atlas.db" )
   atlas_blacklist = ""
   atlas_hostname = RPC_SERVER_IP
   atlas_port = RPC_SERVER_PORT
   subdomaindb_path = os.path.join( os.path.dirname(config_file), "subdomains.db" )
   run_indexer = True

   if parser.has_section('blockstack'):
      if parser.has_option('blockstack', 'enabled'):
         run_indexer = parser.get('blockstack', 'enabled').lower() in ['1', 'true', 'on']

      if parser.has_option('blockstack', 'backup_frequency'):
         backup_frequency = int( parser.get('blockstack', 'backup_frequency'))

      if parser.has_option('blockstack', 'backup_max_age'):
         backup_max_age = int( parser.get('blockstack', 'backup_max_age') )

      if parser.has_option('blockstack', 'rpc_port'):
         rpc_port = int(parser.get('blockstack', 'rpc_port'))

      if parser.has_option("blockstack", "zonefiles"):
          zonefile_dir = parser.get("blockstack", "zonefiles")
    
      if parser.has_option('blockstack', 'announcers'):
         # must be a CSV of blockchain IDs
         announcer_list_str = parser.get('blockstack', 'announcers')
         announcer_list = filter( lambda x: len(x) > 0, announcer_list_str.split(",") )

         # validate each one
         valid = True
         for bid in announcer_list:
             if not is_name_valid( bid ):
                 log.error("Invalid blockchain ID '%s'" % bid)
                 valid = False

         if valid:
             announcers = ",".join(announcer_list)

      if parser.has_option('blockstack', 'server_version'):
         server_version = parser.get('blockstack', 'server_version')

      if parser.has_option('blockstack', 'atlas'):
         atlas_enabled = parser.get('blockstack', 'atlas')
         if atlas_enabled.lower() in ['true', '1', 'enabled', 'enabled', 'on']:
            atlas_enabled = True
         else:
            atlas_enabled = False

      if parser.has_option('blockstack', 'atlas_seeds'):
         atlas_seed_peers = parser.get('blockstack', 'atlas_seeds')
         
         # must be a CSV of host:port
         hostports = filter( lambda x: len(x) > 0, atlas_seed_peers.split(",") )
         for hp in hostports:
             host, port = url_to_host_port( hp )
             assert host is not None and port is not None

      if parser.has_option('blockstack', 'atlasdb_path'):
         atlasdb_path = parser.get('blockstack', 'atlasdb_path')

      if parser.has_option('blockstack', 'atlas_blacklist'):
         atlas_blacklist = parser.get('blockstack', 'atlas_blacklist')

         # must be a CSV of host:port
         hostports = filter( lambda x: len(x) > 0, atlas_blacklist.split(",") )
         for hp in hostports:
             host, port = url_to_host_port( hp )
             assert host is not None and port is not None

      if parser.has_option('blockstack', 'atlas_hostname'):
         atlas_hostname = parser.get('blockstack', 'atlas_hostname')
    
      if parser.has_option('blockstack', 'atlas_port'):
         atlas_port = int(parser.get('blockstack', 'atlas_port'))

      if parser.has_option('blockstack', 'subdomaindb_path'):
         subdomaindb_path = parser.get('blockstack', 'subdomaindb_path')


   if os.path.exists( announce_path ):
       # load announcement list
       with open( announce_path, "r" ) as f:
           announce_text = f.readlines()

       all_announcements = [ a.strip() for a in announce_text ]
       unseen_announcements = []

       # find announcements we haven't seen yet
       for a in all_announcements:
           if a not in ANNOUNCEMENTS:
               unseen_announcements.append( a )

       announcements = ",".join( unseen_announcements )

   if zonefile_dir is not None and not os.path.exists( zonefile_dir ):
       try:
           os.makedirs( zonefile_dir, 0700 )
       except:
           pass

   if atlas_hostname is None:
       log.debug("Using STUN servers to discover my public IP (set 'atlas_hostname' in the config file to skip this step)")
       _, atlas_hostname, _ = stun.get_ip_info()
       log.debug("Atlas host IP is {}".format(atlas_hostname))

   RPC_SERVER_IP = atlas_hostname

   blockstack_opts = {
       'rpc_port': rpc_port,
       'announcers': announcers,
       'announcements': announcements,
       'backup_frequency': backup_frequency,
       'backup_max_age': backup_max_age,
       'server_version': server_version,
       'atlas': atlas_enabled,
       'atlas_seeds': atlas_seed_peers,
       'atlasdb_path': atlasdb_path,
       'atlas_blacklist': atlas_blacklist,
       'atlas_hostname': atlas_hostname,
       'atlas_port': atlas_port,
       'zonefiles': zonefile_dir,
       'subdomaindb_path': subdomaindb_path,
       'enabled': run_indexer
   }

   # strip Nones
   for (k, v) in blockstack_opts.items():
      if v is None:
         del blockstack_opts[k]

   return blockstack_opts


def default_blockstack_api_opts(working_dir, config_file=None):
   """
   Get our default blockstack RESTful API opts from a config file,
   or from sane defaults.
   """

   from .util import url_to_host_port, url_protocol

   if config_file is None:
      config_file = virtualchain.get_config_filename(get_default_virtualchain_impl(), working_dir)

   parser = SafeConfigParser()
   parser.read(config_file)

   blockstack_api_opts = {}
   indexer_url = None
   api_port = DEFAULT_API_PORT
   api_host = DEFAULT_API_HOST
   run_api = True

   if parser.has_section('blockstack-api'):
      if parser.has_option('blockstack-api', 'enabled'):
          run_api = parser.get('blockstack-api', 'enabled').lower() in ['true', '1', 'on']

      if parser.has_option('blockstack-api', 'api_port'):
          api_port = int(parser.get('blockstack-api', 'api_port'))

      if parser.has_option('blockstack-api', 'api_host'):
          api_host = parser.get('blockstack-api', 'api_host')

      if parser.has_option('blockstack-api', 'indexer_url'):
          indexer_host, indexer_port = url_to_host_port(parser.get('blockstack-api', 'indexer_url'))
          indexer_protocol = url_protocol(parser.get('blockstack-api', 'indexer_url'))
          if indexer_protocol is None:
              indexer_protocol = 'http'

          indexer_url = parser.get('blockstack-api', 'indexer_url')

   if indexer_url is None:
       # try defaults
       indexer_url = 'http://localhost:{}'.format(RPC_SERVER_PORT)

   blockstack_api_opts = {
        'indexer_url': indexer_url,
        'api_host': api_host,
        'api_port': api_port,
        'enabled': run_api
   }

   # strip Nones
   for (k, v) in blockstack_api_opts.items():
      if v is None:
         del blockstack_api_opts[k]

   return blockstack_api_opts


def interactive_prompt(message, parameters, default_opts):
    """
    Prompt the user for a series of parameters
    Return a dict mapping the parameter name to the
    user-given value.
    """

    # pretty-print the message
    lines = message.split('\n')
    max_line_len = max([len(l) for l in lines])

    print('-' * max_line_len)
    print(message)
    print('-' * max_line_len)

    ret = {}
    for param in parameters:
        formatted_param = param
        prompt_str = '{}: '.format(formatted_param)
        if param in default_opts:
            prompt_str = '{} (default: "{}"): '.format(formatted_param, default_opts[param])

        try:
            value = raw_input(prompt_str)
        except KeyboardInterrupt:
            log.debug('Exiting on keyboard interrupt')
            sys.exit(0)

        if len(value) > 0:
            ret[param] = value
        elif param in default_opts:
            ret[param] = default_opts[param]
        else:
            ret[param] = None

    return ret


def find_missing(message, all_params, given_opts, default_opts, header=None, prompt_missing=True):
    """
    Find and interactively prompt the user for missing parameters,
    given the list of all valid parameters and a dict of known options.

    Return the (updated dict of known options, missing, num_prompted), with the user's input.
    """

    # are we missing anything?
    missing_params = list(set(all_params) - set(given_opts))

    num_prompted = 0

    if not missing_params:
        return given_opts, missing_params, num_prompted

    if not prompt_missing:
        # count the number missing, and go with defaults
        missing_values = set(default_opts) - set(given_opts)
        num_prompted = len(missing_values)
        given_opts.update(default_opts)

    else:
        if header is not None:
            print('-' * len(header))
            print(header)

        missing_values = interactive_prompt(message, missing_params, default_opts)
        num_prompted = len(missing_values)
        given_opts.update(missing_values)

    return given_opts, missing_params, num_prompted


def opt_strip(prefix, opts):
    """
    Given a dict of opts that start with prefix,
    remove the prefix from each of them.
    """

    ret = {}
    for opt_name, opt_value in opts.items():
        # remove prefix
        if opt_name.startswith(prefix):
            opt_name = opt_name[len(prefix):]

        ret[opt_name] = opt_value

    return ret


def opt_restore(prefix, opts):
    """
    Given a dict of opts, add the given prefix to each key
    """

    return {prefix + name: value for name, value in opts.items()}


def default_bitcoind_opts(config_file=None, prefix=False):
    """
    Get our default bitcoind options, such as from a config file,
    or from sane defaults
    """

    default_bitcoin_opts = virtualchain.get_bitcoind_config(config_file=config_file)

    # drop dict values that are None
    default_bitcoin_opts = {k: v for k, v in default_bitcoin_opts.items() if v is not None}

    # strip 'bitcoind_'
    if not prefix:
        default_bitcoin_opts = opt_strip('bitcoind_', default_bitcoin_opts)

    return default_bitcoin_opts


def default_working_dir():
    """
    Get the default configuration directory for blockstackd
    """
    import nameset.virtualchain_hooks as virtualchain_hooks
    return os.path.expanduser('~/.{}'.format(virtualchain_hooks.get_virtual_chain_name()))


def configure(working_dir, config_file=None, force=False, interactive=False):
   """
   Configure blockstack:  find and store configuration parameters to the config file.

   Optionally prompt for missing data interactively (with interactive=True).  Or, raise an exception
   if there are any fields missing.

   Optionally force a re-prompting for all configuration details (with force=True)

   Return {'blockstack': {...}, 'bitcoind': {...}, 'blockstack-api': {...}}
   """

   if config_file is None:
      # get input for everything
      config_file = virtualchain.get_config_filename(get_default_virtualchain_impl(), working_dir)

   if not os.path.exists( config_file ):
       # definitely ask for everything
       force = True

   log.debug("Load config from '%s'" % config_file)

   # get blockstack opts
   blockstack_opts = {}
   blockstack_opts_defaults = default_blockstack_opts(working_dir, config_file=config_file)
   blockstack_params = blockstack_opts_defaults.keys()

   if not force or not interactive:
       # default blockstack options
       blockstack_opts = default_blockstack_opts(working_dir, config_file=config_file )

   blockstack_msg = "Please enter blockstack configuration hints."

   blockstack_opts, missing_blockstack_opts, num_blockstack_opts_prompted = find_missing( blockstack_msg, \
                                                                                          blockstack_params, \
                                                                                          blockstack_opts, \
                                                                                          blockstack_opts_defaults, \
                                                                                          prompt_missing=interactive )

   blockstack_api_opts = {}
   blockstack_api_defaults = default_blockstack_api_opts(working_dir, config_file=config_file)
   blockstack_api_params = blockstack_api_defaults.keys()
   
   if not force or not interactive:
       # default blockstack API options
       blockstack_api_opts = default_blockstack_api_opts(working_dir, config_file=config_file)

   blockstack_api_msg = "Please enter blockstack RESTful API configuration hints."

   blockstack_api_opts, missing_blockstack_api_opts, num_blockstack_api_opts_prompted = find_missing( blockstack_api_msg, \
                                                                                                      blockstack_api_params, \
                                                                                                      blockstack_api_opts, \
                                                                                                      blockstack_api_defaults, \
                                                                                                      prompt_missing=interactive )

   bitcoind_message  = "Blockstack does not have enough information to connect\n"
   bitcoind_message += "to bitcoind.  Please supply the following parameters, or\n"
   bitcoind_message += "press [ENTER] to select the default value."

   bitcoind_opts = {}
   bitcoind_opts_defaults = default_bitcoind_opts( config_file=config_file )
   bitcoind_params = bitcoind_opts_defaults.keys()

   if not force or not interactive:
      # get default set of bitcoind opts
      bitcoind_opts = default_bitcoind_opts( config_file=config_file )


   # get any missing bitcoind fields
   bitcoind_opts, missing_bitcoin_opts, num_bitcoind_prompted = find_missing( bitcoind_message, \
                                                                              bitcoind_params, \
                                                                              bitcoind_opts, \
                                                                              bitcoind_opts_defaults, \
                                                                              prompt_missing=interactive )

   if not interactive and (len(missing_bitcoin_opts) > 0 or len(missing_blockstack_opts) > 0 or len(missing_blockstack_api_opts) > 0):
       # cannot continue
       raise Exception("Missing configuration fields: %s" % (",".join( missing_blockstack_opts + missing_bitcoin_opts + missing_blockstack_api_opts )) )

   ret = {
      'blockstack': blockstack_opts,
      'bitcoind': bitcoind_opts,
      'blockstack-api': blockstack_api_opts
   }

   # if we prompted, then save
   if num_bitcoind_prompted > 0 or num_blockstack_opts_prompted > 0 or num_blockstack_api_opts_prompted > 0 or \
      (not os.path.exists(config_file) and not interactive):
       print >> sys.stderr, "Saving configuration to %s" % config_file
   
       # always set version when writing
       config_opts = copy.deepcopy(ret)
       if not config_opts['blockstack'].has_key('server_version'):
           config_opts['blockstack']['server_version'] = VERSION

       if not config_opts['blockstack-api'].has_key('server_version'):
           config_opts['blockstack']['server_version'] = VERSION

       # if the config file doesn't exist, then set the version 
       # in ret as well, since it's what's written
       if not os.path.exists(config_file):
           ret['blockstack']['server_version'] = VERSION
           ret['blockstack-api']['server_version'] = VERSION

       write_config_file( config_opts, config_file )

   # prefix our bitcoind options, so they work with virtualchain
   ret['bitcoind'] = opt_restore("bitcoind_", ret['bitcoind'])
   return ret 


def write_config_file(opts, config_file):
    """
    Write our config file with the given options dict.
    Each key is a section name, and each value is the list of options.

    If the file exists, do not remove unaffected sections.  Instead,
    merge the sections in opts into the file.

    Return True on success
    Raise on error
    """
    parser = SafeConfigParser()

    if os.path.exists(config_file):
        parser.read(config_file)

    for sec_name in opts:
        sec_opts = opts[sec_name]

        if parser.has_section(sec_name):
            parser.remove_section(sec_name)

        parser.add_section(sec_name)
        for opt_name, opt_value in sec_opts.items():
            if opt_value is None:
                opt_value = ''

            parser.set(sec_name, opt_name, '{}'.format(opt_value))

    with open(config_file, 'w') as fout:
        os.fchmod(fout.fileno(), 0600)
        parser.write(fout)

    return True


def get_version_parts(whole, func):
    return [func(_.strip()) for _ in whole[0:3]]


def semver_newer(v1, v2):
    """
    Verify (as semantic versions) if v1 < v2
    Patch versions can be different
    """
    v1_parts = v1.split('.')
    v2_parts = v2.split('.')
    if len(v1_parts) < 3 or len(v2_parts) < 3:
        # one isn't a semantic version
        return False

    v1_major, v1_minor, v1_patch = get_version_parts(v1_parts, int)
    v2_major, v2_minor, v2_patch = get_version_parts(v2_parts, int)

    if v1_major > v2_major:
        return False

    if v1_major == v2_major and v1_minor >= v2_minor:
        return False

    return True


def versions_need_upgrade(v_from, v_to):
    version_upgrades = [
        # all semver mismatches before "0.17" require upgrade
        (lambda v : v[:2] < (0,17))
    ]

    v1 = tuple( int(x) for x in str(v_from).split('.') )
    v2 = tuple( int(x) for x in str(v_to).split('.') )
    if len(v1) < 3 or len(v2) < 3:
        return True # one isn't semver
    if v1[:2] == v2[:2]:
        return False # same semver, no upgrade
    # mismatch, see if this version requires a migration
    for version_needs_upgrade_check in version_upgrades:
        if version_needs_upgrade_check(v1):
            return True
    return False


def load_configuration(working_dir):
    """
    Load the system configuration and set global variables
    Return the configuration of the node on success.
    Return None on failure
    """

    import nameset.virtualchain_hooks as virtualchain_hooks

    # acquire configuration, and store it globally
    opts = configure(working_dir)
    blockstack_opts = opts.get('blockstack', None)
    blockstack_api_opts = opts.get('blockstack-api', None)
    bitcoin_opts = opts['bitcoind']

    # config file version check
    config_server_version = blockstack_opts.get('server_version', None)
    if (config_server_version is None or versions_need_upgrade(config_server_version, VERSION)):
       print >> sys.stderr, "Obsolete or unrecognizable config file ({}): '{}' != '{}'".format(virtualchain.get_config_filename(virtualchain_hooks, working_dir), config_server_version, VERSION)
       print >> sys.stderr, 'Please see the release notes for version {} for instructions to upgrade (in the release-notes/ folder).'.format(VERSION)
       return None

    # store options
    set_bitcoin_opts( bitcoin_opts )
    set_blockstack_opts( blockstack_opts )
    set_blockstack_api_opts( blockstack_api_opts )

    return {
        'bitcoind': bitcoin_opts,
        'blockstack': blockstack_opts,
        'blockstack-api': blockstack_api_opts
    }
<|MERGE_RESOLUTION|>--- conflicted
+++ resolved
@@ -188,11 +188,8 @@
 RPC_MAX_ZONEFILE_LEN = 40960     # 40KB
 RPC_MAX_INDEXING_DELAY = 2 * 3600   # 2 hours; maximum amount of time before the absence of new blocks causes the node to stop responding
 
-<<<<<<< HEAD
 MAX_RPC_LEN = RPC_MAX_ZONEFILE_LEN * 150    # maximum blockstackd RPC length (100 40K zone files, plus base64 encoding overhead and XMLRPC padding)
-=======
-MAX_RPC_LEN = RPC_MAX_ZONEFILE_LEN * 150    # maximum blockstackd RPC length == 10 zone files, base64-encoded (assume 1.33x overhead for encoding, plus extra XML)
->>>>>>> 01ef6b02
+
 if os.environ.get("BLOCKSTACK_TEST_MAX_RPC_LEN"):
     MAX_RPC_LEN = int(os.environ.get("BLOCKSTACK_TEST_MAX_RPC_LEN"))
     print("Overriding MAX_RPC_LEN to {}".format(MAX_RPC_LEN))
