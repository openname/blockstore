--- conflicted
+++ resolved
@@ -140,11 +140,8 @@
           - tests::nakamoto_integrations::utxo_check_on_startup_recover
           - tests::nakamoto_integrations::v3_signer_api_endpoint
           - tests::nakamoto_integrations::signer_chainstate
-<<<<<<< HEAD
           - tests::nakamoto_integrations::sip029_coinbase_change
-=======
           - tests::nakamoto_integrations::clarity_cost_spend_down
->>>>>>> 7985b338
           # TODO: enable these once v1 signer is supported by a new nakamoto epoch
           # - tests::signer::v1::dkg
           # - tests::signer::v1::sign_request_rejected
