## Github workflow to run bitcoin tests

name: Tests::Bitcoin

on:
  workflow_call:

## env vars are transferred to composite action steps
env:
  BITCOIND_TEST: 1
  RUST_BACKTRACE: full
  SEGMENT_DOWNLOAD_TIMEOUT_MINS: 15
  TEST_TIMEOUT: 30

concurrency:
  group: bitcoin-tests-${{ github.head_ref || github.ref || github.run_id}}
  ## Only cancel in progress if this is for a PR
  cancel-in-progress: ${{ github.event_name == 'pull_request' }}

jobs:
<<<<<<< HEAD
  # Create bitcoin image used for later tests
  build-integration-image:
    name: Build Image
    runs-on: ubuntu-latest
    steps:
      - name: Checkout the latest code
        id: git_checkout
        uses: actions/checkout@v3

      - name: Reclaim disk space
        id: cleanup
        run: |
          sudo apt-get update
          sudo apt-get remove -y '^dotnet-.*'
          sudo apt-get remove -y '^llvm-.*'
          sudo apt-get remove -y 'php.*'
          sudo apt-get remove -y '^mongodb-.*'
          sudo apt-get remove -y '^mysql-.*'
          sudo apt-get remove -y azure-cli google-chrome-stable firefox powershell mono-devel libgl1-mesa-dri
          sudo apt-get autoremove -y
          sudo apt-get clean
          docker system prune --force

      - name: Build bitcoin integration testing image
        id: build_docker_image
        env:
          DOCKER_BUILDKIT: 1
        # Remove .dockerignore file so codecov has access to git info and build the image
        run: |
          rm .dockerignore
          docker build -f ./.github/actions/bitcoin-int-tests/Dockerfile.generic.bitcoin-tests -t stacks-blockchain:integrations .

      - name: Export docker image as tarball
        id: export_docker_image
        run: docker save stacks-blockchain:integrations | gzip > integration-image.tar.gz

      - name: Upload built docker image
        id: upload_docker_image
        uses: actions/upload-artifact@v3
        with:
          name: integration-image.tar.gz
          path: integration-image.tar.gz

  # Run integration tests using sampled genesis block
  sampled-genesis:
    name: Sampled Genesis
=======
  # Bitcoin integration tests with code coverage
  integration-tests:
    name: Integration Tests
>>>>>>> 6bdc9d5f
    runs-on: ubuntu-latest
    strategy:
      ## Continue with the test matrix even if we've had a failure
      fail-fast: false
      ## Run a maximum of 32 concurrent tests from the test matrix
      max-parallel: 32
      matrix:
        test-name:
          - tests::bitcoin_regtest::bitcoind_integration_test
          - tests::integrations::integration_test_get_info
          - tests::neon_integrations::antientropy_integration_test ## forced failure
          - tests::neon_integrations::bad_microblock_pubkey
          - tests::neon_integrations::bitcoind_forking_test
          - tests::neon_integrations::bitcoind_integration_test
          - tests::neon_integrations::block_large_tx_integration_test
          - tests::neon_integrations::block_limit_hit_integration_test
          - tests::neon_integrations::cost_voting_integration
          - tests::neon_integrations::filter_long_runtime_tx_integration_test
          - tests::neon_integrations::filter_low_fee_tx_integration_test
          - tests::neon_integrations::fuzzed_median_fee_rate_estimation_test_window10
          - tests::neon_integrations::fuzzed_median_fee_rate_estimation_test_window5
          - tests::neon_integrations::liquid_ustx_integration
          - tests::neon_integrations::microblock_fork_poison_integration_test
          - tests::neon_integrations::microblock_integration_test
          - tests::neon_integrations::microblock_large_tx_integration_test_FLAKY
          - tests::neon_integrations::microblock_limit_hit_integration_test
          - tests::neon_integrations::miner_submit_twice
          - tests::neon_integrations::mining_events_integration_test
          - tests::neon_integrations::pox_integration_test
          - tests::neon_integrations::push_boot_receipts
          - tests::neon_integrations::runtime_overflow_unconfirmed_microblocks_integration_test
          - tests::neon_integrations::should_fix_2771
          - tests::neon_integrations::size_check_integration_test
          - tests::neon_integrations::size_overflow_unconfirmed_invalid_stream_microblocks_integration_test
          - tests::neon_integrations::size_overflow_unconfirmed_microblocks_integration_test
          - tests::neon_integrations::size_overflow_unconfirmed_stream_microblocks_integration_test
          - tests::neon_integrations::stx_delegate_btc_integration_test
          - tests::neon_integrations::stx_transfer_btc_integration_test
          - tests::neon_integrations::test_chainwork_first_intervals
          - tests::neon_integrations::test_chainwork_partial_interval
          - tests::neon_integrations::test_flash_block_skip_tenure
          - tests::neon_integrations::test_problematic_blocks_are_not_mined
          - tests::neon_integrations::test_problematic_blocks_are_not_relayed_or_stored
          - tests::neon_integrations::test_problematic_microblocks_are_not_mined
          - tests::neon_integrations::test_problematic_microblocks_are_not_relayed_or_stored
<<<<<<< HEAD
          - tests::neon_integrations::push_boot_receipts
          - tests::epoch_205::test_dynamic_db_method_costs
          - tests::epoch_205::transition_empty_blocks
          - tests::epoch_205::test_cost_limit_switch_version205
          - tests::epoch_205::test_exact_block_costs
          - tests::epoch_205::bigger_microblock_streams_in_2_05
          - tests::epoch_21::transition_adds_burn_block_height
          - tests::epoch_21::transition_fixes_bitcoin_rigidity
          - tests::epoch_21::transition_adds_pay_to_contract
          - tests::epoch_21::transition_adds_get_pox_addr_recipients
          - tests::epoch_21::transition_adds_mining_from_segwit
          - tests::epoch_21::transition_removes_pox_sunset
          - tests::epoch_21::transition_empty_blocks
          - tests::epoch_21::test_pox_reorgs_three_flaps
          - tests::epoch_21::test_pox_reorg_one_flap
          - tests::epoch_21::test_pox_reorg_flap_duel
          - tests::epoch_21::test_pox_reorg_flap_reward_cycles
          - tests::epoch_21::test_pox_missing_five_anchor_blocks
          - tests::epoch_21::test_sortition_divergence_pre_21
          - tests::epoch_21::test_v1_unlock_height_with_current_stackers
          - tests::epoch_21::test_v1_unlock_height_with_delay_and_current_stackers
          - tests::epoch_21::trait_invocation_cross_epoch
          - tests::epoch_22::pox_2_unlock_all
          - tests::epoch_22::disable_pox
          - tests::epoch_22::test_pox_reorg_one_flap
          - tests::epoch_23::trait_invocation_behavior
          - tests::neon_integrations::bad_microblock_pubkey
          - tests::epoch_24::fix_to_pox_contract
          - tests::epoch_24::verify_auto_unlock_behavior
          - tests::signer::test_stackerdb_dkg
          - tests::stackerdb::test_stackerdb_load_store
          - tests::stackerdb::test_stackerdb_event_observer
=======
          - tests::neon_integrations::test_problematic_txs_are_not_stored
          - tests::neon_integrations::use_latest_tip_integration_test
          - tests::should_succeed_handling_malformed_and_valid_txs
>>>>>>> 6bdc9d5f
    steps:
      ## Setup test environment
      - name: Setup Test Environment
        id: setup_tests
        uses: stacks-network/actions/stacks-core/testenv@main

      ## Run test matrix using restored cache of archive file
      ##   - Test will timeout after env.TEST_TIMEOUT minutes
      - name: Run Tests
        id: run_tests
        timeout-minutes: ${{ fromJSON(env.TEST_TIMEOUT) }}
        uses: stacks-network/actions/stacks-core/run-tests@main
        with:
          test-name: ${{ matrix.test-name }}
          threads: 1

      ## Create and upload code coverage file
      - name: Code Coverage
        id: codecov
        uses: stacks-network/actions/codecov@main
        with:
          test-name: ${{ matrix.test-name }}<|MERGE_RESOLUTION|>--- conflicted
+++ resolved
@@ -18,58 +18,9 @@
   cancel-in-progress: ${{ github.event_name == 'pull_request' }}
 
 jobs:
-<<<<<<< HEAD
-  # Create bitcoin image used for later tests
-  build-integration-image:
-    name: Build Image
-    runs-on: ubuntu-latest
-    steps:
-      - name: Checkout the latest code
-        id: git_checkout
-        uses: actions/checkout@v3
-
-      - name: Reclaim disk space
-        id: cleanup
-        run: |
-          sudo apt-get update
-          sudo apt-get remove -y '^dotnet-.*'
-          sudo apt-get remove -y '^llvm-.*'
-          sudo apt-get remove -y 'php.*'
-          sudo apt-get remove -y '^mongodb-.*'
-          sudo apt-get remove -y '^mysql-.*'
-          sudo apt-get remove -y azure-cli google-chrome-stable firefox powershell mono-devel libgl1-mesa-dri
-          sudo apt-get autoremove -y
-          sudo apt-get clean
-          docker system prune --force
-
-      - name: Build bitcoin integration testing image
-        id: build_docker_image
-        env:
-          DOCKER_BUILDKIT: 1
-        # Remove .dockerignore file so codecov has access to git info and build the image
-        run: |
-          rm .dockerignore
-          docker build -f ./.github/actions/bitcoin-int-tests/Dockerfile.generic.bitcoin-tests -t stacks-blockchain:integrations .
-
-      - name: Export docker image as tarball
-        id: export_docker_image
-        run: docker save stacks-blockchain:integrations | gzip > integration-image.tar.gz
-
-      - name: Upload built docker image
-        id: upload_docker_image
-        uses: actions/upload-artifact@v3
-        with:
-          name: integration-image.tar.gz
-          path: integration-image.tar.gz
-
-  # Run integration tests using sampled genesis block
-  sampled-genesis:
-    name: Sampled Genesis
-=======
   # Bitcoin integration tests with code coverage
   integration-tests:
     name: Integration Tests
->>>>>>> 6bdc9d5f
     runs-on: ubuntu-latest
     strategy:
       ## Continue with the test matrix even if we've had a failure
@@ -115,44 +66,9 @@
           - tests::neon_integrations::test_problematic_blocks_are_not_relayed_or_stored
           - tests::neon_integrations::test_problematic_microblocks_are_not_mined
           - tests::neon_integrations::test_problematic_microblocks_are_not_relayed_or_stored
-<<<<<<< HEAD
-          - tests::neon_integrations::push_boot_receipts
-          - tests::epoch_205::test_dynamic_db_method_costs
-          - tests::epoch_205::transition_empty_blocks
-          - tests::epoch_205::test_cost_limit_switch_version205
-          - tests::epoch_205::test_exact_block_costs
-          - tests::epoch_205::bigger_microblock_streams_in_2_05
-          - tests::epoch_21::transition_adds_burn_block_height
-          - tests::epoch_21::transition_fixes_bitcoin_rigidity
-          - tests::epoch_21::transition_adds_pay_to_contract
-          - tests::epoch_21::transition_adds_get_pox_addr_recipients
-          - tests::epoch_21::transition_adds_mining_from_segwit
-          - tests::epoch_21::transition_removes_pox_sunset
-          - tests::epoch_21::transition_empty_blocks
-          - tests::epoch_21::test_pox_reorgs_three_flaps
-          - tests::epoch_21::test_pox_reorg_one_flap
-          - tests::epoch_21::test_pox_reorg_flap_duel
-          - tests::epoch_21::test_pox_reorg_flap_reward_cycles
-          - tests::epoch_21::test_pox_missing_five_anchor_blocks
-          - tests::epoch_21::test_sortition_divergence_pre_21
-          - tests::epoch_21::test_v1_unlock_height_with_current_stackers
-          - tests::epoch_21::test_v1_unlock_height_with_delay_and_current_stackers
-          - tests::epoch_21::trait_invocation_cross_epoch
-          - tests::epoch_22::pox_2_unlock_all
-          - tests::epoch_22::disable_pox
-          - tests::epoch_22::test_pox_reorg_one_flap
-          - tests::epoch_23::trait_invocation_behavior
-          - tests::neon_integrations::bad_microblock_pubkey
-          - tests::epoch_24::fix_to_pox_contract
-          - tests::epoch_24::verify_auto_unlock_behavior
-          - tests::signer::test_stackerdb_dkg
-          - tests::stackerdb::test_stackerdb_load_store
-          - tests::stackerdb::test_stackerdb_event_observer
-=======
           - tests::neon_integrations::test_problematic_txs_are_not_stored
           - tests::neon_integrations::use_latest_tip_integration_test
           - tests::should_succeed_handling_malformed_and_valid_txs
->>>>>>> 6bdc9d5f
     steps:
       ## Setup test environment
       - name: Setup Test Environment
